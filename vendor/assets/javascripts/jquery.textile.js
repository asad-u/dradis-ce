--- conflicted
+++ resolved
@@ -337,17 +337,13 @@
     },
 
     _serializedFormData: function() {
-<<<<<<< HEAD
       return $('[name^=item_form]', this.options.$fields).serializeArray();
-=======
-      return JSON.stringify( $('[name^=item_form]', this.options.$fields).serializeArray() );
     },
 
     _setDefaultView: function() {
       if (localStorage.getItem(this.options.defaultViewKey) == 'source') {
         this._onBtnSource();
       }
->>>>>>> 4d4cef58
     }
   };
 
