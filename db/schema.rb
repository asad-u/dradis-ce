--- conflicted
+++ resolved
@@ -10,11 +10,7 @@
 #
 # It's strongly recommended that you check this file into your version control system.
 
-<<<<<<< HEAD
 ActiveRecord::Schema.define(version: 20180613151829) do
-=======
-ActiveRecord::Schema.define(version: 20180612095838) do
->>>>>>> 07091246
 
   create_table "activities", force: :cascade do |t|
     t.string "user", null: false
@@ -94,14 +90,6 @@
     t.index ["node_id"], name: "index_notes_on_node_id"
   end
 
-<<<<<<< HEAD
-  create_table "subscriptions", force: :cascade do |t|
-    t.string "subscribable_type"
-    t.integer "subscribable_id"
-    t.integer "user_id"
-    t.index ["subscribable_type", "subscribable_id"], name: "index_subscriptions_on_subscribable_type_and_subscribable_id"
-    t.index ["user_id"], name: "index_subscriptions_on_user_id"
-=======
   create_table "notifications", force: :cascade do |t|
     t.string "action"
     t.datetime "read_at"
@@ -114,7 +102,14 @@
     t.index ["actor_id"], name: "index_notifications_on_actor_id"
     t.index ["notifiable_type", "notifiable_id"], name: "index_notifications_on_notifiable_type_and_notifiable_id"
     t.index ["recipient_id"], name: "index_notifications_on_recipient_id"
->>>>>>> 07091246
+  end
+  
+  create_table "subscriptions", force: :cascade do |t|
+    t.string "subscribable_type"
+    t.integer "subscribable_id"
+    t.integer "user_id"
+    t.index ["subscribable_type", "subscribable_id"], name: "index_subscriptions_on_subscribable_type_and_subscribable_id"
+    t.index ["user_id"], name: "index_subscriptions_on_user_id"
   end
 
   create_table "taggings", force: :cascade do |t|
