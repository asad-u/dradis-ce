--- conflicted
+++ resolved
@@ -4,6 +4,7 @@
   * [feature ...]
   * Upgraded gems: rack, sanitize
   * Bugs fixed:
+		- Fix the HTML export not exporting the current project
     - Comments:
       - Fix `edit` link available while editing
       - Fix comment borders remaining after deleting comments
@@ -35,10 +36,6 @@
   * Card improvements:
     - Activity Feed now shows board name and link
     - No mandatory due date
-<<<<<<< HEAD
-  * Comments can now have Textile markup
-  * Export plugins also get template as a request param
-=======
     - Redirects to new url if the card has changed lists
   * Card, Evidence, Issue, and Note form data will not be lost even if the form is not saved
     - Form data will be cleared when the "Cancel" link is clicked
@@ -52,7 +49,6 @@
     - New form-view to edit each field individually
     - Formatting toolbar to help with markup
     - Side-by-side editor preview that auto-updates
->>>>>>> dba35c45
   * Link to Methodology from project summary chart
   * Move resource action links to dots-menu in breadcrumbs
   * Navigation sidebar in projects can be kept open while navigating across views
@@ -86,11 +82,7 @@
   * Reporting enhancements:
     - HTML reports now use main app's markup rendering
   * REST/JSON API enhancements:
-<<<<<<< HEAD
-    - [API enhancement #1]
-=======
     - Add tags to the Issues API
->>>>>>> dba35c45
   * Security Fixes:
     - Medium: Authenticated (author) persistent comments cross-site scripting
 
