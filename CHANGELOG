--- conflicted
+++ resolved
@@ -1,11 +1,8 @@
 [v#.#.#] ([month] [YYYY])
-<<<<<<< HEAD
   - Editor:
     - Limit the content height for easier access to the Create/Update button.
-=======
   - Evidence:
     - Create a new issue (optionally) when creating new evidence
->>>>>>> b82dafee
   - Upgraded gems:
     - rails
   - Bugs fixes:
