--- conflicted
+++ resolved
@@ -15,15 +15,12 @@
   - Upgraded gems:
     - nokogiri, puma, rails
   - Bugs fixes:
-<<<<<<< HEAD
     - Conflict resolver
       - Apply the correct warning when a conflict happens on edit
-=======
     - Methodologies:
       - Ensure boards don't nest when the instance has been inactive
     - Tables
       - Prevent columns state from resetting
->>>>>>> d52400bf
     - Bug tracker items:
       - [item]
   - New integrations:
