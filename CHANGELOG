--- conflicted
+++ resolved
@@ -1,22 +1,11 @@
-<<<<<<< HEAD
-v3.21.0 (MMM’YY)
-  * Upgraded DradisPro to run on Ruby 2.7.2 and Rails 6.1.1
-  * Add view hooks for the export view
+v3.22.0 (MMM’21)
   * Improve accessibility:
     - Add alt text to any linked images
     - Add screen reader only text to forms
     - Adjustments to font and element contrast to meet at minimum Level AA WCAG 2.0 standards.
     - Fix any broken Aria references
     - Update element label association & add missing labels
-  * Increase secondary sidebar width for medium viewports
-  * Upgraded gems: bundler, papertrail, rails
-=======
-v3.22.0 (MMM’21)
-  * [feature #1]
-  * [feature #2]
-  * [feature ...]
   * Upgraded gems: [gem #1], [gem #2]
->>>>>>> 492b5fdb
   * Bugs fixed:
     - [bug fixed #1]
     - [bug fixed ...]
@@ -37,6 +26,12 @@
     - High: (Authenticated|Unauthenticated) (admin|author|contributor) [vulnerability description]
     - Medium: (Authenticated|Unauthenticated) (admin|author|contributor) [vulnerability description]
     - Low: (Authenticated|Unauthenticated) (admin|author|contributor) [vulnerability description]
+
+v3.21.0 (MMM’YY)
+  * Upgraded DradisPro to run on Ruby 2.7.2 and Rails 6.1.1
+  * Add view hooks for the export view
+  * Increase secondary sidebar width for medium viewports
+  * Upgraded gems: bundler, papertrail, rails
 
 v3.21.0 (MMM’YY)
   * Upgraded DradisPro to run on Ruby 2.7.2 and Rails 6.1.1
