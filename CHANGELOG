<<<<<<< HEAD
v3.16 (Mmm'YY)
  * Fix errors on content overwrite flash messages
  * Fail and redirect to login instead of raising an error when attempting to log in as a user that has been removed.
  * Add revision history for cards
=======
v3.16 (February 2020)
  * Update app to new Tylium layout.
>>>>>>> 38f5e753
  * Bugs fixed:
    - Fix errors on content overwrite flash messages
    - Fail and redirect to login instead of raising an error when attempting to log in as a user that has been removed.
  * Integration enhancements:
    -
  * REST/JSON API enhancements:
    -
  * Security Fixes:
    - 

v3.15 (November 2019)
 - Methodologies v2:
   - Kanban-style boards replaced the checklists
   - Tasks can move between lists
   - Assign tasks to different team members
   - Keep Notes and information on each task
   - Export Methodology details into your reports
 - Email notifications
 - Add notification settings to decide how often to get email notifications
 - Add an smtp.yml config file to handle the SMTP configuration
 - Various mention related improvements:
   - Enhance the mentions box in comments to close when it is open and the page is
   scrolled
   - Fix bug that prevents the mentions dialog from appearing after navigating
   through the app
   - Fixed elongated avatar images so they are round once again
   - Added avatar images to mentions in comments
   - Load gravatars for users who's email has been setup with gravatar
 - Enhancement when adding new nodes to copy node label data between the single
   and multiple node forms
 - All tables can be sorted by column
 - Bugs fixed:
   - Fix handling of pipe character in node property tables
   - Fix overflow issue where content would expand out of view
   - Fix page jump when issues list is collapsed
   - Fix conflicting version message when updating records with ajax
   - Fix hamburger dropdown menu functionality
   - Fix node merging bug when `services_extras` properties are present
   - Fix cross-project info rendering
   - Prevent content block group names to be whitespaces only
   - Fix displaying of content blocks with no block groups
   - Limit project name length when viewing a project
   - Removed bullet style in node modals
   - Validate parent node project
 - Integration enhancements:
   - Burp: Make `issue.severity` available at the Issue level
   - Nessus: Fixed bullet points formatting to handle internal text column widths
   - Nexpose: Wrap ciphers in code blocks
   - Netsparker: Fix link parsing of issue.external_references
   - Jira: Loading custom (required) fields from JIRA by IssueType and Project
 - REST/JSON API enhancements:
   - Fix disappearing owner when assigning authors to a Project using the API
   - Set the "by" attribute for item revisions when using the API
 - Security Fixes:
   - Medium: Authenticated author mentioning an existing user outside of the
     project will subscribe that user to the note/issue/evidence
   - Upgraded gems: nokogiri (CVE-2019-13117)

v3.14 (August 2019)
 - Highlight code snippets
 - Collapsable sidebar in issues
 - Added Node merging feature

v3.13 (June 2019)
 - User-provided content takes priority over default local fields.
 - Fix subnodes disappearing when moved
 - Add auto-save JS that uses localStorage on textarea textchange events
 - Better welcome content

v3.12 (April 2019)
 - Using ajax in comments
 - Fixed nodes sidebar header margin
 - Added bold font to improve bold text visibility
 - Fix links display in Textile fields
 - Fix redirection destinations after edit/delete evidence
 - Refactoring cache keys in pages with comments
 - Disable turbolinks cache when displaying flash messages
 - Sort attachments in alphabetical ASCII order
 - Fix methodology checklist edit error

v3.11.1 (February 2019)
 - Fix blockcode vulnerability in Textile formatting

v3.11 (November 2018)
 - Added comments, subscriptions and notifications to notes
 - Added comments, subscriptions and notifications to evidence
 - Fix blockcode characters displaying incorrectly
 - Fix red dot still being displayed on the first visit to the page that
   caused the single unread notification
 - Upgraded some ruby gems (nokogiri, unicorn, ffi, rubyzip)
 - Fix wrong 'There are no comments' message
 - Escape html in comments
 - Track activities when multiple-creating evidence
 - Revert validating email format
 - Fix usage of set_property to use set_service in nexpose plugin
 - Note and evidence comments in export/import in dradis-projects

v3.10 (August 2018)
 - Add comments for issues
 - Add notifications for comments
 - Add subscriptions for issues in a project
 - Nest the dradis elements under the project scope
 - Add 'Send to...' menu for issues
 - Add better handling of the Services table
 - Use puma for the development and test server
 - Remove resque dependency
 - Improve redirect on Evidence#edit
 - Fix password reset
 - Fix XSS issue in Textile textarea inputs
 - Bugs fixed: #102, #118, #321

v3.9 (January 2018)
 - Fixed issues multi delete
 - Added notes and evidence tab to node view
 - Fixed project show turbolinks
 - Restyle secondary navbar
 - Update CE theme with a green palette
 - Add paper_trail author metadata
 - Upgrade to Rails 5.1 and Ruby 2.4
 - Bugs fixed: #128, #130, #134, #173, #349
 - Add Node properties to Acunetix plugin
 - Add Node properties to Qualys plugin
 - Add metric-specific fields to the CVSS calculator
 - Add fields and Node properties to Burp plugin
 - Add Issues, Evidence and Node properties to Nikto plugin
 - Validate parent node (if present) on nodes
 - Improved pool parameter definition in database.yml.template file
 - Fixed local_time gem usage
 - Updated nokogiri gem

v3.7 (July 2017)
 - Fix dradis:reset thor task.
 - Bugs fixed: #119
 - Fix 'before_filter is deprecated' warning
 - Updated README with 'Community Projects' section
 - Updated 'poltergeist' (browser specs) configuration
 - Fix a bug that may cause duplicates in Node#issues
 - Upgraded Nokogiri (xml/html parsing library)
 - Fixed bug when search results had multiple pages
 - Fixed error in 'dradis:reset' thor task
 - Fixed error in 'dradis:backup' thor task
 - Refactored nodes tree behaviour (parents with children)
 - Refactored loading a note template

v3.6 (Mar 2017)
 - Simpler framework <> add-on interface.
 - Combine multiple issues.
 - More efficient Search.
 - HTTP API for Attachments.
 - Better sidebar styling + direct edit / delete links.
 - Upgrade to Rails 5.
 - Fix select all issues bug.
 - Fix XSS in Issues diff view.

v3.2 (Sep 2016)
 - Nodes only show :expand when they have children
 - Add multiple-nodes
 - Always display :services as table
 - Bugs fixed: #334
 - Updated Rails framework

v3.1 (Mar 2016)
 - Issue tags
 - Testing methodologies
 - Node properties
 - New add-ons: Brakeman, Metasploit, etc.
 - Millions of bug fixes

.... sorry for the hiatus!

v2.10
 - New drag'n'drop file uploads with preview
 - Updated NeXpose plugin: add NeXpose-Full support
 - Feature requests implemented: #2312560, #2332708, #2706007
 - Bugs fixed: #55, #67, #72
 - Updated to Rails 3.2.3

v2.9 (1st of February 2012)
 - New Retina Network Security Scanner plugin
 - New Zed Attack Proxy upload plugin
 - Updated VulnDB import plugin
 - Faster Nikto upload plugin
 - Faster (60x times) Nessus upload plugin
 - Faster Nmap upload plugin (through ruby-nmap gem)
 - Updated First Time User's Wizard
 - Upgrade to Rails 3.2

v2.8 (10th of October 2011)
 - Cleaner three-column layout
 - Smarter Ajax polling and auto-updating
 - New version of the Nmap upload plugin
 - New version of the Nessus upload plugin
 - ./verify.sh now checks that libxml2 is installed
 - Bugs fixed: #17, #31, #37, #43, #48

v2.7.2 (1st of August 2011)
 - Updated to Rails 3.0.9
 - Improved startup scripts
 - Bugs fixed: #5, #9, #13, #14, #15, #16, #19, #20

v2.7.1 (24th of May 2011)
 - Improved note editor: more space, less Ajax
 - Bugs fixed: #3, #4, #6, #7, #8, #10

v2.7 (19th of April 2011)
 - Improved command line API with Thor (thor -T)
 - New Configuration Manager
 - New Upload Manager
 - New plugins:
   * Metasploit import
   * NeXpose (.xml) upload
   * OpenVAS (.xml) upload
   * SureCheck (.sc) upload
   * w3af (.xml) upload
   * Web Exploitation Framework (wXf) upload
 - Updated plugins:
   * Nessus plugin supports .nessus v2
   * Vuln::DB import plugin updated to work with the latest release
 - Bugs fixed: #2888332, #2973256
 - Updated to Rails 3.0.6

v2.6.1 (11th of February 2011)
 - Fixed a 'back slash' vs 'forward slash' issue in start.sh
 - Smarten up verify.sh to find the Bundler binary
 - Deal with Burp Scanner's opinionated handling of null bytes
 - SSL certificate updated for 2011 / 2012
 - Updated libraries RedCloth 4.2.6 and Rails 3.0.4

v2.6 (2nd of December 2010)
 - New first-time repository content
 - New helper scripts to run and reset the environment
 - Upgraded libraries: ExtJS 3.3, Rails 3.0.3
 - Improved performance through asset caching
 - Bugs fixed: #3021312, #3030629, #3076709

v2.5.2 (18th of May 2010)
 - bugs fixed: #2974460
 - security patch

v2.5.1 (7th of March 2010)
 - The NotesBrowser does a better job of keeping track of the current node
 - New notes are no longer out of sync with the server
 - upgraded library: ExtJS 3.1.1
 - bugs fixed: #2964273, #2932569, #2963253


v2.5 (5th of February 2010)
 - improved Note editor (supports formatting)
 - new HTML export plugin to generate reports in HTML format
 - new Nikto Upload plugin: your favourite web server scanner output in Dradis.
 - new Burp Upload plugin: you can now import your Burp Scanner results.
 - improved 'First Time User Wizard' introduction
 - keep track of all the activity with the built-in RSS feed
 - new Rake task: dradis:backup
 - Rake dradis:reset now creates a backup of the project by default
 - Rake dradis:reset now clears the old log files
 - the Nmap Upload plugin organizes the nodes in a more structured way
 - upgraded libraries: ExtJS 3.0, Rails 2.3.5
 - bugs fixed: #2936554, #2938593

v2.4.1 (31st of October 2009)
 - bugs fixed: #2881746, #2888245, #2889402

v2.4 (10th of September 2009)
 - drag'n'drop your notes
 - new Rake tasks to backup the project, reset the environment, etc.
 - better upload plugin feedback in case of exception
 - new 'feedback' link in the top-right corner
 - Nmap Upload now uses the Nmap::Parser library
 - notification icon displayed in the attachments tab when a node has
   attachments
 - new plugin to import data from the OSVDB

v2.3 (5th of August 2009)
 - expand / collapse buttons in the tree
 - add a new node filtering facility to the tree
 - import from file functionality (nmap, nessus, etc.)
 - refactor the WordExport plugin:
     - create templates using Word only
     - convert any document into a dradis template in < 10 minutes
     - read more about it here:-
         http://dradisframework.org/WordExport_templates.html

 - project management plugin update:
     - create project templates (read 'methodologies')
     - export project in .zip format (DB + attachments)
     - import projects/templates
     - checkout / commit project revisions from and to the Meta-Server

 - "what's new in this version?" widget in the status bar to learn the latest
 features added to the framework.

v2.2 (11th of June 2009)
 - add attachments to nodes
 - add 'refresh' buttons to the tree and the notes list
 - force 'webrick' even if mongrel is installed (no SSL support in mongrel)
 - centralise the framework version information.
 - autoExpandColumn now works on IE
 - Rails runs in "production" mode

v2.1.1 (17th  of April 2009)
 - the version string was not properly updated across the different modules.

v2.1 (16th of April 2009)
 - import/export plugin architecture
 - import/export plugin generators
 - sample WordXML export plugin
 - sample WikiMedia import plugin

v2.0.1 (23rd of February 2009)
 - first security patch

v2.0 (29th of January 2009)
 - Forget Hosts, Services and Protocols. Embrace the freedom of Nodes.
 - Forget SOAP, embrace REST
 - Powered by Rails 2.0 and ExtJS 2.2 (http://www.extjs.com/)
 - Now with security! (SSL transport and user authentication)

v1.2 (4th of April 2008)
 - a slightly less annoying implementation of the web interface 'auto refresh'
 functionality.
 - the services added through the web interface can have a name now :)
 - simple prevention against embedded XSS.
 - the missing submit.png image is included in the release now.

v1.1 (29th of February 2008)
 - new web interface, the old summary is gone, the new one is much neater and
 ajax powered.<|MERGE_RESOLUTION|>--- conflicted
+++ resolved
@@ -1,12 +1,8 @@
-<<<<<<< HEAD
-v3.16 (Mmm'YY)
+v3.16 (February 2020)
   * Fix errors on content overwrite flash messages
   * Fail and redirect to login instead of raising an error when attempting to log in as a user that has been removed.
   * Add revision history for cards
-=======
-v3.16 (February 2020)
   * Update app to new Tylium layout.
->>>>>>> 38f5e753
   * Bugs fixed:
     - Fix errors on content overwrite flash messages
     - Fail and redirect to login instead of raising an error when attempting to log in as a user that has been removed.
