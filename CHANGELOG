<<<<<<< HEAD
v3.17 (Month 2020)
  * Add all activity view
=======
v3.17 (May 2020)
>>>>>>> 0379b0fb
  * Add author to evidence and notes views
  * Adjust Uploads layout to provide more visibility to the output console
  * Boards can be renamed and deleted through their dots menu
  * Card improvements:
    - Activity Feed now shows board name and link
    - No mandatory due date
    - Redirects to new url if the card has changed lists
  * Card, Evidence, Issue, and Note form data will not be lost even if the form is not saved
    - Form data will be cleared when the "Cancel" link is clicked
    - Removed prompt to restore data
  * Comments
    - Added Textile markup
    - Comment changes will not be lost even if the comment is not saved
    - Update comments feed to show author's name instead of email
  * Display note and evidence titles in breadcrumbs
  * Editor improvements:
    - New form-view to edit each field individually
    - Formatting toolbar to help with markup
    - Side-by-side editor preview that auto-updates
  * Link to Methodology from project summary chart
  * Move resource action links to dots-menu in breadcrumbs
  * Navigation sidebar in projects can be kept open while navigating across views
  * Dots-menu available in any view
  * Remove tag color from issue titles in issue summary
  * Update code element style
  * Use shared noscript partial
  * Use user model reference for activities instead of user email
  * Upgraded gems: kaminari, puma, rack, rails, sass-rails
  * Bugs fixed:
    - bin/setup creating folders outside dradis-ce/
    - bin/setup error if the attachments directory already exists
    - Board partial broken structure
    - ItemsTable extra whitespace causing unnecessary vertical scrolling
    - Fix bug with v3 board templates not uploading
    - Fix textile preview not showing on issues with very long text
    - Long items_table dropdown menus not scrollable
    - Long project names interfering with search bar expansion
    - Repetative prompt when images are pasted after navigating multiple views.
    - Report 'Download' button becoming a disabled 'Processing...' button once clicked
    - SemVer pre-release appending character
    - Set :author when creating Evidence from an Issue
    - Sidebar items not showing active state
    - Textile preview not showing on issues with very long text
    - Bug tracker items: #560
  * New integrations:
    - [new integration #1]
  * Integration enhancements:
    - Nexpose: better cipher wrapping coverage
    - Nikto: support new nested <niktoscan> format
  * Reporting enhancements:
    - HTML reports now use main app's markup rendering
  * REST/JSON API enhancements:
    - Add tags to the Issues API
  * Security Fixes:
    - Medium: Authenticated persistent comments cross-site scripting

v3.16 (February 2020)
  * Update app to new Tylium layout
  * Upgrade to Rails 5.2.4.1
  * Add revision history for cards
  * Remove mysql2 gem dependency
  * Bugs fixed:
    - Fix errors on content overwrite flash messages
    - Fail and redirect to login instead of raising an error when attempting to log in as a user that has been removed
    - Fix Cancel link path for the Note Edit page

v3.15 (November 2019)
 - Methodologies v2:
   - Kanban-style boards replaced the checklists
   - Tasks can move between lists
   - Assign tasks to different team members
   - Keep Notes and information on each task
   - Export Methodology details into your reports
 - Email notifications
 - Add notification settings to decide how often to get email notifications
 - Add an smtp.yml config file to handle the SMTP configuration
 - Various mention related improvements:
   - Enhance the mentions box in comments to close when it is open and the page is
   scrolled
   - Fix bug that prevents the mentions dialog from appearing after navigating
   through the app
   - Fixed elongated avatar images so they are round once again
   - Added avatar images to mentions in comments
   - Load gravatars for users who's email has been setup with gravatar
 - Enhancement when adding new nodes to copy node label data between the single
   and multiple node forms
 - All tables can be sorted by column
 - Bugs fixed:
   - Fix handling of pipe character in node property tables
   - Fix overflow issue where content would expand out of view
   - Fix page jump when issues list is collapsed
   - Fix conflicting version message when updating records with ajax
   - Fix hamburger dropdown menu functionality
   - Fix node merging bug when `services_extras` properties are present
   - Fix cross-project info rendering
   - Prevent content block group names to be whitespaces only
   - Fix displaying of content blocks with no block groups
   - Limit project name length when viewing a project
   - Removed bullet style in node modals
   - Validate parent node project
 - Integration enhancements:
   - Burp: Make `issue.severity` available at the Issue level
   - Nessus: Fixed bullet points formatting to handle internal text column widths
   - Nexpose: Wrap ciphers in code blocks
   - Netsparker: Fix link parsing of issue.external_references
   - Jira: Loading custom (required) fields from JIRA by IssueType and Project
 - REST/JSON API enhancements:
   - Fix disappearing owner when assigning authors to a Project using the API
   - Set the "by" attribute for item revisions when using the API
 - Security Fixes:
   - Medium: Authenticated author mentioning an existing user outside of the
     project will subscribe that user to the note/issue/evidence
   - Upgraded gems: nokogiri (CVE-2019-13117)

v3.14 (August 2019)
 - Highlight code snippets
 - Collapsable sidebar in issues
 - Added Node merging feature

v3.13 (June 2019)
 - User-provided content takes priority over default local fields.
 - Fix subnodes disappearing when moved
 - Add auto-save JS that uses localStorage on textarea textchange events
 - Better welcome content

v3.12 (April 2019)
 - Using ajax in comments
 - Fixed nodes sidebar header margin
 - Added bold font to improve bold text visibility
 - Fix links display in Textile fields
 - Fix redirection destinations after edit/delete evidence
 - Refactoring cache keys in pages with comments
 - Disable turbolinks cache when displaying flash messages
 - Sort attachments in alphabetical ASCII order
 - Fix methodology checklist edit error

v3.11.1 (February 2019)
 - Fix blockcode vulnerability in Textile formatting

v3.11 (November 2018)
 - Added comments, subscriptions and notifications to notes
 - Added comments, subscriptions and notifications to evidence
 - Fix blockcode characters displaying incorrectly
 - Fix red dot still being displayed on the first visit to the page that
   caused the single unread notification
 - Upgraded some ruby gems (nokogiri, unicorn, ffi, rubyzip)
 - Fix wrong 'There are no comments' message
 - Escape html in comments
 - Track activities when multiple-creating evidence
 - Revert validating email format
 - Fix usage of set_property to use set_service in nexpose plugin
 - Note and evidence comments in export/import in dradis-projects

v3.10 (August 2018)
 - Add comments for issues
 - Add notifications for comments
 - Add subscriptions for issues in a project
 - Nest the dradis elements under the project scope
 - Add 'Send to...' menu for issues
 - Add better handling of the Services table
 - Use puma for the development and test server
 - Remove resque dependency
 - Improve redirect on Evidence#edit
 - Fix password reset
 - Fix XSS issue in Textile textarea inputs
 - Bugs fixed: #102, #118, #321

v3.9 (January 2018)
 - Fixed issues multi delete
 - Added notes and evidence tab to node view
 - Fixed project show turbolinks
 - Restyle secondary navbar
 - Update CE theme with a green palette
 - Add paper_trail author metadata
 - Upgrade to Rails 5.1 and Ruby 2.4
 - Bugs fixed: #128, #130, #134, #173, #349
 - Add Node properties to Acunetix plugin
 - Add Node properties to Qualys plugin
 - Add metric-specific fields to the CVSS calculator
 - Add fields and Node properties to Burp plugin
 - Add Issues, Evidence and Node properties to Nikto plugin
 - Validate parent node (if present) on nodes
 - Improved pool parameter definition in database.yml.template file
 - Fixed local_time gem usage
 - Updated nokogiri gem

v3.7 (July 2017)
 - Fix dradis:reset thor task.
 - Bugs fixed: #119
 - Fix 'before_filter is deprecated' warning
 - Updated README with 'Community Projects' section
 - Updated 'poltergeist' (browser specs) configuration
 - Fix a bug that may cause duplicates in Node#issues
 - Upgraded Nokogiri (xml/html parsing library)
 - Fixed bug when search results had multiple pages
 - Fixed error in 'dradis:reset' thor task
 - Fixed error in 'dradis:backup' thor task
 - Refactored nodes tree behaviour (parents with children)
 - Refactored loading a note template

v3.6 (Mar 2017)
 - Simpler framework <> add-on interface.
 - Combine multiple issues.
 - More efficient Search.
 - HTTP API for Attachments.
 - Better sidebar styling + direct edit / delete links.
 - Upgrade to Rails 5.
 - Fix select all issues bug.
 - Fix XSS in Issues diff view.

v3.2 (Sep 2016)
 - Nodes only show :expand when they have children
 - Add multiple-nodes
 - Always display :services as table
 - Bugs fixed: #334
 - Updated Rails framework

v3.1 (Mar 2016)
 - Issue tags
 - Testing methodologies
 - Node properties
 - New add-ons: Brakeman, Metasploit, etc.
 - Millions of bug fixes

.... sorry for the hiatus!

v2.10
 - New drag'n'drop file uploads with preview
 - Updated NeXpose plugin: add NeXpose-Full support
 - Feature requests implemented: #2312560, #2332708, #2706007
 - Bugs fixed: #55, #67, #72
 - Updated to Rails 3.2.3

v2.9 (1st of February 2012)
 - New Retina Network Security Scanner plugin
 - New Zed Attack Proxy upload plugin
 - Updated VulnDB import plugin
 - Faster Nikto upload plugin
 - Faster (60x times) Nessus upload plugin
 - Faster Nmap upload plugin (through ruby-nmap gem)
 - Updated First Time User's Wizard
 - Upgrade to Rails 3.2

v2.8 (10th of October 2011)
 - Cleaner three-column layout
 - Smarter Ajax polling and auto-updating
 - New version of the Nmap upload plugin
 - New version of the Nessus upload plugin
 - ./verify.sh now checks that libxml2 is installed
 - Bugs fixed: #17, #31, #37, #43, #48

v2.7.2 (1st of August 2011)
 - Updated to Rails 3.0.9
 - Improved startup scripts
 - Bugs fixed: #5, #9, #13, #14, #15, #16, #19, #20

v2.7.1 (24th of May 2011)
 - Improved note editor: more space, less Ajax
 - Bugs fixed: #3, #4, #6, #7, #8, #10

v2.7 (19th of April 2011)
 - Improved command line API with Thor (thor -T)
 - New Configuration Manager
 - New Upload Manager
 - New plugins:
   * Metasploit import
   * NeXpose (.xml) upload
   * OpenVAS (.xml) upload
   * SureCheck (.sc) upload
   * w3af (.xml) upload
   * Web Exploitation Framework (wXf) upload
 - Updated plugins:
   * Nessus plugin supports .nessus v2
   * Vuln::DB import plugin updated to work with the latest release
 - Bugs fixed: #2888332, #2973256
 - Updated to Rails 3.0.6

v2.6.1 (11th of February 2011)
 - Fixed a 'back slash' vs 'forward slash' issue in start.sh
 - Smarten up verify.sh to find the Bundler binary
 - Deal with Burp Scanner's opinionated handling of null bytes
 - SSL certificate updated for 2011 / 2012
 - Updated libraries RedCloth 4.2.6 and Rails 3.0.4

v2.6 (2nd of December 2010)
 - New first-time repository content
 - New helper scripts to run and reset the environment
 - Upgraded libraries: ExtJS 3.3, Rails 3.0.3
 - Improved performance through asset caching
 - Bugs fixed: #3021312, #3030629, #3076709

v2.5.2 (18th of May 2010)
 - bugs fixed: #2974460
 - security patch

v2.5.1 (7th of March 2010)
 - The NotesBrowser does a better job of keeping track of the current node
 - New notes are no longer out of sync with the server
 - upgraded library: ExtJS 3.1.1
 - bugs fixed: #2964273, #2932569, #2963253


v2.5 (5th of February 2010)
 - improved Note editor (supports formatting)
 - new HTML export plugin to generate reports in HTML format
 - new Nikto Upload plugin: your favourite web server scanner output in Dradis.
 - new Burp Upload plugin: you can now import your Burp Scanner results.
 - improved 'First Time User Wizard' introduction
 - keep track of all the activity with the built-in RSS feed
 - new Rake task: dradis:backup
 - Rake dradis:reset now creates a backup of the project by default
 - Rake dradis:reset now clears the old log files
 - the Nmap Upload plugin organizes the nodes in a more structured way
 - upgraded libraries: ExtJS 3.0, Rails 2.3.5
 - bugs fixed: #2936554, #2938593

v2.4.1 (31st of October 2009)
 - bugs fixed: #2881746, #2888245, #2889402

v2.4 (10th of September 2009)
 - drag'n'drop your notes
 - new Rake tasks to backup the project, reset the environment, etc.
 - better upload plugin feedback in case of exception
 - new 'feedback' link in the top-right corner
 - Nmap Upload now uses the Nmap::Parser library
 - notification icon displayed in the attachments tab when a node has
   attachments
 - new plugin to import data from the OSVDB

v2.3 (5th of August 2009)
 - expand / collapse buttons in the tree
 - add a new node filtering facility to the tree
 - import from file functionality (nmap, nessus, etc.)
 - refactor the WordExport plugin:
     - create templates using Word only
     - convert any document into a dradis template in < 10 minutes
     - read more about it here:-
         http://dradisframework.org/WordExport_templates.html

 - project management plugin update:
     - create project templates (read 'methodologies')
     - export project in .zip format (DB + attachments)
     - import projects/templates
     - checkout / commit project revisions from and to the Meta-Server

 - "what's new in this version?" widget in the status bar to learn the latest
 features added to the framework.

v2.2 (11th of June 2009)
 - add attachments to nodes
 - add 'refresh' buttons to the tree and the notes list
 - force 'webrick' even if mongrel is installed (no SSL support in mongrel)
 - centralise the framework version information.
 - autoExpandColumn now works on IE
 - Rails runs in "production" mode

v2.1.1 (17th  of April 2009)
 - the version string was not properly updated across the different modules.

v2.1 (16th of April 2009)
 - import/export plugin architecture
 - import/export plugin generators
 - sample WordXML export plugin
 - sample WikiMedia import plugin

v2.0.1 (23rd of February 2009)
 - first security patch

v2.0 (29th of January 2009)
 - Forget Hosts, Services and Protocols. Embrace the freedom of Nodes.
 - Forget SOAP, embrace REST
 - Powered by Rails 2.0 and ExtJS 2.2 (http://www.extjs.com/)
 - Now with security! (SSL transport and user authentication)

v1.2 (4th of April 2008)
 - a slightly less annoying implementation of the web interface 'auto refresh'
 functionality.
 - the services added through the web interface can have a name now :)
 - simple prevention against embedded XSS.
 - the missing submit.png image is included in the release now.

v1.1 (29th of February 2008)
 - new web interface, the old summary is gone, the new one is much neater and
 ajax powered.<|MERGE_RESOLUTION|>--- conflicted
+++ resolved
@@ -1,9 +1,28 @@
-<<<<<<< HEAD
-v3.17 (Month 2020)
+v3.18 (Month 2020)
   * Add all activity view
-=======
+  * Upgraded gems: [gem #1], [gem #2]
+  * Bugs fixed:
+    - [bug fixed #1]
+    - [bug fixed ...]
+    - Bug tracker items: #N, #M, #O, ...
+  * New integrations:
+    - [new integration #1]
+    - [new integration ...]
+  * Integration enhancements:
+    - [integration enhancement #1]
+    - [integration enhancement ...]
+  * Reporting enhancements:
+    - [reporting enhancement #1]
+    - [reporting enhancement ...]
+  * REST/JSON API enhancements:
+    - [API enhancement #1]
+    - [API enhancement ...]
+  * Security Fixes:
+    - High: (Authenticated|Unauthenticated) (admin|author|contributor) [vulnerability description]
+    - Medium: (Authenticated|Unauthenticated) (admin|author|contributor) [vulnerability description]
+    - Low: (Authenticated|Unauthenticated) (admin|author|contributor) [vulnerability description]
+
 v3.17 (May 2020)
->>>>>>> 0379b0fb
   * Add author to evidence and notes views
   * Adjust Uploads layout to provide more visibility to the output console
   * Boards can be renamed and deleted through their dots menu
