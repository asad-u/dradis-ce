v3.#.# (MMM’YY)
<<<<<<< HEAD
  * Return users to the last view before the session expired
  * Upgraded gems: [gem #1], [gem #2]
=======
  * [feature #1]
  * [feature #2]
  * [feature ...]
  * Upgraded gems: websocket-extensions
>>>>>>> fbfea43f
  * Bugs fixed:
    - [bug fixed #1]
    - [bug fixed ...]
    - Bug tracker items: #N, #M, #O, ...
  * New integrations:
    - [new integration #1]
    - [new integration ...]
  * Integration enhancements:
    - [integration enhancement #1]
    - [integration enhancement ...]
  * Reporting enhancements:
    - [reporting enhancement #1]
    - [reporting enhancement ...]
  * REST/JSON API enhancements:
    - [API enhancement #1]
    - [API enhancement ...]
  * Security Fixes:
    - High: (Authenticated|Unauthenticated) (admin|author|contributor) [vulnerability description]
    - Medium: (Authenticated|Unauthenticated) (admin|author|contributor) [vulnerability description]
    - Low: (Authenticated|Unauthenticated) (admin|author|contributor) [vulnerability description]

v3.17 (May 2020)
  * Add author to evidence and notes views
  * Adjust Uploads layout to provide more visibility to the output console
  * Boards can be renamed and deleted through their dots menu
  * Card improvements:
    - Activity Feed now shows board name and link
    - No mandatory due date
    - Redirects to new url if the card has changed lists
  * Card, Evidence, Issue, and Note form data will not be lost even if the form is not saved
    - Form data will be cleared when the "Cancel" link is clicked
    - Removed prompt to restore data
  * Comments
    - Added Textile markup
    - Comment changes will not be lost even if the comment is not saved
    - Update comments feed to show author's name instead of email
  * Display note and evidence titles in breadcrumbs
  * Editor improvements:
    - New form-view to edit each field individually
    - Formatting toolbar to help with markup
    - Side-by-side editor preview that auto-updates
  * Link to Methodology from project summary chart
  * Move resource action links to dots-menu in breadcrumbs
  * Navigation sidebar in projects can be kept open while navigating across views
  * Dots-menu available in any view
  * Remove tag color from issue titles in issue summary
  * Update code element style
  * Use shared noscript partial
  * Use user model reference for activities instead of user email
  * Upgraded gems: kaminari, puma, rack, rails, sass-rails
  * Bugs fixed:
    - bin/setup creating folders outside dradis-ce/
    - bin/setup error if the attachments directory already exists
    - Board partial broken structure
    - ItemsTable extra whitespace causing unnecessary vertical scrolling
    - Fix bug with v3 board templates not uploading
    - Fix textile preview not showing on issues with very long text
    - Long items_table dropdown menus not scrollable
    - Long project names interfering with search bar expansion
    - Repetative prompt when images are pasted after navigating multiple views.
    - Report 'Download' button becoming a disabled 'Processing...' button once clicked
    - SemVer pre-release appending character
    - Set :author when creating Evidence from an Issue
    - Sidebar items not showing active state
    - Textile preview not showing on issues with very long text
    - Bug tracker items: #560
  * New integrations:
    - [new integration #1]
  * Integration enhancements:
    - Nexpose: better cipher wrapping coverage
    - Nikto: support new nested <niktoscan> format
  * Reporting enhancements:
    - HTML reports now use main app's markup rendering
  * REST/JSON API enhancements:
    - Add tags to the Issues API
  * Security Fixes:
    - Medium: Authenticated (author) persistent comments cross-site scripting

v3.16 (February 2020)
  * Update app to new Tylium layout
  * Upgrade to Rails 5.2.4.1
  * Add revision history for cards
  * Remove mysql2 gem dependency
  * Bugs fixed:
    - Fix errors on content overwrite flash messages
    - Fail and redirect to login instead of raising an error when attempting to log in as a user that has been removed
    - Fix Cancel link path for the Note Edit page

v3.15 (November 2019)
 - Methodologies v2:
   - Kanban-style boards replaced the checklists
   - Tasks can move between lists
   - Assign tasks to different team members
   - Keep Notes and information on each task
   - Export Methodology details into your reports
 - Email notifications
 - Add notification settings to decide how often to get email notifications
 - Add an smtp.yml config file to handle the SMTP configuration
 - Various mention related improvements:
   - Enhance the mentions box in comments to close when it is open and the page is
   scrolled
   - Fix bug that prevents the mentions dialog from appearing after navigating
   through the app
   - Fixed elongated avatar images so they are round once again
   - Added avatar images to mentions in comments
   - Load gravatars for users who's email has been setup with gravatar
 - Enhancement when adding new nodes to copy node label data between the single
   and multiple node forms
 - All tables can be sorted by column
 - Bugs fixed:
   - Fix handling of pipe character in node property tables
   - Fix overflow issue where content would expand out of view
   - Fix page jump when issues list is collapsed
   - Fix conflicting version message when updating records with ajax
   - Fix hamburger dropdown menu functionality
   - Fix node merging bug when `services_extras` properties are present
   - Fix cross-project info rendering
   - Prevent content block group names to be whitespaces only
   - Fix displaying of content blocks with no block groups
   - Limit project name length when viewing a project
   - Removed bullet style in node modals
   - Validate parent node project
 - Integration enhancements:
   - Burp: Make `issue.severity` available at the Issue level
   - Nessus: Fixed bullet points formatting to handle internal text column widths
   - Nexpose: Wrap ciphers in code blocks
   - Netsparker: Fix link parsing of issue.external_references
   - Jira: Loading custom (required) fields from JIRA by IssueType and Project
 - REST/JSON API enhancements:
   - Fix disappearing owner when assigning authors to a Project using the API
   - Set the "by" attribute for item revisions when using the API
 - Security Fixes:
   - Medium: Authenticated author mentioning an existing user outside of the
     project will subscribe that user to the note/issue/evidence
   - Upgraded gems: nokogiri (CVE-2019-13117)

v3.14 (August 2019)
 - Highlight code snippets
 - Collapsable sidebar in issues
 - Added Node merging feature

v3.13 (June 2019)
 - User-provided content takes priority over default local fields.
 - Fix subnodes disappearing when moved
 - Add auto-save JS that uses localStorage on textarea textchange events
 - Better welcome content

v3.12 (April 2019)
 - Using ajax in comments
 - Fixed nodes sidebar header margin
 - Added bold font to improve bold text visibility
 - Fix links display in Textile fields
 - Fix redirection destinations after edit/delete evidence
 - Refactoring cache keys in pages with comments
 - Disable turbolinks cache when displaying flash messages
 - Sort attachments in alphabetical ASCII order
 - Fix methodology checklist edit error

v3.11.1 (February 2019)
 - Fix blockcode vulnerability in Textile formatting

v3.11 (November 2018)
 - Added comments, subscriptions and notifications to notes
 - Added comments, subscriptions and notifications to evidence
 - Fix blockcode characters displaying incorrectly
 - Fix red dot still being displayed on the first visit to the page that
   caused the single unread notification
 - Upgraded some ruby gems (nokogiri, unicorn, ffi, rubyzip)
 - Fix wrong 'There are no comments' message
 - Escape html in comments
 - Track activities when multiple-creating evidence
 - Revert validating email format
 - Fix usage of set_property to use set_service in nexpose plugin
 - Note and evidence comments in export/import in dradis-projects

v3.10 (August 2018)
 - Add comments for issues
 - Add notifications for comments
 - Add subscriptions for issues in a project
 - Nest the dradis elements under the project scope
 - Add 'Send to...' menu for issues
 - Add better handling of the Services table
 - Use puma for the development and test server
 - Remove resque dependency
 - Improve redirect on Evidence#edit
 - Fix password reset
 - Fix XSS issue in Textile textarea inputs
 - Bugs fixed: #102, #118, #321

v3.9 (January 2018)
 - Fixed issues multi delete
 - Added notes and evidence tab to node view
 - Fixed project show turbolinks
 - Restyle secondary navbar
 - Update CE theme with a green palette
 - Add paper_trail author metadata
 - Upgrade to Rails 5.1 and Ruby 2.4
 - Bugs fixed: #128, #130, #134, #173, #349
 - Add Node properties to Acunetix plugin
 - Add Node properties to Qualys plugin
 - Add metric-specific fields to the CVSS calculator
 - Add fields and Node properties to Burp plugin
 - Add Issues, Evidence and Node properties to Nikto plugin
 - Validate parent node (if present) on nodes
 - Improved pool parameter definition in database.yml.template file
 - Fixed local_time gem usage
 - Updated nokogiri gem

v3.7 (July 2017)
 - Fix dradis:reset thor task.
 - Bugs fixed: #119
 - Fix 'before_filter is deprecated' warning
 - Updated README with 'Community Projects' section
 - Updated 'poltergeist' (browser specs) configuration
 - Fix a bug that may cause duplicates in Node#issues
 - Upgraded Nokogiri (xml/html parsing library)
 - Fixed bug when search results had multiple pages
 - Fixed error in 'dradis:reset' thor task
 - Fixed error in 'dradis:backup' thor task
 - Refactored nodes tree behaviour (parents with children)
 - Refactored loading a note template

v3.6 (Mar 2017)
 - Simpler framework <> add-on interface.
 - Combine multiple issues.
 - More efficient Search.
 - HTTP API for Attachments.
 - Better sidebar styling + direct edit / delete links.
 - Upgrade to Rails 5.
 - Fix select all issues bug.
 - Fix XSS in Issues diff view.

v3.2 (Sep 2016)
 - Nodes only show :expand when they have children
 - Add multiple-nodes
 - Always display :services as table
 - Bugs fixed: #334
 - Updated Rails framework

v3.1 (Mar 2016)
 - Issue tags
 - Testing methodologies
 - Node properties
 - New add-ons: Brakeman, Metasploit, etc.
 - Millions of bug fixes

.... sorry for the hiatus!

v2.10
 - New drag'n'drop file uploads with preview
 - Updated NeXpose plugin: add NeXpose-Full support
 - Feature requests implemented: #2312560, #2332708, #2706007
 - Bugs fixed: #55, #67, #72
 - Updated to Rails 3.2.3

v2.9 (1st of February 2012)
 - New Retina Network Security Scanner plugin
 - New Zed Attack Proxy upload plugin
 - Updated VulnDB import plugin
 - Faster Nikto upload plugin
 - Faster (60x times) Nessus upload plugin
 - Faster Nmap upload plugin (through ruby-nmap gem)
 - Updated First Time User's Wizard
 - Upgrade to Rails 3.2

v2.8 (10th of October 2011)
 - Cleaner three-column layout
 - Smarter Ajax polling and auto-updating
 - New version of the Nmap upload plugin
 - New version of the Nessus upload plugin
 - ./verify.sh now checks that libxml2 is installed
 - Bugs fixed: #17, #31, #37, #43, #48

v2.7.2 (1st of August 2011)
 - Updated to Rails 3.0.9
 - Improved startup scripts
 - Bugs fixed: #5, #9, #13, #14, #15, #16, #19, #20

v2.7.1 (24th of May 2011)
 - Improved note editor: more space, less Ajax
 - Bugs fixed: #3, #4, #6, #7, #8, #10

v2.7 (19th of April 2011)
 - Improved command line API with Thor (thor -T)
 - New Configuration Manager
 - New Upload Manager
 - New plugins:
   * Metasploit import
   * NeXpose (.xml) upload
   * OpenVAS (.xml) upload
   * SureCheck (.sc) upload
   * w3af (.xml) upload
   * Web Exploitation Framework (wXf) upload
 - Updated plugins:
   * Nessus plugin supports .nessus v2
   * Vuln::DB import plugin updated to work with the latest release
 - Bugs fixed: #2888332, #2973256
 - Updated to Rails 3.0.6

v2.6.1 (11th of February 2011)
 - Fixed a 'back slash' vs 'forward slash' issue in start.sh
 - Smarten up verify.sh to find the Bundler binary
 - Deal with Burp Scanner's opinionated handling of null bytes
 - SSL certificate updated for 2011 / 2012
 - Updated libraries RedCloth 4.2.6 and Rails 3.0.4

v2.6 (2nd of December 2010)
 - New first-time repository content
 - New helper scripts to run and reset the environment
 - Upgraded libraries: ExtJS 3.3, Rails 3.0.3
 - Improved performance through asset caching
 - Bugs fixed: #3021312, #3030629, #3076709

v2.5.2 (18th of May 2010)
 - bugs fixed: #2974460
 - security patch

v2.5.1 (7th of March 2010)
 - The NotesBrowser does a better job of keeping track of the current node
 - New notes are no longer out of sync with the server
 - upgraded library: ExtJS 3.1.1
 - bugs fixed: #2964273, #2932569, #2963253


v2.5 (5th of February 2010)
 - improved Note editor (supports formatting)
 - new HTML export plugin to generate reports in HTML format
 - new Nikto Upload plugin: your favourite web server scanner output in Dradis.
 - new Burp Upload plugin: you can now import your Burp Scanner results.
 - improved 'First Time User Wizard' introduction
 - keep track of all the activity with the built-in RSS feed
 - new Rake task: dradis:backup
 - Rake dradis:reset now creates a backup of the project by default
 - Rake dradis:reset now clears the old log files
 - the Nmap Upload plugin organizes the nodes in a more structured way
 - upgraded libraries: ExtJS 3.0, Rails 2.3.5
 - bugs fixed: #2936554, #2938593

v2.4.1 (31st of October 2009)
 - bugs fixed: #2881746, #2888245, #2889402

v2.4 (10th of September 2009)
 - drag'n'drop your notes
 - new Rake tasks to backup the project, reset the environment, etc.
 - better upload plugin feedback in case of exception
 - new 'feedback' link in the top-right corner
 - Nmap Upload now uses the Nmap::Parser library
 - notification icon displayed in the attachments tab when a node has
   attachments
 - new plugin to import data from the OSVDB

v2.3 (5th of August 2009)
 - expand / collapse buttons in the tree
 - add a new node filtering facility to the tree
 - import from file functionality (nmap, nessus, etc.)
 - refactor the WordExport plugin:
     - create templates using Word only
     - convert any document into a dradis template in < 10 minutes
     - read more about it here:-
         http://dradisframework.org/WordExport_templates.html

 - project management plugin update:
     - create project templates (read 'methodologies')
     - export project in .zip format (DB + attachments)
     - import projects/templates
     - checkout / commit project revisions from and to the Meta-Server

 - "what's new in this version?" widget in the status bar to learn the latest
 features added to the framework.

v2.2 (11th of June 2009)
 - add attachments to nodes
 - add 'refresh' buttons to the tree and the notes list
 - force 'webrick' even if mongrel is installed (no SSL support in mongrel)
 - centralise the framework version information.
 - autoExpandColumn now works on IE
 - Rails runs in "production" mode

v2.1.1 (17th  of April 2009)
 - the version string was not properly updated across the different modules.

v2.1 (16th of April 2009)
 - import/export plugin architecture
 - import/export plugin generators
 - sample WordXML export plugin
 - sample WikiMedia import plugin

v2.0.1 (23rd of February 2009)
 - first security patch

v2.0 (29th of January 2009)
 - Forget Hosts, Services and Protocols. Embrace the freedom of Nodes.
 - Forget SOAP, embrace REST
 - Powered by Rails 2.0 and ExtJS 2.2 (http://www.extjs.com/)
 - Now with security! (SSL transport and user authentication)

v1.2 (4th of April 2008)
 - a slightly less annoying implementation of the web interface 'auto refresh'
 functionality.
 - the services added through the web interface can have a name now :)
 - simple prevention against embedded XSS.
 - the missing submit.png image is included in the release now.

v1.1 (29th of February 2008)
 - new web interface, the old summary is gone, the new one is much neater and
 ajax powered.<|MERGE_RESOLUTION|>--- conflicted
+++ resolved
@@ -1,13 +1,6 @@
 v3.#.# (MMM’YY)
-<<<<<<< HEAD
   * Return users to the last view before the session expired
-  * Upgraded gems: [gem #1], [gem #2]
-=======
-  * [feature #1]
-  * [feature #2]
-  * [feature ...]
   * Upgraded gems: websocket-extensions
->>>>>>> fbfea43f
   * Bugs fixed:
     - [bug fixed #1]
     - [bug fixed ...]
