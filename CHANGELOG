--- conflicted
+++ resolved
@@ -1,12 +1,5 @@
-<<<<<<< HEAD
-v3.18 (Month 2020)
+v3.#.# (MMM’YY)
   * Return users to the last view before the session expired
-=======
-v3.#.# (MMM’YY)
-  * [feature #1]
-  * [feature #2]
-  * [feature ...]
->>>>>>> 5f7a5c82
   * Upgraded gems: [gem #1], [gem #2]
   * Bugs fixed:
     - [bug fixed #1]
