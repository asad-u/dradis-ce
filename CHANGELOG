--- conflicted
+++ resolved
@@ -1,12 +1,9 @@
 v3.17 (Month 2020)
   * Adjusted Uploads layout to provide more visibility to the output console.
-<<<<<<< HEAD
-  * Link to Methodology from project summary chart.
-=======
   * Card improvements:
     - Activity Feed now shows board name and link.
     - No mandatory due date.
->>>>>>> 500d2b30
+  * Link to Methodology from project summary chart.
   * Refactored dots-menu to make it available in any view.
   * Remove tag color from issue titles in issue summary.
   * Use shared noscript partial
