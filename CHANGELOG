v3.15 (* 2019)
 - Fix node merging bug when `services_extras` properties are present

v3.14 (August 2019)
 - Highlight code snippets.
<<<<<<< HEAD
 - Removed bullet style in node modals.
=======
 - Collapsable sidebar in issues
 - Added Node merging feature
>>>>>>> b89c64dc

v3.13 (June 2019)
 - User-provided content takes priority over default local fields.
 - Fix subnodes disappearing when moved
 - Add auto-save JS that uses localStorage on textarea textchange events
 - Better welcome content

v3.12 (April 2019)
 - Using ajax in comments
 - Fixed nodes sidebar header margin
 - Added bold font to improve bold text visibility
 - Fix links display in Textile fields
 - Fix redirection destinations after edit/delete evidence
 - Refactoring cache keys in pages with comments
 - Disable turbolinks cache when displaying flash messages
 - Sort attachments in alphabetical ASCII order
 - Fix methodology checklist edit error

v3.11.1 (February 2019)
 - Fix blockcode vulnerability in Textile formatting

v3.11 (November 2018)
 - Added comments, subscriptions and notifications to notes
 - Added comments, subscriptions and notifications to evidence
 - Fix blockcode characters displaying incorrectly
 - Fix red dot still being displayed on the first visit to the page that
   caused the single unread notification
 - Upgraded some ruby gems (nokogiri, unicorn, ffi, rubyzip)
 - Fix wrong 'There are no comments' message
 - Escape html in comments
 - Track activities when multiple-creating evidence
 - Revert validating email format
 - Fix usage of set_property to use set_service in nexpose plugin
 - Note and evidence comments in export/import in dradis-projects

v3.10 (August 2018)
 - Add comments for issues
 - Add notifications for comments
 - Add subscriptions for issues in a project
 - Nest the dradis elements under the project scope
 - Add 'Send to...' menu for issues
 - Add better handling of the Services table
 - Use puma for the development and test server
 - Remove resque dependency
 - Improve redirect on Evidence#edit
 - Fix password reset
 - Fix XSS issue in Textile textarea inputs
 - Bugs fixed: #102, #118, #321

v3.9 (January 2018)
 - Fixed issues multi delete
 - Added notes and evidence tab to node view
 - Fixed project show turbolinks
 - Restyle secondary navbar
 - Update CE theme with a green palette
 - Add paper_trail author metadata
 - Upgrade to Rails 5.1 and Ruby 2.4
 - Bugs fixed: #128, #130, #134, #173, #349
 - Add Node properties to Acunetix plugin
 - Add Node properties to Qualys plugin
 - Add metric-specific fields to the CVSS calculator
 - Add fields and Node properties to Burp plugin
 - Add Issues, Evidence and Node properties to Nikto plugin
 - Validate parent node (if present) on nodes
 - Improved pool parameter definition in database.yml.template file
 - Fixed local_time gem usage
 - Updated nokogiri gem

v3.7 (July 2017)
 - Fix dradis:reset thor task.
 - Bugs fixed: #119
 - Fix 'before_filter is deprecated' warning
 - Updated README with 'Community Projects' section
 - Updated 'poltergeist' (browser specs) configuration
 - Fix a bug that may cause duplicates in Node#issues
 - Upgraded Nokogiri (xml/html parsing library)
 - Fixed bug when search results had multiple pages
 - Fixed error in 'dradis:reset' thor task
 - Fixed error in 'dradis:backup' thor task
 - Refactored nodes tree behaviour (parents with children)
 - Refactored loading a note template

v3.6 (Mar 2017)
 - Simpler framework <> add-on interface.
 - Combine multiple issues.
 - More efficient Search.
 - HTTP API for Attachments.
 - Better sidebar styling + direct edit / delete links.
 - Upgrade to Rails 5.
 - Fix select all issues bug.
 - Fix XSS in Issues diff view.

v3.2 (Sep 2016)
 - Nodes only show :expand when they have children
 - Add multiple-nodes
 - Always display :services as table
 - Bugs fixed: #334
 - Updated Rails framework

v3.1 (Mar 2016)
 - Issue tags
 - Testing methodologies
 - Node properties
 - New add-ons: Brakeman, Metasploit, etc.
 - Millions of bug fixes

.... sorry for the hiatus!

v2.10
 - New drag'n'drop file uploads with preview
 - Updated NeXpose plugin: add NeXpose-Full support
 - Feature requests implemented: #2312560, #2332708, #2706007
 - Bugs fixed: #55, #67, #72
 - Updated to Rails 3.2.3

v2.9 (1st of February 2012)
 - New Retina Network Security Scanner plugin
 - New Zed Attack Proxy upload plugin
 - Updated VulnDB import plugin
 - Faster Nikto upload plugin
 - Faster (60x times) Nessus upload plugin
 - Faster Nmap upload plugin (through ruby-nmap gem)
 - Updated First Time User's Wizard
 - Upgrade to Rails 3.2

v2.8 (10th of October 2011)
 - Cleaner three-column layout
 - Smarter Ajax polling and auto-updating
 - New version of the Nmap upload plugin
 - New version of the Nessus upload plugin
 - ./verify.sh now checks that libxml2 is installed
 - Bugs fixed: #17, #31, #37, #43, #48

v2.7.2 (1st of August 2011)
 - Updated to Rails 3.0.9
 - Improved startup scripts
 - Bugs fixed: #5, #9, #13, #14, #15, #16, #19, #20

v2.7.1 (24th of May 2011)
 - Improved note editor: more space, less Ajax
 - Bugs fixed: #3, #4, #6, #7, #8, #10

v2.7 (19th of April 2011)
 - Improved command line API with Thor (thor -T)
 - New Configuration Manager
 - New Upload Manager
 - New plugins:
   * Metasploit import
   * NeXpose (.xml) upload
   * OpenVAS (.xml) upload
   * SureCheck (.sc) upload
   * w3af (.xml) upload
   * Web Exploitation Framework (wXf) upload
 - Updated plugins:
   * Nessus plugin supports .nessus v2
   * Vuln::DB import plugin updated to work with the latest release
 - Bugs fixed: #2888332, #2973256
 - Updated to Rails 3.0.6

v2.6.1 (11th of February 2011)
 - Fixed a 'back slash' vs 'forward slash' issue in start.sh
 - Smarten up verify.sh to find the Bundler binary
 - Deal with Burp Scanner's opinionated handling of null bytes
 - SSL certificate updated for 2011 / 2012
 - Updated libraries RedCloth 4.2.6 and Rails 3.0.4

v2.6 (2nd of December 2010)
 - New first-time repository content
 - New helper scripts to run and reset the environment
 - Upgraded libraries: ExtJS 3.3, Rails 3.0.3
 - Improved performance through asset caching
 - Bugs fixed: #3021312, #3030629, #3076709

v2.5.2 (18th of May 2010)
 - bugs fixed: #2974460
 - security patch

v2.5.1 (7th of March 2010)
 - The NotesBrowser does a better job of keeping track of the current node
 - New notes are no longer out of sync with the server
 - upgraded library: ExtJS 3.1.1
 - bugs fixed: #2964273, #2932569, #2963253


v2.5 (5th of February 2010)
 - improved Note editor (supports formatting)
 - new HTML export plugin to generate reports in HTML format
 - new Nikto Upload plugin: your favourite web server scanner output in Dradis.
 - new Burp Upload plugin: you can now import your Burp Scanner results.
 - improved 'First Time User Wizard' introduction
 - keep track of all the activity with the built-in RSS feed
 - new Rake task: dradis:backup
 - Rake dradis:reset now creates a backup of the project by default
 - Rake dradis:reset now clears the old log files
 - the Nmap Upload plugin organizes the nodes in a more structured way
 - upgraded libraries: ExtJS 3.0, Rails 2.3.5
 - bugs fixed: #2936554, #2938593

v2.4.1 (31st of October 2009)
 - bugs fixed: #2881746, #2888245, #2889402

v2.4 (10th of September 2009)
 - drag'n'drop your notes
 - new Rake tasks to backup the project, reset the environment, etc.
 - better upload plugin feedback in case of exception
 - new 'feedback' link in the top-right corner
 - Nmap Upload now uses the Nmap::Parser library
 - notification icon displayed in the attachments tab when a node has
   attachments
 - new plugin to import data from the OSVDB

v2.3 (5th of August 2009)
 - expand / collapse buttons in the tree
 - add a new node filtering facility to the tree
 - import from file functionality (nmap, nessus, etc.)
 - refactor the WordExport plugin:
     - create templates using Word only
     - convert any document into a dradis template in < 10 minutes
     - read more about it here:-
         http://dradisframework.org/WordExport_templates.html

 - project management plugin update:
     - create project templates (read 'methodologies')
     - export project in .zip format (DB + attachments)
     - import projects/templates
     - checkout / commit project revisions from and to the Meta-Server

 - "what's new in this version?" widget in the status bar to learn the latest
 features added to the framework.

v2.2 (11th of June 2009)
 - add attachments to nodes
 - add 'refresh' buttons to the tree and the notes list
 - force 'webrick' even if mongrel is installed (no SSL support in mongrel)
 - centralise the framework version information.
 - autoExpandColumn now works on IE
 - Rails runs in "production" mode

v2.1.1 (17th  of April 2009)
 - the version string was not properly updated across the different modules.

v2.1 (16th of April 2009)
 - import/export plugin architecture
 - import/export plugin generators
 - sample WordXML export plugin
 - sample WikiMedia import plugin

v2.0.1 (23rd of February 2009)
 - first security patch

v2.0 (29th of January 2009)
 - Forget Hosts, Services and Protocols. Embrace the freedom of Nodes.
 - Forget SOAP, embrace REST
 - Powered by Rails 2.0 and ExtJS 2.2 (http://www.extjs.com/)
 - Now with security! (SSL transport and user authentication)

v1.2 (4th of April 2008)
 - a slightly less annoying implementation of the web interface 'auto refresh'
 functionality.
 - the services added through the web interface can have a name now :)
 - simple prevention against embedded XSS.
 - the missing submit.png image is included in the release now.

v1.1 (29th of February 2008)
 - new web interface, the old summary is gone, the new one is much neater and
 ajax powered.<|MERGE_RESOLUTION|>--- conflicted
+++ resolved
@@ -3,12 +3,8 @@
 
 v3.14 (August 2019)
  - Highlight code snippets.
-<<<<<<< HEAD
- - Removed bullet style in node modals.
-=======
  - Collapsable sidebar in issues
  - Added Node merging feature
->>>>>>> b89c64dc
 
 v3.13 (June 2019)
  - User-provided content takes priority over default local fields.
