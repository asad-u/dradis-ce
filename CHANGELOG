--- conflicted
+++ resolved
@@ -13,9 +13,7 @@
  - Fix page jump when issues list is collapsed.
  - Enhancement when adding new nodes to copy node label data between the single
    and multiple node forms.
-<<<<<<< HEAD
  - Add an smtp.yml config file to handle the SMTP configuration
-=======
  - Enhance the mentions box in comments to close when it is open and the page is
    scrolled.
  - Fix bug that prevents the mentions dialog from appearing after navigating
@@ -23,7 +21,6 @@
  - Fixed elongated avatar images so they are round once again.
  - Added avatar images to mentions in comments.
  - Load gravatars for users who's email has been setup with gravatar.
->>>>>>> 9ea65538
 
 v3.14 (August 2019)
  - Highlight code snippets.
