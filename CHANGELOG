--- conflicted
+++ resolved
@@ -2,12 +2,9 @@
   * Add revision history for cards
   * Update app to new Tylium layout.
   * Bugs fixed:
-<<<<<<< HEAD
-    - Fix Cancel link path for the Note Edit page
-=======
     - Fix errors on content overwrite flash messages
     - Fail and redirect to login instead of raising an error when attempting to log in as a user that has been removed.
->>>>>>> 9e8a50e8
+    - Fix Cancel link path for the Note Edit page
   * Integration enhancements:
     -
   * REST/JSON API enhancements:
