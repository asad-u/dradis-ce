[v#.#.#] ([month] [YYYY])
<<<<<<< HEAD
  - Issues:
    - Display evidence in a table
    - Multi-delete evidence at the issue level
  - Upgraded gems: 
    - [gem]
  - Bugs fixes:
    - [entity]:
      - [future tense verb] [bug fix]
=======
  - Add Setup Wizard
  - Editor: Support fields with the same name in the Fields View
  - Tylium:
    - Import CSS manifests from addons
    - Move '...' (more actions) menu closer to the content affected by the actions of the menu
    - Remove extra left padding from the first line of content in a code block
    - Remove height restriction from code blocks
    - Simplify issues table columns
    - Update focus state outline color
  - Setup: store gem dependencies under ./vendor/bundle/
  - Upgraded gems:
    - rails
  - Bugs fixes:
    - Comments: Show sticky toolbar when adding long comments
    - Tables: Prevent the select all button from selecting filtered out rows when a filter is been applied
>>>>>>> 21d968ed
    - Bug tracker items:
      - [item]
  - New integrations:
    - [integration]
  - Integration enhancements:
    - [integration]:
      - [future tense verb] [integration enhancement]
      - [integration bug fixes]:
        - [future tense verb] [integration bug fix]
  - Reporting enhancements:
    - [report type]:
      - [future tense verb] [reporting enhancement]
  - REST/JSON API enhancements:
    - [API entity]:
      - [future tense verb] [API enhancement]
  - Security Fixes:
    - High: (Authenticated|Unauthenticated) (admin|author|contributor) [vulnerability description]
    - Medium: (Authenticated|Unauthenticated) (admin|author|contributor) [vulnerability description]
    - Low: (Authenticated|Unauthenticated) (admin|author|contributor) [vulnerability description]

v4.1.2 (December 2021)
  - Upgraded gems:
    - rails
  - Security Fixes:
    - High: Authenticated author path traversal

v4.1.0 (November 2021)
  - Editor:
    - Insert an appropriate single or multiline tag for blockquotes and codeblocks
    - Limit the content height for easier access to the Create/Update button
    - Quote text from comments and resource content (cards, evidence, issues, notes, etc)
  - Evidence:
    - Create a new issue (optionally) when creating new evidence
    - Move evidence across nodes
  - Tables:
    - Add selector to change the number of records displayed
  - Tylium:
    - Import CSS manifests from addons
    - Remove extra left padding from the first line of content in a code block
    - Remove height restriction from code blocks
  - Upgraded gems:
    - nokogiri, puma, rails
  - Bugs fixes:
    - Conflict resolver
      - Apply the correct warning when a conflict happens on edit
    - Methodologies:
      - Ensure boards don't nest when the instance has been inactive
    - Tables
      - Prevent columns state from resetting
  - Integration enhancements:
    - CVSS Calculator:
      - Settings: show/hide the calculator in the Issues view
      - Toggle between CVSSv3.0 and CVSSv3.1
    - Dread Calculator:
      - Settings: show/hide the calculator in the Issues view
    - Nessus:
      - Add product_coverage & cvss3_impact_score as available Issue fields
    - Nexpose
      - Update HTML tag cleanup to better cover UnorderedList and URLLink tags in the solution field
    - Qualys
      - Add <dd>, <dt> support
      - Remove orphaned <b> tags
  - Security Fixes:
    - High: Authenticated author broken access control: read access to issue content

v4.0.0 (July 2021)
  * Dynamic content across the app
  * Upgraded gems: capybara, jquery-rails, rails, rdoc, resque-status, rubocop, nokogiri, papertrail, puma,
  * Bugs fixed:
    - Fix uploading of attachments with names that have newlines
  * REST/JSON API enhancements:
    - Add pagination support

v3.22.0 (April 2021)
  * Added the ability to import Configuration Kits
  * Comments
    - Load feed asynchronously
  * Improve accessibility:
    - Add alt text to any linked images
    - Add screen reader only text to forms
    - Adjustments to font and element contrast to meet at minimum Level AA WCAG 2.0 standards.
    - Fix any broken Aria references
    - Update element label association & add missing labels
  * Kit upload CLI command update
  * Replace deprecated font-awesome-sass gem with vendor asset files
  * Subscriptions
    - Load feed asynchronously
  * Truncate long hostnames when viewing evidence in an issue
  * Upgraded gems: Rails
  * Bugs fixed:
    - Placeholder gravatars appear if gravatar is not available

v3.21.0 (February 2021)
  * Upgraded DradisPro to run on Ruby 2.7.2 and Rails 6.1.1
  * Add view hooks for the export view
  * Increase secondary sidebar width for medium viewports
  * Upgraded gems: bundler, papertrail, rails
  * Bugs fixed:
    - Add a default user during Welcome setup
    - Correct position of sticky editor toolbar in fullscreen source view

v3.20.0 (January 2021)
  * Main sidebar improvements:
    - Labels added under icons
    - Nodes can be added in collapsed state
    - Removed animations and transitions while expanding and collapsing
  * Update logo assets
  * Navbar dropdown menu's are no longer locked to the right side of the browser
  * Upgraded gems: rails
  * Bugs fixed:
    - Editor drag and drop, and copy paste inserts attachments at the cursor
      position instead of at the end of the textarea.
    - Fixed redirect when canceling editing evidence from the issue level
  * New integrations:
    - Nipper

v3.19.0 (September 2020)
  * Auto upload attachments and screenshots without requiring the use of the staging area
  * Cards, Evidence, Issues, and Notes now have their own attachment support
  * Displays a notification badge in the browser tab when there are unread notifications
  * Editor: Allow drag & drop, copy & paste, and direct image uploading
  * Increase the node properties column size by changing it to LONGTEXT
  * Layout: Breadcrumbs have a fixed position
  * Link to our support site on the styles help page
  * Long dropdown menus are vertically scrollable
  * Bugs fixed:
    - Use absolute send times in notification emails instead of relative

v3.18.0 (July 2020)
  * Add all activity view
  * Render markup inside table columns
  * Update top navigation link styles and collapsed menu
  * Upgraded gems: rack, sanitize, sassc
  * Bugs fixed:
    - Comments:
      - Fix `edit` link available while editing
      - Fix comment borders remaining after deleting comments
    - Long unbroken table cell text in textile elements overflows
    - Secondary-sidebar long header names over-lapping icons
    - Select element text overflowing on to select arrows

v3.17.1 (Jun 2020)
  * Upgraded gems: websocket-extensions

v3.17 (May 2020)
  * Add author to evidence and notes views
  * Adjust Uploads layout to provide more visibility to the output console
  * Boards can be renamed and deleted through their dots menu
  * Card improvements:
    - Activity Feed now shows board name and link
    - No mandatory due date
    - Redirects to new url if the card has changed lists
  * Card, Evidence, Issue, and Note form data will not be lost even if the form is not saved
    - Form data will be cleared when the "Cancel" link is clicked
    - Removed prompt to restore data
  * Comments
    - Added Textile markup
    - Comment changes will not be lost even if the comment is not saved
    - Update comments feed to show author's name instead of email
  * Display note and evidence titles in breadcrumbs
  * Editor improvements:
    - New form-view to edit each field individually
    - Formatting toolbar to help with markup
    - Side-by-side editor preview that auto-updates
  * Link to Methodology from project summary chart
  * Move resource action links to dots-menu in breadcrumbs
  * Navigation sidebar in projects can be kept open while navigating across views
  * Dots-menu available in any view
  * Remove tag color from issue titles in issue summary
  * Update code element style
  * Use shared noscript partial
  * Use user model reference for activities instead of user email
  * Upgraded gems: kaminari, puma, rack, rails, sass-rails
  * Bugs fixed:
    - bin/setup creating folders outside dradis-ce/
    - bin/setup error if the attachments directory already exists
    - Board partial broken structure
    - ItemsTable extra whitespace causing unnecessary vertical scrolling
    - Fix bug with v3 board templates not uploading
    - Fix textile preview not showing on issues with very long text
    - Long items_table dropdown menus not scrollable
    - Long project names interfering with search bar expansion
    - Repetative prompt when images are pasted after navigating multiple views.
    - Report 'Download' button becoming a disabled 'Processing...' button once clicked
    - SemVer pre-release appending character
    - Set :author when creating Evidence from an Issue
    - Sidebar items not showing active state
    - Textile preview not showing on issues with very long text
    - Bug tracker items: #560
  * New integrations:
    - [new integration #1]
  * Integration enhancements:
    - Nexpose: better cipher wrapping coverage
    - Nikto: support new nested <niktoscan> format
  * Reporting enhancements:
    - HTML reports now use main app's markup rendering
  * REST/JSON API enhancements:
    - Add tags to the Issues API
  * Security Fixes:
    - Medium: Authenticated (author) persistent comments cross-site scripting

v3.16 (February 2020)
  * Update app to new Tylium layout
  * Upgrade to Rails 5.2.4.1
  * Add revision history for cards
  * Remove mysql2 gem dependency
  * Bugs fixed:
    - Fix errors on content overwrite flash messages
    - Fail and redirect to login instead of raising an error when attempting to log in as a user that has been removed
    - Fix Cancel link path for the Note Edit page

v3.15 (November 2019)
 - Methodologies v2:
   - Kanban-style boards replaced the checklists
   - Tasks can move between lists
   - Assign tasks to different team members
   - Keep Notes and information on each task
   - Export Methodology details into your reports
 - Email notifications
 - Add notification settings to decide how often to get email notifications
 - Add an smtp.yml config file to handle the SMTP configuration
 - Various mention related improvements:
   - Enhance the mentions box in comments to close when it is open and the page is
   scrolled
   - Fix bug that prevents the mentions dialog from appearing after navigating
   through the app
   - Fixed elongated avatar images so they are round once again
   - Added avatar images to mentions in comments
   - Load gravatars for users who's email has been setup with gravatar
 - Enhancement when adding new nodes to copy node label data between the single
   and multiple node forms
 - All tables can be sorted by column
 - Bugs fixed:
   - Fix handling of pipe character in node property tables
   - Fix overflow issue where content would expand out of view
   - Fix page jump when issues list is collapsed
   - Fix conflicting version message when updating records with ajax
   - Fix hamburger dropdown menu functionality
   - Fix node merging bug when `services_extras` properties are present
   - Fix cross-project info rendering
   - Prevent content block group names to be whitespaces only
   - Fix displaying of content blocks with no block groups
   - Limit project name length when viewing a project
   - Removed bullet style in node modals
   - Validate parent node project
 - Integration enhancements:
   - Burp: Make `issue.severity` available at the Issue level
   - Nessus: Fixed bullet points formatting to handle internal text column widths
   - Nexpose: Wrap ciphers in code blocks
   - Netsparker: Fix link parsing of issue.external_references
   - Jira: Loading custom (required) fields from JIRA by IssueType and Project
 - REST/JSON API enhancements:
   - Fix disappearing owner when assigning authors to a Project using the API
   - Set the "by" attribute for item revisions when using the API
 - Security Fixes:
   - Medium: Authenticated author mentioning an existing user outside of the
     project will subscribe that user to the note/issue/evidence
   - Upgraded gems: nokogiri (CVE-2019-13117)

v3.14 (August 2019)
 - Highlight code snippets
 - Collapsable sidebar in issues
 - Added Node merging feature

v3.13 (June 2019)
 - User-provided content takes priority over default local fields.
 - Fix subnodes disappearing when moved
 - Add auto-save JS that uses localStorage on textarea textchange events
 - Better welcome content

v3.12 (April 2019)
 - Using ajax in comments
 - Fixed nodes sidebar header margin
 - Added bold font to improve bold text visibility
 - Fix links display in Textile fields
 - Fix redirection destinations after edit/delete evidence
 - Refactoring cache keys in pages with comments
 - Disable turbolinks cache when displaying flash messages
 - Sort attachments in alphabetical ASCII order
 - Fix methodology checklist edit error

v3.11.1 (February 2019)
 - Fix blockcode vulnerability in Textile formatting

v3.11 (November 2018)
 - Added comments, subscriptions and notifications to notes
 - Added comments, subscriptions and notifications to evidence
 - Fix blockcode characters displaying incorrectly
 - Fix red dot still being displayed on the first visit to the page that
   caused the single unread notification
 - Upgraded some ruby gems (nokogiri, unicorn, ffi, rubyzip)
 - Fix wrong 'There are no comments' message
 - Escape html in comments
 - Track activities when multiple-creating evidence
 - Revert validating email format
 - Fix usage of set_property to use set_service in nexpose plugin
 - Note and evidence comments in export/import in dradis-projects

v3.10 (August 2018)
 - Add comments for issues
 - Add notifications for comments
 - Add subscriptions for issues in a project
 - Nest the dradis elements under the project scope
 - Add 'Send to...' menu for issues
 - Add better handling of the Services table
 - Use puma for the development and test server
 - Remove resque dependency
 - Improve redirect on Evidence#edit
 - Fix password reset
 - Fix XSS issue in Textile textarea inputs
 - Bugs fixed: #102, #118, #321

v3.9 (January 2018)
 - Fixed issues multi delete
 - Added notes and evidence tab to node view
 - Fixed project show turbolinks
 - Restyle secondary navbar
 - Update CE theme with a green palette
 - Add paper_trail author metadata
 - Upgrade to Rails 5.1 and Ruby 2.4
 - Bugs fixed: #128, #130, #134, #173, #349
 - Add Node properties to Acunetix plugin
 - Add Node properties to Qualys plugin
 - Add metric-specific fields to the CVSS calculator
 - Add fields and Node properties to Burp plugin
 - Add Issues, Evidence and Node properties to Nikto plugin
 - Validate parent node (if present) on nodes
 - Improved pool parameter definition in database.yml.template file
 - Fixed local_time gem usage
 - Updated nokogiri gem

v3.7 (July 2017)
 - Fix dradis:reset thor task.
 - Bugs fixed: #119
 - Fix 'before_filter is deprecated' warning
 - Updated README with 'Community Projects' section
 - Updated 'poltergeist' (browser specs) configuration
 - Fix a bug that may cause duplicates in Node#issues
 - Upgraded Nokogiri (xml/html parsing library)
 - Fixed bug when search results had multiple pages
 - Fixed error in 'dradis:reset' thor task
 - Fixed error in 'dradis:backup' thor task
 - Refactored nodes tree behaviour (parents with children)
 - Refactored loading a note template

v3.6 (Mar 2017)
 - Simpler framework <> add-on interface.
 - Combine multiple issues.
 - More efficient Search.
 - HTTP API for Attachments.
 - Better sidebar styling + direct edit / delete links.
 - Upgrade to Rails 5.
 - Fix select all issues bug.
 - Fix XSS in Issues diff view.

v3.2 (Sep 2016)
 - Nodes only show :expand when they have children
 - Add multiple-nodes
 - Always display :services as table
 - Bugs fixed: #334
 - Updated Rails framework

v3.1 (Mar 2016)
 - Issue tags
 - Testing methodologies
 - Node properties
 - New add-ons: Brakeman, Metasploit, etc.
 - Millions of bug fixes

.... sorry for the hiatus!

v2.10
 - New drag'n'drop file uploads with preview
 - Updated NeXpose plugin: add NeXpose-Full support
 - Feature requests implemented: #2312560, #2332708, #2706007
 - Bugs fixed: #55, #67, #72
 - Updated to Rails 3.2.3

v2.9 (1st of February 2012)
 - New Retina Network Security Scanner plugin
 - New Zed Attack Proxy upload plugin
 - Updated VulnDB import plugin
 - Faster Nikto upload plugin
 - Faster (60x times) Nessus upload plugin
 - Faster Nmap upload plugin (through ruby-nmap gem)
 - Updated First Time User's Wizard
 - Upgrade to Rails 3.2

v2.8 (10th of October 2011)
 - Cleaner three-column layout
 - Smarter Ajax polling and auto-updating
 - New version of the Nmap upload plugin
 - New version of the Nessus upload plugin
 - ./verify.sh now checks that libxml2 is installed
 - Bugs fixed: #17, #31, #37, #43, #48

v2.7.2 (1st of August 2011)
 - Updated to Rails 3.0.9
 - Improved startup scripts
 - Bugs fixed: #5, #9, #13, #14, #15, #16, #19, #20

v2.7.1 (24th of May 2011)
 - Improved note editor: more space, less Ajax
 - Bugs fixed: #3, #4, #6, #7, #8, #10

v2.7 (19th of April 2011)
 - Improved command line API with Thor (thor -T)
 - New Configuration Manager
 - New Upload Manager
 - New plugins:
   * Metasploit import
   * NeXpose (.xml) upload
   * OpenVAS (.xml) upload
   * SureCheck (.sc) upload
   * w3af (.xml) upload
   * Web Exploitation Framework (wXf) upload
 - Updated plugins:
   * Nessus plugin supports .nessus v2
   * Vuln::DB import plugin updated to work with the latest release
 - Bugs fixed: #2888332, #2973256
 - Updated to Rails 3.0.6

v2.6.1 (11th of February 2011)
 - Fixed a 'back slash' vs 'forward slash' issue in start.sh
 - Smarten up verify.sh to find the Bundler binary
 - Deal with Burp Scanner's opinionated handling of null bytes
 - SSL certificate updated for 2011 / 2012
 - Updated libraries RedCloth 4.2.6 and Rails 3.0.4

v2.6 (2nd of December 2010)
 - New first-time repository content
 - New helper scripts to run and reset the environment
 - Upgraded libraries: ExtJS 3.3, Rails 3.0.3
 - Improved performance through asset caching
 - Bugs fixed: #3021312, #3030629, #3076709

v2.5.2 (18th of May 2010)
 - bugs fixed: #2974460
 - security patch

v2.5.1 (7th of March 2010)
 - The NotesBrowser does a better job of keeping track of the current node
 - New notes are no longer out of sync with the server
 - upgraded library: ExtJS 3.1.1
 - bugs fixed: #2964273, #2932569, #2963253


v2.5 (5th of February 2010)
 - improved Note editor (supports formatting)
 - new HTML export plugin to generate reports in HTML format
 - new Nikto Upload plugin: your favourite web server scanner output in Dradis.
 - new Burp Upload plugin: you can now import your Burp Scanner results.
 - improved 'First Time User Wizard' introduction
 - keep track of all the activity with the built-in RSS feed
 - new Rake task: dradis:backup
 - Rake dradis:reset now creates a backup of the project by default
 - Rake dradis:reset now clears the old log files
 - the Nmap Upload plugin organizes the nodes in a more structured way
 - upgraded libraries: ExtJS 3.0, Rails 2.3.5
 - bugs fixed: #2936554, #2938593

v2.4.1 (31st of October 2009)
 - bugs fixed: #2881746, #2888245, #2889402

v2.4 (10th of September 2009)
 - drag'n'drop your notes
 - new Rake tasks to backup the project, reset the environment, etc.
 - better upload plugin feedback in case of exception
 - new 'feedback' link in the top-right corner
 - Nmap Upload now uses the Nmap::Parser library
 - notification icon displayed in the attachments tab when a node has
   attachments
 - new plugin to import data from the OSVDB

v2.3 (5th of August 2009)
 - expand / collapse buttons in the tree
 - add a new node filtering facility to the tree
 - import from file functionality (nmap, nessus, etc.)
 - refactor the WordExport plugin:
     - create templates using Word only
     - convert any document into a dradis template in < 10 minutes
     - read more about it here:-
         http://dradisframework.org/WordExport_templates.html

 - project management plugin update:
     - create project templates (read 'methodologies')
     - export project in .zip format (DB + attachments)
     - import projects/templates
     - checkout / commit project revisions from and to the Meta-Server

 - "what's new in this version?" widget in the status bar to learn the latest
 features added to the framework.

v2.2 (11th of June 2009)
 - add attachments to nodes
 - add 'refresh' buttons to the tree and the notes list
 - force 'webrick' even if mongrel is installed (no SSL support in mongrel)
 - centralise the framework version information.
 - autoExpandColumn now works on IE
 - Rails runs in "production" mode

v2.1.1 (17th  of April 2009)
 - the version string was not properly updated across the different modules.

v2.1 (16th of April 2009)
 - import/export plugin architecture
 - import/export plugin generators
 - sample WordXML export plugin
 - sample WikiMedia import plugin

v2.0.1 (23rd of February 2009)
 - first security patch

v2.0 (29th of January 2009)
 - Forget Hosts, Services and Protocols. Embrace the freedom of Nodes.
 - Forget SOAP, embrace REST
 - Powered by Rails 2.0 and ExtJS 2.2 (http://www.extjs.com/)
 - Now with security! (SSL transport and user authentication)

v1.2 (4th of April 2008)
 - a slightly less annoying implementation of the web interface 'auto refresh'
 functionality.
 - the services added through the web interface can have a name now :)
 - simple prevention against embedded XSS.
 - the missing submit.png image is included in the release now.

v1.1 (29th of February 2008)
 - new web interface, the old summary is gone, the new one is much neater and
 ajax powered.<|MERGE_RESOLUTION|>--- conflicted
+++ resolved
@@ -1,14 +1,7 @@
 [v#.#.#] ([month] [YYYY])
-<<<<<<< HEAD
   - Issues:
     - Display evidence in a table
     - Multi-delete evidence at the issue level
-  - Upgraded gems: 
-    - [gem]
-  - Bugs fixes:
-    - [entity]:
-      - [future tense verb] [bug fix]
-=======
   - Add Setup Wizard
   - Editor: Support fields with the same name in the Fields View
   - Tylium:
@@ -24,7 +17,6 @@
   - Bugs fixes:
     - Comments: Show sticky toolbar when adding long comments
     - Tables: Prevent the select all button from selecting filtered out rows when a filter is been applied
->>>>>>> 21d968ed
     - Bug tracker items:
       - [item]
   - New integrations:
