v3.15 (* 2019)
 - Methodologies v2:
   - Kanban-style boards replaced the checklists
   - Tasks can move between lists
   - Assign tasks to different team members
   - Keep Notes and information on each task
   - Export Methodology details into your reports
 - Fix node merging bug when `services_extras` properties are present
 - Limit project name length when viewing a project
 - Removed bullet style in node modals.
 - Fix overflow issue where content would expand out of view.
 - Set the "by" attribute for item revisions when using the API
 - Fix hamburger dropdown menu functionality.
 - Fix page jump when issues list is collapsed.
 - Enhancement when adding new nodes to copy node label data between the single
   and multiple node forms.
<<<<<<< HEAD
 - Validate parent node project
=======
 - Add an smtp.yml config file to handle the SMTP configuration
 - Enhance the mentions box in comments to close when it is open and the page is
   scrolled.
 - Fix bug that prevents the mentions dialog from appearing after navigating
   through the app.
 - Fixed elongated avatar images so they are round once again.
 - Added avatar images to mentions in comments.
 - Load gravatars for users who's email has been setup with gravatar.
 - Upgraded Nokogiri as per suggested solution for CVE-2019-13117
 - Fix conflicting version message when updating records with ajax 
>>>>>>> ce651e1c

v3.14 (August 2019)
 - Highlight code snippets.
 - Collapsable sidebar in issues
 - Added Node merging feature
 - All tables can be sorted by column

v3.13 (June 2019)
 - User-provided content takes priority over default local fields.
 - Fix subnodes disappearing when moved
 - Add auto-save JS that uses localStorage on textarea textchange events
 - Better welcome content

v3.12 (April 2019)
 - Using ajax in comments
 - Fixed nodes sidebar header margin
 - Added bold font to improve bold text visibility
 - Fix links display in Textile fields
 - Fix redirection destinations after edit/delete evidence
 - Refactoring cache keys in pages with comments
 - Disable turbolinks cache when displaying flash messages
 - Sort attachments in alphabetical ASCII order
 - Fix methodology checklist edit error

v3.11.1 (February 2019)
 - Fix blockcode vulnerability in Textile formatting

v3.11 (November 2018)
 - Added comments, subscriptions and notifications to notes
 - Added comments, subscriptions and notifications to evidence
 - Fix blockcode characters displaying incorrectly
 - Fix red dot still being displayed on the first visit to the page that
   caused the single unread notification
 - Upgraded some ruby gems (nokogiri, unicorn, ffi, rubyzip)
 - Fix wrong 'There are no comments' message
 - Escape html in comments
 - Track activities when multiple-creating evidence
 - Revert validating email format
 - Fix usage of set_property to use set_service in nexpose plugin
 - Note and evidence comments in export/import in dradis-projects

v3.10 (August 2018)
 - Add comments for issues
 - Add notifications for comments
 - Add subscriptions for issues in a project
 - Nest the dradis elements under the project scope
 - Add 'Send to...' menu for issues
 - Add better handling of the Services table
 - Use puma for the development and test server
 - Remove resque dependency
 - Improve redirect on Evidence#edit
 - Fix password reset
 - Fix XSS issue in Textile textarea inputs
 - Bugs fixed: #102, #118, #321

v3.9 (January 2018)
 - Fixed issues multi delete
 - Added notes and evidence tab to node view
 - Fixed project show turbolinks
 - Restyle secondary navbar
 - Update CE theme with a green palette
 - Add paper_trail author metadata
 - Upgrade to Rails 5.1 and Ruby 2.4
 - Bugs fixed: #128, #130, #134, #173, #349
 - Add Node properties to Acunetix plugin
 - Add Node properties to Qualys plugin
 - Add metric-specific fields to the CVSS calculator
 - Add fields and Node properties to Burp plugin
 - Add Issues, Evidence and Node properties to Nikto plugin
 - Validate parent node (if present) on nodes
 - Improved pool parameter definition in database.yml.template file
 - Fixed local_time gem usage
 - Updated nokogiri gem

v3.7 (July 2017)
 - Fix dradis:reset thor task.
 - Bugs fixed: #119
 - Fix 'before_filter is deprecated' warning
 - Updated README with 'Community Projects' section
 - Updated 'poltergeist' (browser specs) configuration
 - Fix a bug that may cause duplicates in Node#issues
 - Upgraded Nokogiri (xml/html parsing library)
 - Fixed bug when search results had multiple pages
 - Fixed error in 'dradis:reset' thor task
 - Fixed error in 'dradis:backup' thor task
 - Refactored nodes tree behaviour (parents with children)
 - Refactored loading a note template

v3.6 (Mar 2017)
 - Simpler framework <> add-on interface.
 - Combine multiple issues.
 - More efficient Search.
 - HTTP API for Attachments.
 - Better sidebar styling + direct edit / delete links.
 - Upgrade to Rails 5.
 - Fix select all issues bug.
 - Fix XSS in Issues diff view.

v3.2 (Sep 2016)
 - Nodes only show :expand when they have children
 - Add multiple-nodes
 - Always display :services as table
 - Bugs fixed: #334
 - Updated Rails framework

v3.1 (Mar 2016)
 - Issue tags
 - Testing methodologies
 - Node properties
 - New add-ons: Brakeman, Metasploit, etc.
 - Millions of bug fixes

.... sorry for the hiatus!

v2.10
 - New drag'n'drop file uploads with preview
 - Updated NeXpose plugin: add NeXpose-Full support
 - Feature requests implemented: #2312560, #2332708, #2706007
 - Bugs fixed: #55, #67, #72
 - Updated to Rails 3.2.3

v2.9 (1st of February 2012)
 - New Retina Network Security Scanner plugin
 - New Zed Attack Proxy upload plugin
 - Updated VulnDB import plugin
 - Faster Nikto upload plugin
 - Faster (60x times) Nessus upload plugin
 - Faster Nmap upload plugin (through ruby-nmap gem)
 - Updated First Time User's Wizard
 - Upgrade to Rails 3.2

v2.8 (10th of October 2011)
 - Cleaner three-column layout
 - Smarter Ajax polling and auto-updating
 - New version of the Nmap upload plugin
 - New version of the Nessus upload plugin
 - ./verify.sh now checks that libxml2 is installed
 - Bugs fixed: #17, #31, #37, #43, #48

v2.7.2 (1st of August 2011)
 - Updated to Rails 3.0.9
 - Improved startup scripts
 - Bugs fixed: #5, #9, #13, #14, #15, #16, #19, #20

v2.7.1 (24th of May 2011)
 - Improved note editor: more space, less Ajax
 - Bugs fixed: #3, #4, #6, #7, #8, #10

v2.7 (19th of April 2011)
 - Improved command line API with Thor (thor -T)
 - New Configuration Manager
 - New Upload Manager
 - New plugins:
   * Metasploit import
   * NeXpose (.xml) upload
   * OpenVAS (.xml) upload
   * SureCheck (.sc) upload
   * w3af (.xml) upload
   * Web Exploitation Framework (wXf) upload
 - Updated plugins:
   * Nessus plugin supports .nessus v2
   * Vuln::DB import plugin updated to work with the latest release
 - Bugs fixed: #2888332, #2973256
 - Updated to Rails 3.0.6

v2.6.1 (11th of February 2011)
 - Fixed a 'back slash' vs 'forward slash' issue in start.sh
 - Smarten up verify.sh to find the Bundler binary
 - Deal with Burp Scanner's opinionated handling of null bytes
 - SSL certificate updated for 2011 / 2012
 - Updated libraries RedCloth 4.2.6 and Rails 3.0.4

v2.6 (2nd of December 2010)
 - New first-time repository content
 - New helper scripts to run and reset the environment
 - Upgraded libraries: ExtJS 3.3, Rails 3.0.3
 - Improved performance through asset caching
 - Bugs fixed: #3021312, #3030629, #3076709

v2.5.2 (18th of May 2010)
 - bugs fixed: #2974460
 - security patch

v2.5.1 (7th of March 2010)
 - The NotesBrowser does a better job of keeping track of the current node
 - New notes are no longer out of sync with the server
 - upgraded library: ExtJS 3.1.1
 - bugs fixed: #2964273, #2932569, #2963253


v2.5 (5th of February 2010)
 - improved Note editor (supports formatting)
 - new HTML export plugin to generate reports in HTML format
 - new Nikto Upload plugin: your favourite web server scanner output in Dradis.
 - new Burp Upload plugin: you can now import your Burp Scanner results.
 - improved 'First Time User Wizard' introduction
 - keep track of all the activity with the built-in RSS feed
 - new Rake task: dradis:backup
 - Rake dradis:reset now creates a backup of the project by default
 - Rake dradis:reset now clears the old log files
 - the Nmap Upload plugin organizes the nodes in a more structured way
 - upgraded libraries: ExtJS 3.0, Rails 2.3.5
 - bugs fixed: #2936554, #2938593

v2.4.1 (31st of October 2009)
 - bugs fixed: #2881746, #2888245, #2889402

v2.4 (10th of September 2009)
 - drag'n'drop your notes
 - new Rake tasks to backup the project, reset the environment, etc.
 - better upload plugin feedback in case of exception
 - new 'feedback' link in the top-right corner
 - Nmap Upload now uses the Nmap::Parser library
 - notification icon displayed in the attachments tab when a node has
   attachments
 - new plugin to import data from the OSVDB

v2.3 (5th of August 2009)
 - expand / collapse buttons in the tree
 - add a new node filtering facility to the tree
 - import from file functionality (nmap, nessus, etc.)
 - refactor the WordExport plugin:
     - create templates using Word only
     - convert any document into a dradis template in < 10 minutes
     - read more about it here:-
         http://dradisframework.org/WordExport_templates.html

 - project management plugin update:
     - create project templates (read 'methodologies')
     - export project in .zip format (DB + attachments)
     - import projects/templates
     - checkout / commit project revisions from and to the Meta-Server

 - "what's new in this version?" widget in the status bar to learn the latest
 features added to the framework.

v2.2 (11th of June 2009)
 - add attachments to nodes
 - add 'refresh' buttons to the tree and the notes list
 - force 'webrick' even if mongrel is installed (no SSL support in mongrel)
 - centralise the framework version information.
 - autoExpandColumn now works on IE
 - Rails runs in "production" mode

v2.1.1 (17th  of April 2009)
 - the version string was not properly updated across the different modules.

v2.1 (16th of April 2009)
 - import/export plugin architecture
 - import/export plugin generators
 - sample WordXML export plugin
 - sample WikiMedia import plugin

v2.0.1 (23rd of February 2009)
 - first security patch

v2.0 (29th of January 2009)
 - Forget Hosts, Services and Protocols. Embrace the freedom of Nodes.
 - Forget SOAP, embrace REST
 - Powered by Rails 2.0 and ExtJS 2.2 (http://www.extjs.com/)
 - Now with security! (SSL transport and user authentication)

v1.2 (4th of April 2008)
 - a slightly less annoying implementation of the web interface 'auto refresh'
 functionality.
 - the services added through the web interface can have a name now :)
 - simple prevention against embedded XSS.
 - the missing submit.png image is included in the release now.

v1.1 (29th of February 2008)
 - new web interface, the old summary is gone, the new one is much neater and
 ajax powered.<|MERGE_RESOLUTION|>--- conflicted
+++ resolved
@@ -14,9 +14,6 @@
  - Fix page jump when issues list is collapsed.
  - Enhancement when adding new nodes to copy node label data between the single
    and multiple node forms.
-<<<<<<< HEAD
- - Validate parent node project
-=======
  - Add an smtp.yml config file to handle the SMTP configuration
  - Enhance the mentions box in comments to close when it is open and the page is
    scrolled.
@@ -26,8 +23,8 @@
  - Added avatar images to mentions in comments.
  - Load gravatars for users who's email has been setup with gravatar.
  - Upgraded Nokogiri as per suggested solution for CVE-2019-13117
- - Fix conflicting version message when updating records with ajax 
->>>>>>> ce651e1c
+ - Fix conflicting version message when updating records with ajax
+ - Validate parent node project
 
 v3.14 (August 2019)
  - Highlight code snippets.
