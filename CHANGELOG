<<<<<<< HEAD
[v#.#.#] ([month] [YYYY])
  - Tylium:
    - Show the resource title in the header when viewing a resource
  - Upgraded gems: 
    - [gem]
  - Bugs fixes:
=======
v4.3.0 ([month] 2022)
  - Setup Wizard: initial content choice.
  - Uploads: do not reset form so you can keep uploading output files from the same scanner
  - Upgraded gems:
    - nokogiri, puma, rails
  - Bugs fixes:
    - Editor: Add keyboard shortcut support for windows and linux
    - Tables: Prevent columns state from resetting after 2 hours
>>>>>>> 7228c42b
    - [entity]:
      - [future tense verb] [bug fix]
    - Bug tracker items:
      - [item]
  - New integrations:
    - [integration]
  - Integration enhancements:
    - [integration]:
      - [future tense verb] [integration enhancement]
      - [integration bug fixes]:
        - [future tense verb] [integration bug fix]
  - Reporting enhancements:
    - [report type]:
      - [future tense verb] [reporting enhancement]
  - REST/JSON API enhancements:
    - [API entity]:
      - [future tense verb] [API enhancement]
  - Security Fixes:
    - High: (Authenticated|Unauthenticated) (admin|author|contributor) [vulnerability description]
    - Medium: (Authenticated|Unauthenticated) (admin|author|contributor) [vulnerability description]
    - Low: (Authenticated|Unauthenticated) (admin|author|contributor) [vulnerability description]

<<<<<<< HEAD
=======
v4.2.1 (February 2022)
  - Bug fixes: Fix issue default fields appearing in the evidence table

>>>>>>> 7228c42b
v4.2.0 (February 2022)
  - Editor: Support fields with the same name in the Fields View
  - Increased table loading performance on Issues, Evidence, and Notes for
    projects with *a lot* of issues, evidence, or notes
  - Issues:
    - Display evidence in a table
    - Load evidence tab content asynchronously
    - Multi-delete evidence at the issue level
    - Update evidence content while creating evidence records at the issue-level
  - Setup:
    - Add Setup Wizard
    - Avoids hard-coding "../../shared/"
    - Store gem dependencies under ./vendor/bundle/
  - Tylium:
    - Import CSS manifests from addons
    - Move '...' (more actions) menu closer to the content affected by the actions of the menu
    - Move the 'Edit' action out of the '...' (more actions) menu for issues, evidence, notes, etc.
    - Remove extra left padding from the first line of content in a code block
    - Remove height restriction from code blocks
    - Simplify issues table columns
    - Updates focus state outline color
  - Upgraded gems:
    - mini_racer, puma, rails
  - Bugs fixes:
    - Comments: Show sticky toolbar when adding long comments
    - Tables: Prevents the select all button from selecting filtered out rows when a filter is been applied
    - Subscriptions: Fixes a caching issue preventing users from subscribing or
      unsubscribing after the first cache was stored
    - Issues: Send To menu updates when new plugins are installed
  - Integration enhancements:
    - Dradis Projects:
      - Fixes missing parent nodes during template and package imports
      - Fixes missing nodes for attachments during template and package imports
    - Nexpose:
      - Add the Hostname Node property from the `name` rather than `site-name` tag
    - Nipper:
      - Add Nipperv1 fields to issues
    - PDF Export:
      - Add Thor task for console export
      - Add view hook for Export#index
    - Qualys:
      - Add 'element.qualys_collection' as issue field
      - Add Qualys Web Application Scanner (WAS) support

v4.1.2 (December 2021)
  - Upgraded gems:
    - rails
  - Security Fixes:
    - High: Authenticated author path traversal

v4.1.0 (November 2021)
  - Editor:
    - Insert an appropriate single or multiline tag for blockquotes and codeblocks
    - Limit the content height for easier access to the Create/Update button
    - Quote text from comments and resource content (cards, evidence, issues, notes, etc)
  - Evidence:
    - Create a new issue (optionally) when creating new evidence
    - Move evidence across nodes
  - Tables:
    - Add selector to change the number of records displayed
  - Tylium:
    - Import CSS manifests from addons
    - Remove extra left padding from the first line of content in a code block
    - Remove height restriction from code blocks
  - Upgraded gems:
    - nokogiri, puma, rails
  - Bugs fixes:
    - Conflict resolver
      - Apply the correct warning when a conflict happens on edit
    - Methodologies:
      - Ensure boards don't nest when the instance has been inactive
    - Tables
      - Prevent columns state from resetting
  - Integration enhancements:
    - CVSS Calculator:
      - Settings: show/hide the calculator in the Issues view
      - Toggle between CVSSv3.0 and CVSSv3.1
    - Dread Calculator:
      - Settings: show/hide the calculator in the Issues view
    - Nessus:
      - Add product_coverage & cvss3_impact_score as available Issue fields
    - Nexpose
      - Update HTML tag cleanup to better cover UnorderedList and URLLink tags in the solution field
    - Qualys
      - Add <dd>, <dt> support
      - Remove orphaned <b> tags
  - Security Fixes:
    - High: Authenticated author broken access control: read access to issue content

v4.0.0 (July 2021)
  * Dynamic content across the app
  * Upgraded gems: capybara, jquery-rails, rails, rdoc, resque-status, rubocop, nokogiri, papertrail, puma,
  * Bugs fixed:
    - Fix uploading of attachments with names that have newlines
  * REST/JSON API enhancements:
    - Add pagination support

v3.22.0 (April 2021)
  * Added the ability to import Configuration Kits
  * Comments
    - Load feed asynchronously
  * Improve accessibility:
    - Add alt text to any linked images
    - Add screen reader only text to forms
    - Adjustments to font and element contrast to meet at minimum Level AA WCAG 2.0 standards.
    - Fix any broken Aria references
    - Update element label association & add missing labels
  * Kit upload CLI command update
  * Replace deprecated font-awesome-sass gem with vendor asset files
  * Subscriptions
    - Load feed asynchronously
  * Truncate long hostnames when viewing evidence in an issue
  * Upgraded gems: Rails
  * Bugs fixed:
    - Placeholder gravatars appear if gravatar is not available

v3.21.0 (February 2021)
  * Upgraded DradisPro to run on Ruby 2.7.2 and Rails 6.1.1
  * Add view hooks for the export view
  * Increase secondary sidebar width for medium viewports
  * Upgraded gems: bundler, papertrail, rails
  * Bugs fixed:
    - Add a default user during Welcome setup
    - Correct position of sticky editor toolbar in fullscreen source view

v3.20.0 (January 2021)
  * Main sidebar improvements:
    - Labels added under icons
    - Nodes can be added in collapsed state
    - Removed animations and transitions while expanding and collapsing
  * Update logo assets
  * Navbar dropdown menu's are no longer locked to the right side of the browser
  * Upgraded gems: rails
  * Bugs fixed:
    - Editor drag and drop, and copy paste inserts attachments at the cursor
      position instead of at the end of the textarea.
    - Fixed redirect when canceling editing evidence from the issue level
  * New integrations:
    - Nipper

v3.19.0 (September 2020)
  * Auto upload attachments and screenshots without requiring the use of the staging area
  * Cards, Evidence, Issues, and Notes now have their own attachment support
  * Displays a notification badge in the browser tab when there are unread notifications
  * Editor: Allow drag & drop, copy & paste, and direct image uploading
  * Increase the node properties column size by changing it to LONGTEXT
  * Layout: Breadcrumbs have a fixed position
  * Link to our support site on the styles help page
  * Long dropdown menus are vertically scrollable
  * Bugs fixed:
    - Use absolute send times in notification emails instead of relative

v3.18.0 (July 2020)
  * Add all activity view
  * Render markup inside table columns
  * Update top navigation link styles and collapsed menu
  * Upgraded gems: rack, sanitize, sassc
  * Bugs fixed:
    - Comments:
      - Fix `edit` link available while editing
      - Fix comment borders remaining after deleting comments
    - Long unbroken table cell text in textile elements overflows
    - Secondary-sidebar long header names over-lapping icons
    - Select element text overflowing on to select arrows

v3.17.1 (Jun 2020)
  * Upgraded gems: websocket-extensions

v3.17 (May 2020)
  * Add author to evidence and notes views
  * Adjust Uploads layout to provide more visibility to the output console
  * Boards can be renamed and deleted through their dots menu
  * Card improvements:
    - Activity Feed now shows board name and link
    - No mandatory due date
    - Redirects to new url if the card has changed lists
  * Card, Evidence, Issue, and Note form data will not be lost even if the form is not saved
    - Form data will be cleared when the "Cancel" link is clicked
    - Removed prompt to restore data
  * Comments
    - Added Textile markup
    - Comment changes will not be lost even if the comment is not saved
    - Update comments feed to show author's name instead of email
  * Display note and evidence titles in breadcrumbs
  * Editor improvements:
    - New form-view to edit each field individually
    - Formatting toolbar to help with markup
    - Side-by-side editor preview that auto-updates
  * Link to Methodology from project summary chart
  * Move resource action links to dots-menu in breadcrumbs
  * Navigation sidebar in projects can be kept open while navigating across views
  * Dots-menu available in any view
  * Remove tag color from issue titles in issue summary
  * Update code element style
  * Use shared noscript partial
  * Use user model reference for activities instead of user email
  * Upgraded gems: kaminari, puma, rack, rails, sass-rails
  * Bugs fixed:
    - bin/setup creating folders outside dradis-ce/
    - bin/setup error if the attachments directory already exists
    - Board partial broken structure
    - ItemsTable extra whitespace causing unnecessary vertical scrolling
    - Fix bug with v3 board templates not uploading
    - Fix textile preview not showing on issues with very long text
    - Long items_table dropdown menus not scrollable
    - Long project names interfering with search bar expansion
    - Repetative prompt when images are pasted after navigating multiple views.
    - Report 'Download' button becoming a disabled 'Processing...' button once clicked
    - SemVer pre-release appending character
    - Set :author when creating Evidence from an Issue
    - Sidebar items not showing active state
    - Textile preview not showing on issues with very long text
    - Bug tracker items: #560
  * New integrations:
    - [new integration #1]
  * Integration enhancements:
    - Nexpose: better cipher wrapping coverage
    - Nikto: support new nested <niktoscan> format
  * Reporting enhancements:
    - HTML reports now use main app's markup rendering
  * REST/JSON API enhancements:
    - Add tags to the Issues API
  * Security Fixes:
    - Medium: Authenticated (author) persistent comments cross-site scripting

v3.16 (February 2020)
  * Update app to new Tylium layout
  * Upgrade to Rails 5.2.4.1
  * Add revision history for cards
  * Remove mysql2 gem dependency
  * Bugs fixed:
    - Fix errors on content overwrite flash messages
    - Fail and redirect to login instead of raising an error when attempting to log in as a user that has been removed
    - Fix Cancel link path for the Note Edit page

v3.15 (November 2019)
 - Methodologies v2:
   - Kanban-style boards replaced the checklists
   - Tasks can move between lists
   - Assign tasks to different team members
   - Keep Notes and information on each task
   - Export Methodology details into your reports
 - Email notifications
 - Add notification settings to decide how often to get email notifications
 - Add an smtp.yml config file to handle the SMTP configuration
 - Various mention related improvements:
   - Enhance the mentions box in comments to close when it is open and the page is
   scrolled
   - Fix bug that prevents the mentions dialog from appearing after navigating
   through the app
   - Fixed elongated avatar images so they are round once again
   - Added avatar images to mentions in comments
   - Load gravatars for users who's email has been setup with gravatar
 - Enhancement when adding new nodes to copy node label data between the single
   and multiple node forms
 - All tables can be sorted by column
 - Bugs fixed:
   - Fix handling of pipe character in node property tables
   - Fix overflow issue where content would expand out of view
   - Fix page jump when issues list is collapsed
   - Fix conflicting version message when updating records with ajax
   - Fix hamburger dropdown menu functionality
   - Fix node merging bug when `services_extras` properties are present
   - Fix cross-project info rendering
   - Prevent content block group names to be whitespaces only
   - Fix displaying of content blocks with no block groups
   - Limit project name length when viewing a project
   - Removed bullet style in node modals
   - Validate parent node project
 - Integration enhancements:
   - Burp: Make `issue.severity` available at the Issue level
   - Nessus: Fixed bullet points formatting to handle internal text column widths
   - Nexpose: Wrap ciphers in code blocks
   - Netsparker: Fix link parsing of issue.external_references
   - Jira: Loading custom (required) fields from JIRA by IssueType and Project
 - REST/JSON API enhancements:
   - Fix disappearing owner when assigning authors to a Project using the API
   - Set the "by" attribute for item revisions when using the API
 - Security Fixes:
   - Medium: Authenticated author mentioning an existing user outside of the
     project will subscribe that user to the note/issue/evidence
   - Upgraded gems: nokogiri (CVE-2019-13117)

v3.14 (August 2019)
 - Highlight code snippets
 - Collapsable sidebar in issues
 - Added Node merging feature

v3.13 (June 2019)
 - User-provided content takes priority over default local fields.
 - Fix subnodes disappearing when moved
 - Add auto-save JS that uses localStorage on textarea textchange events
 - Better welcome content

v3.12 (April 2019)
 - Using ajax in comments
 - Fixed nodes sidebar header margin
 - Added bold font to improve bold text visibility
 - Fix links display in Textile fields
 - Fix redirection destinations after edit/delete evidence
 - Refactoring cache keys in pages with comments
 - Disable turbolinks cache when displaying flash messages
 - Sort attachments in alphabetical ASCII order
 - Fix methodology checklist edit error

v3.11.1 (February 2019)
 - Fix blockcode vulnerability in Textile formatting

v3.11 (November 2018)
 - Added comments, subscriptions and notifications to notes
 - Added comments, subscriptions and notifications to evidence
 - Fix blockcode characters displaying incorrectly
 - Fix red dot still being displayed on the first visit to the page that
   caused the single unread notification
 - Upgraded some ruby gems (nokogiri, unicorn, ffi, rubyzip)
 - Fix wrong 'There are no comments' message
 - Escape html in comments
 - Track activities when multiple-creating evidence
 - Revert validating email format
 - Fix usage of set_property to use set_service in nexpose plugin
 - Note and evidence comments in export/import in dradis-projects

v3.10 (August 2018)
 - Add comments for issues
 - Add notifications for comments
 - Add subscriptions for issues in a project
 - Nest the dradis elements under the project scope
 - Add 'Send to...' menu for issues
 - Add better handling of the Services table
 - Use puma for the development and test server
 - Remove resque dependency
 - Improve redirect on Evidence#edit
 - Fix password reset
 - Fix XSS issue in Textile textarea inputs
 - Bugs fixed: #102, #118, #321

v3.9 (January 2018)
 - Fixed issues multi delete
 - Added notes and evidence tab to node view
 - Fixed project show turbolinks
 - Restyle secondary navbar
 - Update CE theme with a green palette
 - Add paper_trail author metadata
 - Upgrade to Rails 5.1 and Ruby 2.4
 - Bugs fixed: #128, #130, #134, #173, #349
 - Add Node properties to Acunetix plugin
 - Add Node properties to Qualys plugin
 - Add metric-specific fields to the CVSS calculator
 - Add fields and Node properties to Burp plugin
 - Add Issues, Evidence and Node properties to Nikto plugin
 - Validate parent node (if present) on nodes
 - Improved pool parameter definition in database.yml.template file
 - Fixed local_time gem usage
 - Updated nokogiri gem

v3.7 (July 2017)
 - Fix dradis:reset thor task.
 - Bugs fixed: #119
 - Fix 'before_filter is deprecated' warning
 - Updated README with 'Community Projects' section
 - Updated 'poltergeist' (browser specs) configuration
 - Fix a bug that may cause duplicates in Node#issues
 - Upgraded Nokogiri (xml/html parsing library)
 - Fixed bug when search results had multiple pages
 - Fixed error in 'dradis:reset' thor task
 - Fixed error in 'dradis:backup' thor task
 - Refactored nodes tree behaviour (parents with children)
 - Refactored loading a note template

v3.6 (Mar 2017)
 - Simpler framework <> add-on interface.
 - Combine multiple issues.
 - More efficient Search.
 - HTTP API for Attachments.
 - Better sidebar styling + direct edit / delete links.
 - Upgrade to Rails 5.
 - Fix select all issues bug.
 - Fix XSS in Issues diff view.

v3.2 (Sep 2016)
 - Nodes only show :expand when they have children
 - Add multiple-nodes
 - Always display :services as table
 - Bugs fixed: #334
 - Updated Rails framework

v3.1 (Mar 2016)
 - Issue tags
 - Testing methodologies
 - Node properties
 - New add-ons: Brakeman, Metasploit, etc.
 - Millions of bug fixes

.... sorry for the hiatus!

v2.10
 - New drag'n'drop file uploads with preview
 - Updated NeXpose plugin: add NeXpose-Full support
 - Feature requests implemented: #2312560, #2332708, #2706007
 - Bugs fixed: #55, #67, #72
 - Updated to Rails 3.2.3

v2.9 (1st of February 2012)
 - New Retina Network Security Scanner plugin
 - New Zed Attack Proxy upload plugin
 - Updated VulnDB import plugin
 - Faster Nikto upload plugin
 - Faster (60x times) Nessus upload plugin
 - Faster Nmap upload plugin (through ruby-nmap gem)
 - Updated First Time User's Wizard
 - Upgrade to Rails 3.2

v2.8 (10th of October 2011)
 - Cleaner three-column layout
 - Smarter Ajax polling and auto-updating
 - New version of the Nmap upload plugin
 - New version of the Nessus upload plugin
 - ./verify.sh now checks that libxml2 is installed
 - Bugs fixed: #17, #31, #37, #43, #48

v2.7.2 (1st of August 2011)
 - Updated to Rails 3.0.9
 - Improved startup scripts
 - Bugs fixed: #5, #9, #13, #14, #15, #16, #19, #20

v2.7.1 (24th of May 2011)
 - Improved note editor: more space, less Ajax
 - Bugs fixed: #3, #4, #6, #7, #8, #10

v2.7 (19th of April 2011)
 - Improved command line API with Thor (thor -T)
 - New Configuration Manager
 - New Upload Manager
 - New plugins:
   * Metasploit import
   * NeXpose (.xml) upload
   * OpenVAS (.xml) upload
   * SureCheck (.sc) upload
   * w3af (.xml) upload
   * Web Exploitation Framework (wXf) upload
 - Updated plugins:
   * Nessus plugin supports .nessus v2
   * Vuln::DB import plugin updated to work with the latest release
 - Bugs fixed: #2888332, #2973256
 - Updated to Rails 3.0.6

v2.6.1 (11th of February 2011)
 - Fixed a 'back slash' vs 'forward slash' issue in start.sh
 - Smarten up verify.sh to find the Bundler binary
 - Deal with Burp Scanner's opinionated handling of null bytes
 - SSL certificate updated for 2011 / 2012
 - Updated libraries RedCloth 4.2.6 and Rails 3.0.4

v2.6 (2nd of December 2010)
 - New first-time repository content
 - New helper scripts to run and reset the environment
 - Upgraded libraries: ExtJS 3.3, Rails 3.0.3
 - Improved performance through asset caching
 - Bugs fixed: #3021312, #3030629, #3076709

v2.5.2 (18th of May 2010)
 - bugs fixed: #2974460
 - security patch

v2.5.1 (7th of March 2010)
 - The NotesBrowser does a better job of keeping track of the current node
 - New notes are no longer out of sync with the server
 - upgraded library: ExtJS 3.1.1
 - bugs fixed: #2964273, #2932569, #2963253


v2.5 (5th of February 2010)
 - improved Note editor (supports formatting)
 - new HTML export plugin to generate reports in HTML format
 - new Nikto Upload plugin: your favourite web server scanner output in Dradis.
 - new Burp Upload plugin: you can now import your Burp Scanner results.
 - improved 'First Time User Wizard' introduction
 - keep track of all the activity with the built-in RSS feed
 - new Rake task: dradis:backup
 - Rake dradis:reset now creates a backup of the project by default
 - Rake dradis:reset now clears the old log files
 - the Nmap Upload plugin organizes the nodes in a more structured way
 - upgraded libraries: ExtJS 3.0, Rails 2.3.5
 - bugs fixed: #2936554, #2938593

v2.4.1 (31st of October 2009)
 - bugs fixed: #2881746, #2888245, #2889402

v2.4 (10th of September 2009)
 - drag'n'drop your notes
 - new Rake tasks to backup the project, reset the environment, etc.
 - better upload plugin feedback in case of exception
 - new 'feedback' link in the top-right corner
 - Nmap Upload now uses the Nmap::Parser library
 - notification icon displayed in the attachments tab when a node has
   attachments
 - new plugin to import data from the OSVDB

v2.3 (5th of August 2009)
 - expand / collapse buttons in the tree
 - add a new node filtering facility to the tree
 - import from file functionality (nmap, nessus, etc.)
 - refactor the WordExport plugin:
     - create templates using Word only
     - convert any document into a dradis template in < 10 minutes
     - read more about it here:-
         http://dradisframework.org/WordExport_templates.html

 - project management plugin update:
     - create project templates (read 'methodologies')
     - export project in .zip format (DB + attachments)
     - import projects/templates
     - checkout / commit project revisions from and to the Meta-Server

 - "what's new in this version?" widget in the status bar to learn the latest
 features added to the framework.

v2.2 (11th of June 2009)
 - add attachments to nodes
 - add 'refresh' buttons to the tree and the notes list
 - force 'webrick' even if mongrel is installed (no SSL support in mongrel)
 - centralise the framework version information.
 - autoExpandColumn now works on IE
 - Rails runs in "production" mode

v2.1.1 (17th  of April 2009)
 - the version string was not properly updated across the different modules.

v2.1 (16th of April 2009)
 - import/export plugin architecture
 - import/export plugin generators
 - sample WordXML export plugin
 - sample WikiMedia import plugin

v2.0.1 (23rd of February 2009)
 - first security patch

v2.0 (29th of January 2009)
 - Forget Hosts, Services and Protocols. Embrace the freedom of Nodes.
 - Forget SOAP, embrace REST
 - Powered by Rails 2.0 and ExtJS 2.2 (http://www.extjs.com/)
 - Now with security! (SSL transport and user authentication)

v1.2 (4th of April 2008)
 - a slightly less annoying implementation of the web interface 'auto refresh'
 functionality.
 - the services added through the web interface can have a name now :)
 - simple prevention against embedded XSS.
 - the missing submit.png image is included in the release now.

v1.1 (29th of February 2008)
 - new web interface, the old summary is gone, the new one is much neater and
 ajax powered.<|MERGE_RESOLUTION|>--- conflicted
+++ resolved
@@ -1,20 +1,8 @@
-<<<<<<< HEAD
 [v#.#.#] ([month] [YYYY])
-  - Tylium:
-    - Show the resource title in the header when viewing a resource
-  - Upgraded gems: 
+  - Tylium: show the resource title in the header when viewing a resource
+  - Upgraded gems:
     - [gem]
   - Bugs fixes:
-=======
-v4.3.0 ([month] 2022)
-  - Setup Wizard: initial content choice.
-  - Uploads: do not reset form so you can keep uploading output files from the same scanner
-  - Upgraded gems:
-    - nokogiri, puma, rails
-  - Bugs fixes:
-    - Editor: Add keyboard shortcut support for windows and linux
-    - Tables: Prevent columns state from resetting after 2 hours
->>>>>>> 7228c42b
     - [entity]:
       - [future tense verb] [bug fix]
     - Bug tracker items:
@@ -37,12 +25,40 @@
     - Medium: (Authenticated|Unauthenticated) (admin|author|contributor) [vulnerability description]
     - Low: (Authenticated|Unauthenticated) (admin|author|contributor) [vulnerability description]
 
-<<<<<<< HEAD
-=======
+
+v4.3.0 ([month] 2022)
+  - Setup Wizard: initial content choice.
+  - Uploads: do not reset form so you can keep uploading output files from the same scanner
+  - Upgraded gems:
+    - nokogiri, puma, rails
+  - Bugs fixes:
+    - Editor: Add keyboard shortcut support for windows and linux
+    - Tables: Prevent columns state from resetting after 2 hours
+    - [entity]:
+      - [future tense verb] [bug fix]
+    - Bug tracker items:
+      - [item]
+  - New integrations:
+    - [integration]
+  - Integration enhancements:
+    - [integration]:
+      - [future tense verb] [integration enhancement]
+      - [integration bug fixes]:
+        - [future tense verb] [integration bug fix]
+  - Reporting enhancements:
+    - [report type]:
+      - [future tense verb] [reporting enhancement]
+  - REST/JSON API enhancements:
+    - [API entity]:
+      - [future tense verb] [API enhancement]
+  - Security Fixes:
+    - High: (Authenticated|Unauthenticated) (admin|author|contributor) [vulnerability description]
+    - Medium: (Authenticated|Unauthenticated) (admin|author|contributor) [vulnerability description]
+    - Low: (Authenticated|Unauthenticated) (admin|author|contributor) [vulnerability description]
+
 v4.2.1 (February 2022)
   - Bug fixes: Fix issue default fields appearing in the evidence table
 
->>>>>>> 7228c42b
 v4.2.0 (February 2022)
   - Editor: Support fields with the same name in the Fields View
   - Increased table loading performance on Issues, Evidence, and Notes for
