--- conflicted
+++ resolved
@@ -1,9 +1,6 @@
 v3.#.# (MMM’YY)
-<<<<<<< HEAD
+  * Render markup inside table columns
   * Update top navigation link styles and collapsed menu
-=======
-  * Render markup inside table columns
->>>>>>> e3a78595
   * Upgraded gems: rack, sanitize
   * Bugs fixed:
     - Comments:
