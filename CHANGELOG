<<<<<<< HEAD
v3.#.# (MMM’YY)
  * Add all activity view
  * Main sidebar improvements:
    - Labels added under icons
    - Nodes can be added in collapsed state
    - Removed animations and transitions while expanding and collapsing 
  * Render markup inside table columns
  * Update top navigation link styles and collapsed menu
  * Upgraded gems: rack, sanitize, sassc
=======
[v#.#.#] ([MMM’YY])
  * [feature #1]
  * [feature #2]
  * [feature ...]
  * Upgraded gems: rails
>>>>>>> 4d45464c
  * Bugs fixed:
    - [bug fixed #1]
    - [bug fixed ...]
    - Bug tracker items: #N, #M, #O, ...
  * New integrations:
    - [new integration #1]
    - [new integration ...]
  * Integration enhancements:
    - [integration enhancement #1]
    - [integration enhancement ...]
  * Reporting enhancements:
    - [reporting enhancement #1]
    - [reporting enhancement ...]
  * REST/JSON API enhancements:
    - [API enhancement #1]
    - [API enhancement ...]
  * Security Fixes:
    - High: (Authenticated|Unauthenticated) (admin|author|contributor) [vulnerability description]
    - Medium: (Authenticated|Unauthenticated) (admin|author|contributor) [vulnerability description]
    - Low: (Authenticated|Unauthenticated) (admin|author|contributor) [vulnerability description]

v3.19.0 (September 2020)
  * Auto upload attachments and screenshots without requiring the use of the staging area
  * Cards, Evidence, Issues, and Notes now have their own attachment support
  * Displays a notification badge in the browser tab when there are unread notifications
  * Editor: Allow drag & drop, copy & paste, and direct image uploading
  * Increase the node properties column size by changing it to LONGTEXT
  * Layout: Breadcrumbs have a fixed position
  * Link to our support site on the styles help page
  * Long dropdown menus are vertically scrollable
  * Bugs fixed:
    - Use absolute send times in notification emails instead of relative

v3.18.0 (July 2020)
  * Add all activity view
  * Render markup inside table columns
  * Update top navigation link styles and collapsed menu
  * Upgraded gems: rack, sanitize, sassc
  * Bugs fixed:
    - Comments:
      - Fix `edit` link available while editing
      - Fix comment borders remaining after deleting comments
    - Long unbroken table cell text in textile elements overflows
    - Secondary-sidebar long header names over-lapping icons
    - Select element text overflowing on to select arrows

v3.17.1 (Jun 2020)
  * Upgraded gems: websocket-extensions

v3.17 (May 2020)
  * Add author to evidence and notes views
  * Adjust Uploads layout to provide more visibility to the output console
  * Boards can be renamed and deleted through their dots menu
  * Card improvements:
    - Activity Feed now shows board name and link
    - No mandatory due date
    - Redirects to new url if the card has changed lists
  * Card, Evidence, Issue, and Note form data will not be lost even if the form is not saved
    - Form data will be cleared when the "Cancel" link is clicked
    - Removed prompt to restore data
  * Comments
    - Added Textile markup
    - Comment changes will not be lost even if the comment is not saved
    - Update comments feed to show author's name instead of email
  * Display note and evidence titles in breadcrumbs
  * Editor improvements:
    - New form-view to edit each field individually
    - Formatting toolbar to help with markup
    - Side-by-side editor preview that auto-updates
  * Link to Methodology from project summary chart
  * Move resource action links to dots-menu in breadcrumbs
  * Navigation sidebar in projects can be kept open while navigating across views
  * Dots-menu available in any view
  * Remove tag color from issue titles in issue summary
  * Update code element style
  * Use shared noscript partial
  * Use user model reference for activities instead of user email
  * Upgraded gems: kaminari, puma, rack, rails, sass-rails
  * Bugs fixed:
    - bin/setup creating folders outside dradis-ce/
    - bin/setup error if the attachments directory already exists
    - Board partial broken structure
    - ItemsTable extra whitespace causing unnecessary vertical scrolling
    - Fix bug with v3 board templates not uploading
    - Fix textile preview not showing on issues with very long text
    - Long items_table dropdown menus not scrollable
    - Long project names interfering with search bar expansion
    - Repetative prompt when images are pasted after navigating multiple views.
    - Report 'Download' button becoming a disabled 'Processing...' button once clicked
    - SemVer pre-release appending character
    - Set :author when creating Evidence from an Issue
    - Sidebar items not showing active state
    - Textile preview not showing on issues with very long text
    - Bug tracker items: #560
  * New integrations:
    - [new integration #1]
  * Integration enhancements:
    - Nexpose: better cipher wrapping coverage
    - Nikto: support new nested <niktoscan> format
  * Reporting enhancements:
    - HTML reports now use main app's markup rendering
  * REST/JSON API enhancements:
    - Add tags to the Issues API
  * Security Fixes:
    - Medium: Authenticated (author) persistent comments cross-site scripting

v3.16 (February 2020)
  * Update app to new Tylium layout
  * Upgrade to Rails 5.2.4.1
  * Add revision history for cards
  * Remove mysql2 gem dependency
  * Bugs fixed:
    - Fix errors on content overwrite flash messages
    - Fail and redirect to login instead of raising an error when attempting to log in as a user that has been removed
    - Fix Cancel link path for the Note Edit page

v3.15 (November 2019)
 - Methodologies v2:
   - Kanban-style boards replaced the checklists
   - Tasks can move between lists
   - Assign tasks to different team members
   - Keep Notes and information on each task
   - Export Methodology details into your reports
 - Email notifications
 - Add notification settings to decide how often to get email notifications
 - Add an smtp.yml config file to handle the SMTP configuration
 - Various mention related improvements:
   - Enhance the mentions box in comments to close when it is open and the page is
   scrolled
   - Fix bug that prevents the mentions dialog from appearing after navigating
   through the app
   - Fixed elongated avatar images so they are round once again
   - Added avatar images to mentions in comments
   - Load gravatars for users who's email has been setup with gravatar
 - Enhancement when adding new nodes to copy node label data between the single
   and multiple node forms
 - All tables can be sorted by column
 - Bugs fixed:
   - Fix handling of pipe character in node property tables
   - Fix overflow issue where content would expand out of view
   - Fix page jump when issues list is collapsed
   - Fix conflicting version message when updating records with ajax
   - Fix hamburger dropdown menu functionality
   - Fix node merging bug when `services_extras` properties are present
   - Fix cross-project info rendering
   - Prevent content block group names to be whitespaces only
   - Fix displaying of content blocks with no block groups
   - Limit project name length when viewing a project
   - Removed bullet style in node modals
   - Validate parent node project
 - Integration enhancements:
   - Burp: Make `issue.severity` available at the Issue level
   - Nessus: Fixed bullet points formatting to handle internal text column widths
   - Nexpose: Wrap ciphers in code blocks
   - Netsparker: Fix link parsing of issue.external_references
   - Jira: Loading custom (required) fields from JIRA by IssueType and Project
 - REST/JSON API enhancements:
   - Fix disappearing owner when assigning authors to a Project using the API
   - Set the "by" attribute for item revisions when using the API
 - Security Fixes:
   - Medium: Authenticated author mentioning an existing user outside of the
     project will subscribe that user to the note/issue/evidence
   - Upgraded gems: nokogiri (CVE-2019-13117)

v3.14 (August 2019)
 - Highlight code snippets
 - Collapsable sidebar in issues
 - Added Node merging feature

v3.13 (June 2019)
 - User-provided content takes priority over default local fields.
 - Fix subnodes disappearing when moved
 - Add auto-save JS that uses localStorage on textarea textchange events
 - Better welcome content

v3.12 (April 2019)
 - Using ajax in comments
 - Fixed nodes sidebar header margin
 - Added bold font to improve bold text visibility
 - Fix links display in Textile fields
 - Fix redirection destinations after edit/delete evidence
 - Refactoring cache keys in pages with comments
 - Disable turbolinks cache when displaying flash messages
 - Sort attachments in alphabetical ASCII order
 - Fix methodology checklist edit error

v3.11.1 (February 2019)
 - Fix blockcode vulnerability in Textile formatting

v3.11 (November 2018)
 - Added comments, subscriptions and notifications to notes
 - Added comments, subscriptions and notifications to evidence
 - Fix blockcode characters displaying incorrectly
 - Fix red dot still being displayed on the first visit to the page that
   caused the single unread notification
 - Upgraded some ruby gems (nokogiri, unicorn, ffi, rubyzip)
 - Fix wrong 'There are no comments' message
 - Escape html in comments
 - Track activities when multiple-creating evidence
 - Revert validating email format
 - Fix usage of set_property to use set_service in nexpose plugin
 - Note and evidence comments in export/import in dradis-projects

v3.10 (August 2018)
 - Add comments for issues
 - Add notifications for comments
 - Add subscriptions for issues in a project
 - Nest the dradis elements under the project scope
 - Add 'Send to...' menu for issues
 - Add better handling of the Services table
 - Use puma for the development and test server
 - Remove resque dependency
 - Improve redirect on Evidence#edit
 - Fix password reset
 - Fix XSS issue in Textile textarea inputs
 - Bugs fixed: #102, #118, #321

v3.9 (January 2018)
 - Fixed issues multi delete
 - Added notes and evidence tab to node view
 - Fixed project show turbolinks
 - Restyle secondary navbar
 - Update CE theme with a green palette
 - Add paper_trail author metadata
 - Upgrade to Rails 5.1 and Ruby 2.4
 - Bugs fixed: #128, #130, #134, #173, #349
 - Add Node properties to Acunetix plugin
 - Add Node properties to Qualys plugin
 - Add metric-specific fields to the CVSS calculator
 - Add fields and Node properties to Burp plugin
 - Add Issues, Evidence and Node properties to Nikto plugin
 - Validate parent node (if present) on nodes
 - Improved pool parameter definition in database.yml.template file
 - Fixed local_time gem usage
 - Updated nokogiri gem

v3.7 (July 2017)
 - Fix dradis:reset thor task.
 - Bugs fixed: #119
 - Fix 'before_filter is deprecated' warning
 - Updated README with 'Community Projects' section
 - Updated 'poltergeist' (browser specs) configuration
 - Fix a bug that may cause duplicates in Node#issues
 - Upgraded Nokogiri (xml/html parsing library)
 - Fixed bug when search results had multiple pages
 - Fixed error in 'dradis:reset' thor task
 - Fixed error in 'dradis:backup' thor task
 - Refactored nodes tree behaviour (parents with children)
 - Refactored loading a note template

v3.6 (Mar 2017)
 - Simpler framework <> add-on interface.
 - Combine multiple issues.
 - More efficient Search.
 - HTTP API for Attachments.
 - Better sidebar styling + direct edit / delete links.
 - Upgrade to Rails 5.
 - Fix select all issues bug.
 - Fix XSS in Issues diff view.

v3.2 (Sep 2016)
 - Nodes only show :expand when they have children
 - Add multiple-nodes
 - Always display :services as table
 - Bugs fixed: #334
 - Updated Rails framework

v3.1 (Mar 2016)
 - Issue tags
 - Testing methodologies
 - Node properties
 - New add-ons: Brakeman, Metasploit, etc.
 - Millions of bug fixes

.... sorry for the hiatus!

v2.10
 - New drag'n'drop file uploads with preview
 - Updated NeXpose plugin: add NeXpose-Full support
 - Feature requests implemented: #2312560, #2332708, #2706007
 - Bugs fixed: #55, #67, #72
 - Updated to Rails 3.2.3

v2.9 (1st of February 2012)
 - New Retina Network Security Scanner plugin
 - New Zed Attack Proxy upload plugin
 - Updated VulnDB import plugin
 - Faster Nikto upload plugin
 - Faster (60x times) Nessus upload plugin
 - Faster Nmap upload plugin (through ruby-nmap gem)
 - Updated First Time User's Wizard
 - Upgrade to Rails 3.2

v2.8 (10th of October 2011)
 - Cleaner three-column layout
 - Smarter Ajax polling and auto-updating
 - New version of the Nmap upload plugin
 - New version of the Nessus upload plugin
 - ./verify.sh now checks that libxml2 is installed
 - Bugs fixed: #17, #31, #37, #43, #48

v2.7.2 (1st of August 2011)
 - Updated to Rails 3.0.9
 - Improved startup scripts
 - Bugs fixed: #5, #9, #13, #14, #15, #16, #19, #20

v2.7.1 (24th of May 2011)
 - Improved note editor: more space, less Ajax
 - Bugs fixed: #3, #4, #6, #7, #8, #10

v2.7 (19th of April 2011)
 - Improved command line API with Thor (thor -T)
 - New Configuration Manager
 - New Upload Manager
 - New plugins:
   * Metasploit import
   * NeXpose (.xml) upload
   * OpenVAS (.xml) upload
   * SureCheck (.sc) upload
   * w3af (.xml) upload
   * Web Exploitation Framework (wXf) upload
 - Updated plugins:
   * Nessus plugin supports .nessus v2
   * Vuln::DB import plugin updated to work with the latest release
 - Bugs fixed: #2888332, #2973256
 - Updated to Rails 3.0.6

v2.6.1 (11th of February 2011)
 - Fixed a 'back slash' vs 'forward slash' issue in start.sh
 - Smarten up verify.sh to find the Bundler binary
 - Deal with Burp Scanner's opinionated handling of null bytes
 - SSL certificate updated for 2011 / 2012
 - Updated libraries RedCloth 4.2.6 and Rails 3.0.4

v2.6 (2nd of December 2010)
 - New first-time repository content
 - New helper scripts to run and reset the environment
 - Upgraded libraries: ExtJS 3.3, Rails 3.0.3
 - Improved performance through asset caching
 - Bugs fixed: #3021312, #3030629, #3076709

v2.5.2 (18th of May 2010)
 - bugs fixed: #2974460
 - security patch

v2.5.1 (7th of March 2010)
 - The NotesBrowser does a better job of keeping track of the current node
 - New notes are no longer out of sync with the server
 - upgraded library: ExtJS 3.1.1
 - bugs fixed: #2964273, #2932569, #2963253


v2.5 (5th of February 2010)
 - improved Note editor (supports formatting)
 - new HTML export plugin to generate reports in HTML format
 - new Nikto Upload plugin: your favourite web server scanner output in Dradis.
 - new Burp Upload plugin: you can now import your Burp Scanner results.
 - improved 'First Time User Wizard' introduction
 - keep track of all the activity with the built-in RSS feed
 - new Rake task: dradis:backup
 - Rake dradis:reset now creates a backup of the project by default
 - Rake dradis:reset now clears the old log files
 - the Nmap Upload plugin organizes the nodes in a more structured way
 - upgraded libraries: ExtJS 3.0, Rails 2.3.5
 - bugs fixed: #2936554, #2938593

v2.4.1 (31st of October 2009)
 - bugs fixed: #2881746, #2888245, #2889402

v2.4 (10th of September 2009)
 - drag'n'drop your notes
 - new Rake tasks to backup the project, reset the environment, etc.
 - better upload plugin feedback in case of exception
 - new 'feedback' link in the top-right corner
 - Nmap Upload now uses the Nmap::Parser library
 - notification icon displayed in the attachments tab when a node has
   attachments
 - new plugin to import data from the OSVDB

v2.3 (5th of August 2009)
 - expand / collapse buttons in the tree
 - add a new node filtering facility to the tree
 - import from file functionality (nmap, nessus, etc.)
 - refactor the WordExport plugin:
     - create templates using Word only
     - convert any document into a dradis template in < 10 minutes
     - read more about it here:-
         http://dradisframework.org/WordExport_templates.html

 - project management plugin update:
     - create project templates (read 'methodologies')
     - export project in .zip format (DB + attachments)
     - import projects/templates
     - checkout / commit project revisions from and to the Meta-Server

 - "what's new in this version?" widget in the status bar to learn the latest
 features added to the framework.

v2.2 (11th of June 2009)
 - add attachments to nodes
 - add 'refresh' buttons to the tree and the notes list
 - force 'webrick' even if mongrel is installed (no SSL support in mongrel)
 - centralise the framework version information.
 - autoExpandColumn now works on IE
 - Rails runs in "production" mode

v2.1.1 (17th  of April 2009)
 - the version string was not properly updated across the different modules.

v2.1 (16th of April 2009)
 - import/export plugin architecture
 - import/export plugin generators
 - sample WordXML export plugin
 - sample WikiMedia import plugin

v2.0.1 (23rd of February 2009)
 - first security patch

v2.0 (29th of January 2009)
 - Forget Hosts, Services and Protocols. Embrace the freedom of Nodes.
 - Forget SOAP, embrace REST
 - Powered by Rails 2.0 and ExtJS 2.2 (http://www.extjs.com/)
 - Now with security! (SSL transport and user authentication)

v1.2 (4th of April 2008)
 - a slightly less annoying implementation of the web interface 'auto refresh'
 functionality.
 - the services added through the web interface can have a name now :)
 - simple prevention against embedded XSS.
 - the missing submit.png image is included in the release now.

v1.1 (29th of February 2008)
 - new web interface, the old summary is gone, the new one is much neater and
 ajax powered.<|MERGE_RESOLUTION|>--- conflicted
+++ resolved
@@ -1,20 +1,9 @@
-<<<<<<< HEAD
-v3.#.# (MMM’YY)
-  * Add all activity view
+[v#.#.#] ([MMM’YY])
   * Main sidebar improvements:
     - Labels added under icons
     - Nodes can be added in collapsed state
     - Removed animations and transitions while expanding and collapsing 
-  * Render markup inside table columns
-  * Update top navigation link styles and collapsed menu
-  * Upgraded gems: rack, sanitize, sassc
-=======
-[v#.#.#] ([MMM’YY])
-  * [feature #1]
-  * [feature #2]
-  * [feature ...]
   * Upgraded gems: rails
->>>>>>> 4d45464c
   * Bugs fixed:
     - [bug fixed #1]
     - [bug fixed ...]
