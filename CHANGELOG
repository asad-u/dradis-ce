--- conflicted
+++ resolved
@@ -1,10 +1,5 @@
-<<<<<<< HEAD
-v3.17 ([MMM’YY])
+v3.17 (Month 2020)
   * Add author to evidence and notes views
-  * Refactored dots-menu to make it available in any view.
-  * Remove tag color from issue titles in issue summary.
-=======
-v3.17 (Month 2020)
   * Adjusted Uploads layout to provide more visibility to the output console
   * Card improvements:
     - Activity Feed now shows board name and link
@@ -14,7 +9,6 @@
   * Navigation sidebar in projects can be kept open while navigating across views
   * Refactored dots-menu to make it available in any view
   * Remove tag color from issue titles in issue summary
->>>>>>> 114fddba
   * Use shared noscript partial
   * Upgraded gems: puma, sass-rails
   * Bugs fixed:
