<<<<<<< HEAD
v3.16 (Mmm'YY)
  * Upgrade to Rails 5.2.4.1
  * Fix errors on content overwrite flash messages
  * Fail and redirect to login instead of raising an error when attempting to log in as a user that has been removed.
=======
v3.16 (February 2020)
  * Update app to new Tylium layout.
>>>>>>> cd620f3b
  * Bugs fixed:
    - Fix errors on content overwrite flash messages
    - Fail and redirect to login instead of raising an error when attempting to log in as a user that has been removed.
  * Integration enhancements:
    -
  * REST/JSON API enhancements:
    -
  * Security Fixes:
    -

v3.15 (November 2019)
 - Methodologies v2:
   - Kanban-style boards replaced the checklists
   - Tasks can move between lists
   - Assign tasks to different team members
   - Keep Notes and information on each task
   - Export Methodology details into your reports
 - Email notifications
 - Add notification settings to decide how often to get email notifications
 - Add an smtp.yml config file to handle the SMTP configuration
 - Various mention related improvements:
   - Enhance the mentions box in comments to close when it is open and the page is
   scrolled
   - Fix bug that prevents the mentions dialog from appearing after navigating
   through the app
   - Fixed elongated avatar images so they are round once again
   - Added avatar images to mentions in comments
   - Load gravatars for users who's email has been setup with gravatar
 - Enhancement when adding new nodes to copy node label data between the single
   and multiple node forms
 - All tables can be sorted by column
 - Bugs fixed:
   - Fix handling of pipe character in node property tables
   - Fix overflow issue where content would expand out of view
   - Fix page jump when issues list is collapsed
   - Fix conflicting version message when updating records with ajax
   - Fix hamburger dropdown menu functionality
   - Fix node merging bug when `services_extras` properties are present
   - Fix cross-project info rendering
   - Prevent content block group names to be whitespaces only
   - Fix displaying of content blocks with no block groups
   - Limit project name length when viewing a project
   - Removed bullet style in node modals
   - Validate parent node project
 - Integration enhancements:
   - Burp: Make `issue.severity` available at the Issue level
   - Nessus: Fixed bullet points formatting to handle internal text column widths
   - Nexpose: Wrap ciphers in code blocks
   - Netsparker: Fix link parsing of issue.external_references
   - Jira: Loading custom (required) fields from JIRA by IssueType and Project
 - REST/JSON API enhancements:
   - Fix disappearing owner when assigning authors to a Project using the API
   - Set the "by" attribute for item revisions when using the API
 - Security Fixes:
   - Medium: Authenticated author mentioning an existing user outside of the
     project will subscribe that user to the note/issue/evidence
   - Upgraded gems: nokogiri (CVE-2019-13117)

v3.14 (August 2019)
 - Highlight code snippets
 - Collapsable sidebar in issues
 - Added Node merging feature

v3.13 (June 2019)
 - User-provided content takes priority over default local fields.
 - Fix subnodes disappearing when moved
 - Add auto-save JS that uses localStorage on textarea textchange events
 - Better welcome content

v3.12 (April 2019)
 - Using ajax in comments
 - Fixed nodes sidebar header margin
 - Added bold font to improve bold text visibility
 - Fix links display in Textile fields
 - Fix redirection destinations after edit/delete evidence
 - Refactoring cache keys in pages with comments
 - Disable turbolinks cache when displaying flash messages
 - Sort attachments in alphabetical ASCII order
 - Fix methodology checklist edit error

v3.11.1 (February 2019)
 - Fix blockcode vulnerability in Textile formatting

v3.11 (November 2018)
 - Added comments, subscriptions and notifications to notes
 - Added comments, subscriptions and notifications to evidence
 - Fix blockcode characters displaying incorrectly
 - Fix red dot still being displayed on the first visit to the page that
   caused the single unread notification
 - Upgraded some ruby gems (nokogiri, unicorn, ffi, rubyzip)
 - Fix wrong 'There are no comments' message
 - Escape html in comments
 - Track activities when multiple-creating evidence
 - Revert validating email format
 - Fix usage of set_property to use set_service in nexpose plugin
 - Note and evidence comments in export/import in dradis-projects

v3.10 (August 2018)
 - Add comments for issues
 - Add notifications for comments
 - Add subscriptions for issues in a project
 - Nest the dradis elements under the project scope
 - Add 'Send to...' menu for issues
 - Add better handling of the Services table
 - Use puma for the development and test server
 - Remove resque dependency
 - Improve redirect on Evidence#edit
 - Fix password reset
 - Fix XSS issue in Textile textarea inputs
 - Bugs fixed: #102, #118, #321

v3.9 (January 2018)
 - Fixed issues multi delete
 - Added notes and evidence tab to node view
 - Fixed project show turbolinks
 - Restyle secondary navbar
 - Update CE theme with a green palette
 - Add paper_trail author metadata
 - Upgrade to Rails 5.1 and Ruby 2.4
 - Bugs fixed: #128, #130, #134, #173, #349
 - Add Node properties to Acunetix plugin
 - Add Node properties to Qualys plugin
 - Add metric-specific fields to the CVSS calculator
 - Add fields and Node properties to Burp plugin
 - Add Issues, Evidence and Node properties to Nikto plugin
 - Validate parent node (if present) on nodes
 - Improved pool parameter definition in database.yml.template file
 - Fixed local_time gem usage
 - Updated nokogiri gem

v3.7 (July 2017)
 - Fix dradis:reset thor task.
 - Bugs fixed: #119
 - Fix 'before_filter is deprecated' warning
 - Updated README with 'Community Projects' section
 - Updated 'poltergeist' (browser specs) configuration
 - Fix a bug that may cause duplicates in Node#issues
 - Upgraded Nokogiri (xml/html parsing library)
 - Fixed bug when search results had multiple pages
 - Fixed error in 'dradis:reset' thor task
 - Fixed error in 'dradis:backup' thor task
 - Refactored nodes tree behaviour (parents with children)
 - Refactored loading a note template

v3.6 (Mar 2017)
 - Simpler framework <> add-on interface.
 - Combine multiple issues.
 - More efficient Search.
 - HTTP API for Attachments.
 - Better sidebar styling + direct edit / delete links.
 - Upgrade to Rails 5.
 - Fix select all issues bug.
 - Fix XSS in Issues diff view.

v3.2 (Sep 2016)
 - Nodes only show :expand when they have children
 - Add multiple-nodes
 - Always display :services as table
 - Bugs fixed: #334
 - Updated Rails framework

v3.1 (Mar 2016)
 - Issue tags
 - Testing methodologies
 - Node properties
 - New add-ons: Brakeman, Metasploit, etc.
 - Millions of bug fixes

.... sorry for the hiatus!

v2.10
 - New drag'n'drop file uploads with preview
 - Updated NeXpose plugin: add NeXpose-Full support
 - Feature requests implemented: #2312560, #2332708, #2706007
 - Bugs fixed: #55, #67, #72
 - Updated to Rails 3.2.3

v2.9 (1st of February 2012)
 - New Retina Network Security Scanner plugin
 - New Zed Attack Proxy upload plugin
 - Updated VulnDB import plugin
 - Faster Nikto upload plugin
 - Faster (60x times) Nessus upload plugin
 - Faster Nmap upload plugin (through ruby-nmap gem)
 - Updated First Time User's Wizard
 - Upgrade to Rails 3.2

v2.8 (10th of October 2011)
 - Cleaner three-column layout
 - Smarter Ajax polling and auto-updating
 - New version of the Nmap upload plugin
 - New version of the Nessus upload plugin
 - ./verify.sh now checks that libxml2 is installed
 - Bugs fixed: #17, #31, #37, #43, #48

v2.7.2 (1st of August 2011)
 - Updated to Rails 3.0.9
 - Improved startup scripts
 - Bugs fixed: #5, #9, #13, #14, #15, #16, #19, #20

v2.7.1 (24th of May 2011)
 - Improved note editor: more space, less Ajax
 - Bugs fixed: #3, #4, #6, #7, #8, #10

v2.7 (19th of April 2011)
 - Improved command line API with Thor (thor -T)
 - New Configuration Manager
 - New Upload Manager
 - New plugins:
   * Metasploit import
   * NeXpose (.xml) upload
   * OpenVAS (.xml) upload
   * SureCheck (.sc) upload
   * w3af (.xml) upload
   * Web Exploitation Framework (wXf) upload
 - Updated plugins:
   * Nessus plugin supports .nessus v2
   * Vuln::DB import plugin updated to work with the latest release
 - Bugs fixed: #2888332, #2973256
 - Updated to Rails 3.0.6

v2.6.1 (11th of February 2011)
 - Fixed a 'back slash' vs 'forward slash' issue in start.sh
 - Smarten up verify.sh to find the Bundler binary
 - Deal with Burp Scanner's opinionated handling of null bytes
 - SSL certificate updated for 2011 / 2012
 - Updated libraries RedCloth 4.2.6 and Rails 3.0.4

v2.6 (2nd of December 2010)
 - New first-time repository content
 - New helper scripts to run and reset the environment
 - Upgraded libraries: ExtJS 3.3, Rails 3.0.3
 - Improved performance through asset caching
 - Bugs fixed: #3021312, #3030629, #3076709

v2.5.2 (18th of May 2010)
 - bugs fixed: #2974460
 - security patch

v2.5.1 (7th of March 2010)
 - The NotesBrowser does a better job of keeping track of the current node
 - New notes are no longer out of sync with the server
 - upgraded library: ExtJS 3.1.1
 - bugs fixed: #2964273, #2932569, #2963253


v2.5 (5th of February 2010)
 - improved Note editor (supports formatting)
 - new HTML export plugin to generate reports in HTML format
 - new Nikto Upload plugin: your favourite web server scanner output in Dradis.
 - new Burp Upload plugin: you can now import your Burp Scanner results.
 - improved 'First Time User Wizard' introduction
 - keep track of all the activity with the built-in RSS feed
 - new Rake task: dradis:backup
 - Rake dradis:reset now creates a backup of the project by default
 - Rake dradis:reset now clears the old log files
 - the Nmap Upload plugin organizes the nodes in a more structured way
 - upgraded libraries: ExtJS 3.0, Rails 2.3.5
 - bugs fixed: #2936554, #2938593

v2.4.1 (31st of October 2009)
 - bugs fixed: #2881746, #2888245, #2889402

v2.4 (10th of September 2009)
 - drag'n'drop your notes
 - new Rake tasks to backup the project, reset the environment, etc.
 - better upload plugin feedback in case of exception
 - new 'feedback' link in the top-right corner
 - Nmap Upload now uses the Nmap::Parser library
 - notification icon displayed in the attachments tab when a node has
   attachments
 - new plugin to import data from the OSVDB

v2.3 (5th of August 2009)
 - expand / collapse buttons in the tree
 - add a new node filtering facility to the tree
 - import from file functionality (nmap, nessus, etc.)
 - refactor the WordExport plugin:
     - create templates using Word only
     - convert any document into a dradis template in < 10 minutes
     - read more about it here:-
         http://dradisframework.org/WordExport_templates.html

 - project management plugin update:
     - create project templates (read 'methodologies')
     - export project in .zip format (DB + attachments)
     - import projects/templates
     - checkout / commit project revisions from and to the Meta-Server

 - "what's new in this version?" widget in the status bar to learn the latest
 features added to the framework.

v2.2 (11th of June 2009)
 - add attachments to nodes
 - add 'refresh' buttons to the tree and the notes list
 - force 'webrick' even if mongrel is installed (no SSL support in mongrel)
 - centralise the framework version information.
 - autoExpandColumn now works on IE
 - Rails runs in "production" mode

v2.1.1 (17th  of April 2009)
 - the version string was not properly updated across the different modules.

v2.1 (16th of April 2009)
 - import/export plugin architecture
 - import/export plugin generators
 - sample WordXML export plugin
 - sample WikiMedia import plugin

v2.0.1 (23rd of February 2009)
 - first security patch

v2.0 (29th of January 2009)
 - Forget Hosts, Services and Protocols. Embrace the freedom of Nodes.
 - Forget SOAP, embrace REST
 - Powered by Rails 2.0 and ExtJS 2.2 (http://www.extjs.com/)
 - Now with security! (SSL transport and user authentication)

v1.2 (4th of April 2008)
 - a slightly less annoying implementation of the web interface 'auto refresh'
 functionality.
 - the services added through the web interface can have a name now :)
 - simple prevention against embedded XSS.
 - the missing submit.png image is included in the release now.

v1.1 (29th of February 2008)
 - new web interface, the old summary is gone, the new one is much neater and
 ajax powered.<|MERGE_RESOLUTION|>--- conflicted
+++ resolved
@@ -1,15 +1,11 @@
-<<<<<<< HEAD
-v3.16 (Mmm'YY)
+v3.16 (February 2020)
+  * Update app to new Tylium layout
   * Upgrade to Rails 5.2.4.1
   * Fix errors on content overwrite flash messages
-  * Fail and redirect to login instead of raising an error when attempting to log in as a user that has been removed.
-=======
-v3.16 (February 2020)
-  * Update app to new Tylium layout.
->>>>>>> cd620f3b
+  * Fail and redirect to login instead of raising an error when attempting to log in as a user that has been removed
   * Bugs fixed:
     - Fix errors on content overwrite flash messages
-    - Fail and redirect to login instead of raising an error when attempting to log in as a user that has been removed.
+    - Fail and redirect to login instead of raising an error when attempting to log in as a user that has been removed
   * Integration enhancements:
     -
   * REST/JSON API enhancements:
