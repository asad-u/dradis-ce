[v#.#.#] ([MMM’YY])
<<<<<<< HEAD
  * Dynamic content across the app
=======
  * Replace jQuery-ujs with rails-ujs
  * Update the API to handle pagination
  * [feature #2]
  * [feature ...]
>>>>>>> f3f73c28
  * Upgraded gems: capybara, rails, rdoc, rubocop, nokogiri, papertrail, puma,
  * Bugs fixed:
    - Fix uploading of attachments with names that have newlines
  * New integrations:
    - [new integration #1]
    - [new integration ...]
  * Integration enhancements:
    - [integration enhancement #1]
    - [integration enhancement ...]
  * Reporting enhancements:
    - [reporting enhancement #1]
    - [reporting enhancement ...]
  * REST/JSON API enhancements:
    - Add pagination support
  * Security Fixes:
    - High: (Authenticated|Unauthenticated) (admin|author|contributor) [vulnerability description]
    - Medium: (Authenticated|Unauthenticated) (admin|author|contributor) [vulnerability description]
    - Low: (Authenticated|Unauthenticated) (admin|author|contributor) [vulnerability description]

v3.22.0 (April 2021)
  * Added the ability to import Configuration Kits
  * Comments
    - Load feed asynchronously
  * Improve accessibility:
    - Add alt text to any linked images
    - Add screen reader only text to forms
    - Adjustments to font and element contrast to meet at minimum Level AA WCAG 2.0 standards.
    - Fix any broken Aria references
    - Update element label association & add missing labels
  * Kit upload CLI command update
  * Replace deprecated font-awesome-sass gem with vendor asset files
  * Subscriptions
    - Load feed asynchronously
  * Truncate long hostnames when viewing evidence in an issue
  * Upgraded gems: Rails
  * Bugs fixed:
    - Placeholder gravatars appear if gravatar is not available

v3.21.0 (February 2021)
  * Upgraded DradisPro to run on Ruby 2.7.2 and Rails 6.1.1
  * Add view hooks for the export view
  * Increase secondary sidebar width for medium viewports
  * Upgraded gems: bundler, papertrail, rails
  * Bugs fixed:
    - Add a default user during Welcome setup
    - Correct position of sticky editor toolbar in fullscreen source view

v3.20.0 (January 2021)
  * Main sidebar improvements:
    - Labels added under icons
    - Nodes can be added in collapsed state
    - Removed animations and transitions while expanding and collapsing
  * Update logo assets
  * Navbar dropdown menu's are no longer locked to the right side of the browser
  * Upgraded gems: rails
  * Bugs fixed:
    - Editor drag and drop, and copy paste inserts attachments at the cursor
      position instead of at the end of the textarea.
    - Fixed redirect when canceling editing evidence from the issue level
  * New integrations:
    - Nipper

v3.19.0 (September 2020)
  * Auto upload attachments and screenshots without requiring the use of the staging area
  * Cards, Evidence, Issues, and Notes now have their own attachment support
  * Displays a notification badge in the browser tab when there are unread notifications
  * Editor: Allow drag & drop, copy & paste, and direct image uploading
  * Increase the node properties column size by changing it to LONGTEXT
  * Layout: Breadcrumbs have a fixed position
  * Link to our support site on the styles help page
  * Long dropdown menus are vertically scrollable
  * Bugs fixed:
    - Use absolute send times in notification emails instead of relative

v3.18.0 (July 2020)
  * Add all activity view
  * Render markup inside table columns
  * Update top navigation link styles and collapsed menu
  * Upgraded gems: rack, sanitize, sassc
  * Bugs fixed:
    - Comments:
      - Fix `edit` link available while editing
      - Fix comment borders remaining after deleting comments
    - Long unbroken table cell text in textile elements overflows
    - Secondary-sidebar long header names over-lapping icons
    - Select element text overflowing on to select arrows

v3.17.1 (Jun 2020)
  * Upgraded gems: websocket-extensions

v3.17 (May 2020)
  * Add author to evidence and notes views
  * Adjust Uploads layout to provide more visibility to the output console
  * Boards can be renamed and deleted through their dots menu
  * Card improvements:
    - Activity Feed now shows board name and link
    - No mandatory due date
    - Redirects to new url if the card has changed lists
  * Card, Evidence, Issue, and Note form data will not be lost even if the form is not saved
    - Form data will be cleared when the "Cancel" link is clicked
    - Removed prompt to restore data
  * Comments
    - Added Textile markup
    - Comment changes will not be lost even if the comment is not saved
    - Update comments feed to show author's name instead of email
  * Display note and evidence titles in breadcrumbs
  * Editor improvements:
    - New form-view to edit each field individually
    - Formatting toolbar to help with markup
    - Side-by-side editor preview that auto-updates
  * Link to Methodology from project summary chart
  * Move resource action links to dots-menu in breadcrumbs
  * Navigation sidebar in projects can be kept open while navigating across views
  * Dots-menu available in any view
  * Remove tag color from issue titles in issue summary
  * Update code element style
  * Use shared noscript partial
  * Use user model reference for activities instead of user email
  * Upgraded gems: kaminari, puma, rack, rails, sass-rails
  * Bugs fixed:
    - bin/setup creating folders outside dradis-ce/
    - bin/setup error if the attachments directory already exists
    - Board partial broken structure
    - ItemsTable extra whitespace causing unnecessary vertical scrolling
    - Fix bug with v3 board templates not uploading
    - Fix textile preview not showing on issues with very long text
    - Long items_table dropdown menus not scrollable
    - Long project names interfering with search bar expansion
    - Repetative prompt when images are pasted after navigating multiple views.
    - Report 'Download' button becoming a disabled 'Processing...' button once clicked
    - SemVer pre-release appending character
    - Set :author when creating Evidence from an Issue
    - Sidebar items not showing active state
    - Textile preview not showing on issues with very long text
    - Bug tracker items: #560
  * New integrations:
    - [new integration #1]
  * Integration enhancements:
    - Nexpose: better cipher wrapping coverage
    - Nikto: support new nested <niktoscan> format
  * Reporting enhancements:
    - HTML reports now use main app's markup rendering
  * REST/JSON API enhancements:
    - Add tags to the Issues API
  * Security Fixes:
    - Medium: Authenticated (author) persistent comments cross-site scripting

v3.16 (February 2020)
  * Update app to new Tylium layout
  * Upgrade to Rails 5.2.4.1
  * Add revision history for cards
  * Remove mysql2 gem dependency
  * Bugs fixed:
    - Fix errors on content overwrite flash messages
    - Fail and redirect to login instead of raising an error when attempting to log in as a user that has been removed
    - Fix Cancel link path for the Note Edit page

v3.15 (November 2019)
 - Methodologies v2:
   - Kanban-style boards replaced the checklists
   - Tasks can move between lists
   - Assign tasks to different team members
   - Keep Notes and information on each task
   - Export Methodology details into your reports
 - Email notifications
 - Add notification settings to decide how often to get email notifications
 - Add an smtp.yml config file to handle the SMTP configuration
 - Various mention related improvements:
   - Enhance the mentions box in comments to close when it is open and the page is
   scrolled
   - Fix bug that prevents the mentions dialog from appearing after navigating
   through the app
   - Fixed elongated avatar images so they are round once again
   - Added avatar images to mentions in comments
   - Load gravatars for users who's email has been setup with gravatar
 - Enhancement when adding new nodes to copy node label data between the single
   and multiple node forms
 - All tables can be sorted by column
 - Bugs fixed:
   - Fix handling of pipe character in node property tables
   - Fix overflow issue where content would expand out of view
   - Fix page jump when issues list is collapsed
   - Fix conflicting version message when updating records with ajax
   - Fix hamburger dropdown menu functionality
   - Fix node merging bug when `services_extras` properties are present
   - Fix cross-project info rendering
   - Prevent content block group names to be whitespaces only
   - Fix displaying of content blocks with no block groups
   - Limit project name length when viewing a project
   - Removed bullet style in node modals
   - Validate parent node project
 - Integration enhancements:
   - Burp: Make `issue.severity` available at the Issue level
   - Nessus: Fixed bullet points formatting to handle internal text column widths
   - Nexpose: Wrap ciphers in code blocks
   - Netsparker: Fix link parsing of issue.external_references
   - Jira: Loading custom (required) fields from JIRA by IssueType and Project
 - REST/JSON API enhancements:
   - Fix disappearing owner when assigning authors to a Project using the API
   - Set the "by" attribute for item revisions when using the API
 - Security Fixes:
   - Medium: Authenticated author mentioning an existing user outside of the
     project will subscribe that user to the note/issue/evidence
   - Upgraded gems: nokogiri (CVE-2019-13117)

v3.14 (August 2019)
 - Highlight code snippets
 - Collapsable sidebar in issues
 - Added Node merging feature

v3.13 (June 2019)
 - User-provided content takes priority over default local fields.
 - Fix subnodes disappearing when moved
 - Add auto-save JS that uses localStorage on textarea textchange events
 - Better welcome content

v3.12 (April 2019)
 - Using ajax in comments
 - Fixed nodes sidebar header margin
 - Added bold font to improve bold text visibility
 - Fix links display in Textile fields
 - Fix redirection destinations after edit/delete evidence
 - Refactoring cache keys in pages with comments
 - Disable turbolinks cache when displaying flash messages
 - Sort attachments in alphabetical ASCII order
 - Fix methodology checklist edit error

v3.11.1 (February 2019)
 - Fix blockcode vulnerability in Textile formatting

v3.11 (November 2018)
 - Added comments, subscriptions and notifications to notes
 - Added comments, subscriptions and notifications to evidence
 - Fix blockcode characters displaying incorrectly
 - Fix red dot still being displayed on the first visit to the page that
   caused the single unread notification
 - Upgraded some ruby gems (nokogiri, unicorn, ffi, rubyzip)
 - Fix wrong 'There are no comments' message
 - Escape html in comments
 - Track activities when multiple-creating evidence
 - Revert validating email format
 - Fix usage of set_property to use set_service in nexpose plugin
 - Note and evidence comments in export/import in dradis-projects

v3.10 (August 2018)
 - Add comments for issues
 - Add notifications for comments
 - Add subscriptions for issues in a project
 - Nest the dradis elements under the project scope
 - Add 'Send to...' menu for issues
 - Add better handling of the Services table
 - Use puma for the development and test server
 - Remove resque dependency
 - Improve redirect on Evidence#edit
 - Fix password reset
 - Fix XSS issue in Textile textarea inputs
 - Bugs fixed: #102, #118, #321

v3.9 (January 2018)
 - Fixed issues multi delete
 - Added notes and evidence tab to node view
 - Fixed project show turbolinks
 - Restyle secondary navbar
 - Update CE theme with a green palette
 - Add paper_trail author metadata
 - Upgrade to Rails 5.1 and Ruby 2.4
 - Bugs fixed: #128, #130, #134, #173, #349
 - Add Node properties to Acunetix plugin
 - Add Node properties to Qualys plugin
 - Add metric-specific fields to the CVSS calculator
 - Add fields and Node properties to Burp plugin
 - Add Issues, Evidence and Node properties to Nikto plugin
 - Validate parent node (if present) on nodes
 - Improved pool parameter definition in database.yml.template file
 - Fixed local_time gem usage
 - Updated nokogiri gem

v3.7 (July 2017)
 - Fix dradis:reset thor task.
 - Bugs fixed: #119
 - Fix 'before_filter is deprecated' warning
 - Updated README with 'Community Projects' section
 - Updated 'poltergeist' (browser specs) configuration
 - Fix a bug that may cause duplicates in Node#issues
 - Upgraded Nokogiri (xml/html parsing library)
 - Fixed bug when search results had multiple pages
 - Fixed error in 'dradis:reset' thor task
 - Fixed error in 'dradis:backup' thor task
 - Refactored nodes tree behaviour (parents with children)
 - Refactored loading a note template

v3.6 (Mar 2017)
 - Simpler framework <> add-on interface.
 - Combine multiple issues.
 - More efficient Search.
 - HTTP API for Attachments.
 - Better sidebar styling + direct edit / delete links.
 - Upgrade to Rails 5.
 - Fix select all issues bug.
 - Fix XSS in Issues diff view.

v3.2 (Sep 2016)
 - Nodes only show :expand when they have children
 - Add multiple-nodes
 - Always display :services as table
 - Bugs fixed: #334
 - Updated Rails framework

v3.1 (Mar 2016)
 - Issue tags
 - Testing methodologies
 - Node properties
 - New add-ons: Brakeman, Metasploit, etc.
 - Millions of bug fixes

.... sorry for the hiatus!

v2.10
 - New drag'n'drop file uploads with preview
 - Updated NeXpose plugin: add NeXpose-Full support
 - Feature requests implemented: #2312560, #2332708, #2706007
 - Bugs fixed: #55, #67, #72
 - Updated to Rails 3.2.3

v2.9 (1st of February 2012)
 - New Retina Network Security Scanner plugin
 - New Zed Attack Proxy upload plugin
 - Updated VulnDB import plugin
 - Faster Nikto upload plugin
 - Faster (60x times) Nessus upload plugin
 - Faster Nmap upload plugin (through ruby-nmap gem)
 - Updated First Time User's Wizard
 - Upgrade to Rails 3.2

v2.8 (10th of October 2011)
 - Cleaner three-column layout
 - Smarter Ajax polling and auto-updating
 - New version of the Nmap upload plugin
 - New version of the Nessus upload plugin
 - ./verify.sh now checks that libxml2 is installed
 - Bugs fixed: #17, #31, #37, #43, #48

v2.7.2 (1st of August 2011)
 - Updated to Rails 3.0.9
 - Improved startup scripts
 - Bugs fixed: #5, #9, #13, #14, #15, #16, #19, #20

v2.7.1 (24th of May 2011)
 - Improved note editor: more space, less Ajax
 - Bugs fixed: #3, #4, #6, #7, #8, #10

v2.7 (19th of April 2011)
 - Improved command line API with Thor (thor -T)
 - New Configuration Manager
 - New Upload Manager
 - New plugins:
   * Metasploit import
   * NeXpose (.xml) upload
   * OpenVAS (.xml) upload
   * SureCheck (.sc) upload
   * w3af (.xml) upload
   * Web Exploitation Framework (wXf) upload
 - Updated plugins:
   * Nessus plugin supports .nessus v2
   * Vuln::DB import plugin updated to work with the latest release
 - Bugs fixed: #2888332, #2973256
 - Updated to Rails 3.0.6

v2.6.1 (11th of February 2011)
 - Fixed a 'back slash' vs 'forward slash' issue in start.sh
 - Smarten up verify.sh to find the Bundler binary
 - Deal with Burp Scanner's opinionated handling of null bytes
 - SSL certificate updated for 2011 / 2012
 - Updated libraries RedCloth 4.2.6 and Rails 3.0.4

v2.6 (2nd of December 2010)
 - New first-time repository content
 - New helper scripts to run and reset the environment
 - Upgraded libraries: ExtJS 3.3, Rails 3.0.3
 - Improved performance through asset caching
 - Bugs fixed: #3021312, #3030629, #3076709

v2.5.2 (18th of May 2010)
 - bugs fixed: #2974460
 - security patch

v2.5.1 (7th of March 2010)
 - The NotesBrowser does a better job of keeping track of the current node
 - New notes are no longer out of sync with the server
 - upgraded library: ExtJS 3.1.1
 - bugs fixed: #2964273, #2932569, #2963253


v2.5 (5th of February 2010)
 - improved Note editor (supports formatting)
 - new HTML export plugin to generate reports in HTML format
 - new Nikto Upload plugin: your favourite web server scanner output in Dradis.
 - new Burp Upload plugin: you can now import your Burp Scanner results.
 - improved 'First Time User Wizard' introduction
 - keep track of all the activity with the built-in RSS feed
 - new Rake task: dradis:backup
 - Rake dradis:reset now creates a backup of the project by default
 - Rake dradis:reset now clears the old log files
 - the Nmap Upload plugin organizes the nodes in a more structured way
 - upgraded libraries: ExtJS 3.0, Rails 2.3.5
 - bugs fixed: #2936554, #2938593

v2.4.1 (31st of October 2009)
 - bugs fixed: #2881746, #2888245, #2889402

v2.4 (10th of September 2009)
 - drag'n'drop your notes
 - new Rake tasks to backup the project, reset the environment, etc.
 - better upload plugin feedback in case of exception
 - new 'feedback' link in the top-right corner
 - Nmap Upload now uses the Nmap::Parser library
 - notification icon displayed in the attachments tab when a node has
   attachments
 - new plugin to import data from the OSVDB

v2.3 (5th of August 2009)
 - expand / collapse buttons in the tree
 - add a new node filtering facility to the tree
 - import from file functionality (nmap, nessus, etc.)
 - refactor the WordExport plugin:
     - create templates using Word only
     - convert any document into a dradis template in < 10 minutes
     - read more about it here:-
         http://dradisframework.org/WordExport_templates.html

 - project management plugin update:
     - create project templates (read 'methodologies')
     - export project in .zip format (DB + attachments)
     - import projects/templates
     - checkout / commit project revisions from and to the Meta-Server

 - "what's new in this version?" widget in the status bar to learn the latest
 features added to the framework.

v2.2 (11th of June 2009)
 - add attachments to nodes
 - add 'refresh' buttons to the tree and the notes list
 - force 'webrick' even if mongrel is installed (no SSL support in mongrel)
 - centralise the framework version information.
 - autoExpandColumn now works on IE
 - Rails runs in "production" mode

v2.1.1 (17th  of April 2009)
 - the version string was not properly updated across the different modules.

v2.1 (16th of April 2009)
 - import/export plugin architecture
 - import/export plugin generators
 - sample WordXML export plugin
 - sample WikiMedia import plugin

v2.0.1 (23rd of February 2009)
 - first security patch

v2.0 (29th of January 2009)
 - Forget Hosts, Services and Protocols. Embrace the freedom of Nodes.
 - Forget SOAP, embrace REST
 - Powered by Rails 2.0 and ExtJS 2.2 (http://www.extjs.com/)
 - Now with security! (SSL transport and user authentication)

v1.2 (4th of April 2008)
 - a slightly less annoying implementation of the web interface 'auto refresh'
 functionality.
 - the services added through the web interface can have a name now :)
 - simple prevention against embedded XSS.
 - the missing submit.png image is included in the release now.

v1.1 (29th of February 2008)
 - new web interface, the old summary is gone, the new one is much neater and
 ajax powered.<|MERGE_RESOLUTION|>--- conflicted
+++ resolved
@@ -1,12 +1,6 @@
 [v#.#.#] ([MMM’YY])
-<<<<<<< HEAD
   * Dynamic content across the app
-=======
   * Replace jQuery-ujs with rails-ujs
-  * Update the API to handle pagination
-  * [feature #2]
-  * [feature ...]
->>>>>>> f3f73c28
   * Upgraded gems: capybara, rails, rdoc, rubocop, nokogiri, papertrail, puma,
   * Bugs fixed:
     - Fix uploading of attachments with names that have newlines
