--- conflicted
+++ resolved
@@ -1,3 +1,14 @@
+v3.16 (Mmm'YY)
+  * Fix errors on content overwrite flash messages
+  * Bugs fixed:
+    -
+  * Integration enhancements:
+    -
+  * REST/JSON API enhancements:
+    -
+  * Security Fixes:
+    - 
+
 v3.15 (November 2019)
  - Methodologies v2:
    - Kanban-style boards replaced the checklists
@@ -17,10 +28,6 @@
    - Added avatar images to mentions in comments
    - Load gravatars for users who's email has been setup with gravatar
  - Enhancement when adding new nodes to copy node label data between the single
-<<<<<<< HEAD
-   and multiple node forms.
- - Fix errors on content overwrite flash messages
-=======
    and multiple node forms
  - All tables can be sorted by column
  - Bugs fixed:
@@ -49,7 +56,6 @@
    - Medium: Authenticated author mentioning an existing user outside of the
      project will subscribe that user to the note/issue/evidence
    - Upgraded gems: nokogiri (CVE-2019-13117)
->>>>>>> 48600fba
 
 v3.14 (August 2019)
  - Highlight code snippets
