--- conflicted
+++ resolved
@@ -1,18 +1,12 @@
 v3.#.# (MMM’YY)
-<<<<<<< HEAD
+  * Add all activity view
   * Main sidebar improvements:
     - Labels added under icons
     - Nodes can be added in collapsed state
     - Removed animations and transitions while expanding and collapsing 
   * Render markup inside table columns
   * Update top navigation link styles and collapsed menu
-  * Upgraded gems: rack, sanitize
-=======
-  * Add all activity view
-  * Render markup inside table columns
-  * Update top navigation link styles and collapsed menu
   * Upgraded gems: rack, sanitize, sassc
->>>>>>> ead8aff0
   * Bugs fixed:
     - Comments:
       - Fix `edit` link available while editing
