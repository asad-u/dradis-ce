v3.17 ([MMM’YY])
<<<<<<< HEAD
  * Add author to evidence and notes views
=======
  * Refactored dots-menu to make it available in any view.
  * Remove tag color from issue titles in issue summary.
>>>>>>> 2c7fda07
  * Use shared noscript partial
  * Upgraded gems: puma, sass-rails
  * Bugs fixed:
    - Long project names interfering with search bar expansion.
    - Report 'Download' button becoming a disabled 'Processing...' button once clicked.
    - Set :author when creating Evidence from an Issue.
    - Bug tracker items: #N, #M, #O, ...
  * New integrations:
    - [new integration #1]
  * Integration enhancements:
    - Nexpose: better cipher wrapping coverage
    - Nikto: support new nested <niktoscan> format
  * Reporting enhancements:
    - HTML reports now use main app's markup rendering.
  * REST/JSON API enhancements:
    - [API enhancement #1] 
  * Security Fixes:
    - High: (Authenticated|Unauthenticated) (admin|author|contributor) [vulnerability description]
    - Medium: (Authenticated|Unauthenticated) (admin|author|contributor) [vulnerability description]
    - Low: (Authenticated|Unauthenticated) (admin|author|contributor) [vulnerability description]

v3.16 (February 2020)
  * Update app to new Tylium layout
  * Upgrade to Rails 5.2.4.1
  * Add revision history for cards
  * Remove mysql2 gem dependency
  * Bugs fixed:
    - Fix errors on content overwrite flash messages
    - Fail and redirect to login instead of raising an error when attempting to log in as a user that has been removed
    - Fix Cancel link path for the Note Edit page

v3.15 (November 2019)
 - Methodologies v2:
   - Kanban-style boards replaced the checklists
   - Tasks can move between lists
   - Assign tasks to different team members
   - Keep Notes and information on each task
   - Export Methodology details into your reports
 - Email notifications
 - Add notification settings to decide how often to get email notifications
 - Add an smtp.yml config file to handle the SMTP configuration
 - Various mention related improvements:
   - Enhance the mentions box in comments to close when it is open and the page is
   scrolled
   - Fix bug that prevents the mentions dialog from appearing after navigating
   through the app
   - Fixed elongated avatar images so they are round once again
   - Added avatar images to mentions in comments
   - Load gravatars for users who's email has been setup with gravatar
 - Enhancement when adding new nodes to copy node label data between the single
   and multiple node forms
 - All tables can be sorted by column
 - Bugs fixed:
   - Fix handling of pipe character in node property tables
   - Fix overflow issue where content would expand out of view
   - Fix page jump when issues list is collapsed
   - Fix conflicting version message when updating records with ajax
   - Fix hamburger dropdown menu functionality
   - Fix node merging bug when `services_extras` properties are present
   - Fix cross-project info rendering
   - Prevent content block group names to be whitespaces only
   - Fix displaying of content blocks with no block groups
   - Limit project name length when viewing a project
   - Removed bullet style in node modals
   - Validate parent node project
 - Integration enhancements:
   - Burp: Make `issue.severity` available at the Issue level
   - Nessus: Fixed bullet points formatting to handle internal text column widths
   - Nexpose: Wrap ciphers in code blocks
   - Netsparker: Fix link parsing of issue.external_references
   - Jira: Loading custom (required) fields from JIRA by IssueType and Project
 - REST/JSON API enhancements:
   - Fix disappearing owner when assigning authors to a Project using the API
   - Set the "by" attribute for item revisions when using the API
 - Security Fixes:
   - Medium: Authenticated author mentioning an existing user outside of the
     project will subscribe that user to the note/issue/evidence
   - Upgraded gems: nokogiri (CVE-2019-13117)

v3.14 (August 2019)
 - Highlight code snippets
 - Collapsable sidebar in issues
 - Added Node merging feature

v3.13 (June 2019)
 - User-provided content takes priority over default local fields.
 - Fix subnodes disappearing when moved
 - Add auto-save JS that uses localStorage on textarea textchange events
 - Better welcome content

v3.12 (April 2019)
 - Using ajax in comments
 - Fixed nodes sidebar header margin
 - Added bold font to improve bold text visibility
 - Fix links display in Textile fields
 - Fix redirection destinations after edit/delete evidence
 - Refactoring cache keys in pages with comments
 - Disable turbolinks cache when displaying flash messages
 - Sort attachments in alphabetical ASCII order
 - Fix methodology checklist edit error

v3.11.1 (February 2019)
 - Fix blockcode vulnerability in Textile formatting

v3.11 (November 2018)
 - Added comments, subscriptions and notifications to notes
 - Added comments, subscriptions and notifications to evidence
 - Fix blockcode characters displaying incorrectly
 - Fix red dot still being displayed on the first visit to the page that
   caused the single unread notification
 - Upgraded some ruby gems (nokogiri, unicorn, ffi, rubyzip)
 - Fix wrong 'There are no comments' message
 - Escape html in comments
 - Track activities when multiple-creating evidence
 - Revert validating email format
 - Fix usage of set_property to use set_service in nexpose plugin
 - Note and evidence comments in export/import in dradis-projects

v3.10 (August 2018)
 - Add comments for issues
 - Add notifications for comments
 - Add subscriptions for issues in a project
 - Nest the dradis elements under the project scope
 - Add 'Send to...' menu for issues
 - Add better handling of the Services table
 - Use puma for the development and test server
 - Remove resque dependency
 - Improve redirect on Evidence#edit
 - Fix password reset
 - Fix XSS issue in Textile textarea inputs
 - Bugs fixed: #102, #118, #321

v3.9 (January 2018)
 - Fixed issues multi delete
 - Added notes and evidence tab to node view
 - Fixed project show turbolinks
 - Restyle secondary navbar
 - Update CE theme with a green palette
 - Add paper_trail author metadata
 - Upgrade to Rails 5.1 and Ruby 2.4
 - Bugs fixed: #128, #130, #134, #173, #349
 - Add Node properties to Acunetix plugin
 - Add Node properties to Qualys plugin
 - Add metric-specific fields to the CVSS calculator
 - Add fields and Node properties to Burp plugin
 - Add Issues, Evidence and Node properties to Nikto plugin
 - Validate parent node (if present) on nodes
 - Improved pool parameter definition in database.yml.template file
 - Fixed local_time gem usage
 - Updated nokogiri gem

v3.7 (July 2017)
 - Fix dradis:reset thor task.
 - Bugs fixed: #119
 - Fix 'before_filter is deprecated' warning
 - Updated README with 'Community Projects' section
 - Updated 'poltergeist' (browser specs) configuration
 - Fix a bug that may cause duplicates in Node#issues
 - Upgraded Nokogiri (xml/html parsing library)
 - Fixed bug when search results had multiple pages
 - Fixed error in 'dradis:reset' thor task
 - Fixed error in 'dradis:backup' thor task
 - Refactored nodes tree behaviour (parents with children)
 - Refactored loading a note template

v3.6 (Mar 2017)
 - Simpler framework <> add-on interface.
 - Combine multiple issues.
 - More efficient Search.
 - HTTP API for Attachments.
 - Better sidebar styling + direct edit / delete links.
 - Upgrade to Rails 5.
 - Fix select all issues bug.
 - Fix XSS in Issues diff view.

v3.2 (Sep 2016)
 - Nodes only show :expand when they have children
 - Add multiple-nodes
 - Always display :services as table
 - Bugs fixed: #334
 - Updated Rails framework

v3.1 (Mar 2016)
 - Issue tags
 - Testing methodologies
 - Node properties
 - New add-ons: Brakeman, Metasploit, etc.
 - Millions of bug fixes

.... sorry for the hiatus!

v2.10
 - New drag'n'drop file uploads with preview
 - Updated NeXpose plugin: add NeXpose-Full support
 - Feature requests implemented: #2312560, #2332708, #2706007
 - Bugs fixed: #55, #67, #72
 - Updated to Rails 3.2.3

v2.9 (1st of February 2012)
 - New Retina Network Security Scanner plugin
 - New Zed Attack Proxy upload plugin
 - Updated VulnDB import plugin
 - Faster Nikto upload plugin
 - Faster (60x times) Nessus upload plugin
 - Faster Nmap upload plugin (through ruby-nmap gem)
 - Updated First Time User's Wizard
 - Upgrade to Rails 3.2

v2.8 (10th of October 2011)
 - Cleaner three-column layout
 - Smarter Ajax polling and auto-updating
 - New version of the Nmap upload plugin
 - New version of the Nessus upload plugin
 - ./verify.sh now checks that libxml2 is installed
 - Bugs fixed: #17, #31, #37, #43, #48

v2.7.2 (1st of August 2011)
 - Updated to Rails 3.0.9
 - Improved startup scripts
 - Bugs fixed: #5, #9, #13, #14, #15, #16, #19, #20

v2.7.1 (24th of May 2011)
 - Improved note editor: more space, less Ajax
 - Bugs fixed: #3, #4, #6, #7, #8, #10

v2.7 (19th of April 2011)
 - Improved command line API with Thor (thor -T)
 - New Configuration Manager
 - New Upload Manager
 - New plugins:
   * Metasploit import
   * NeXpose (.xml) upload
   * OpenVAS (.xml) upload
   * SureCheck (.sc) upload
   * w3af (.xml) upload
   * Web Exploitation Framework (wXf) upload
 - Updated plugins:
   * Nessus plugin supports .nessus v2
   * Vuln::DB import plugin updated to work with the latest release
 - Bugs fixed: #2888332, #2973256
 - Updated to Rails 3.0.6

v2.6.1 (11th of February 2011)
 - Fixed a 'back slash' vs 'forward slash' issue in start.sh
 - Smarten up verify.sh to find the Bundler binary
 - Deal with Burp Scanner's opinionated handling of null bytes
 - SSL certificate updated for 2011 / 2012
 - Updated libraries RedCloth 4.2.6 and Rails 3.0.4

v2.6 (2nd of December 2010)
 - New first-time repository content
 - New helper scripts to run and reset the environment
 - Upgraded libraries: ExtJS 3.3, Rails 3.0.3
 - Improved performance through asset caching
 - Bugs fixed: #3021312, #3030629, #3076709

v2.5.2 (18th of May 2010)
 - bugs fixed: #2974460
 - security patch

v2.5.1 (7th of March 2010)
 - The NotesBrowser does a better job of keeping track of the current node
 - New notes are no longer out of sync with the server
 - upgraded library: ExtJS 3.1.1
 - bugs fixed: #2964273, #2932569, #2963253


v2.5 (5th of February 2010)
 - improved Note editor (supports formatting)
 - new HTML export plugin to generate reports in HTML format
 - new Nikto Upload plugin: your favourite web server scanner output in Dradis.
 - new Burp Upload plugin: you can now import your Burp Scanner results.
 - improved 'First Time User Wizard' introduction
 - keep track of all the activity with the built-in RSS feed
 - new Rake task: dradis:backup
 - Rake dradis:reset now creates a backup of the project by default
 - Rake dradis:reset now clears the old log files
 - the Nmap Upload plugin organizes the nodes in a more structured way
 - upgraded libraries: ExtJS 3.0, Rails 2.3.5
 - bugs fixed: #2936554, #2938593

v2.4.1 (31st of October 2009)
 - bugs fixed: #2881746, #2888245, #2889402

v2.4 (10th of September 2009)
 - drag'n'drop your notes
 - new Rake tasks to backup the project, reset the environment, etc.
 - better upload plugin feedback in case of exception
 - new 'feedback' link in the top-right corner
 - Nmap Upload now uses the Nmap::Parser library
 - notification icon displayed in the attachments tab when a node has
   attachments
 - new plugin to import data from the OSVDB

v2.3 (5th of August 2009)
 - expand / collapse buttons in the tree
 - add a new node filtering facility to the tree
 - import from file functionality (nmap, nessus, etc.)
 - refactor the WordExport plugin:
     - create templates using Word only
     - convert any document into a dradis template in < 10 minutes
     - read more about it here:-
         http://dradisframework.org/WordExport_templates.html

 - project management plugin update:
     - create project templates (read 'methodologies')
     - export project in .zip format (DB + attachments)
     - import projects/templates
     - checkout / commit project revisions from and to the Meta-Server

 - "what's new in this version?" widget in the status bar to learn the latest
 features added to the framework.

v2.2 (11th of June 2009)
 - add attachments to nodes
 - add 'refresh' buttons to the tree and the notes list
 - force 'webrick' even if mongrel is installed (no SSL support in mongrel)
 - centralise the framework version information.
 - autoExpandColumn now works on IE
 - Rails runs in "production" mode

v2.1.1 (17th  of April 2009)
 - the version string was not properly updated across the different modules.

v2.1 (16th of April 2009)
 - import/export plugin architecture
 - import/export plugin generators
 - sample WordXML export plugin
 - sample WikiMedia import plugin

v2.0.1 (23rd of February 2009)
 - first security patch

v2.0 (29th of January 2009)
 - Forget Hosts, Services and Protocols. Embrace the freedom of Nodes.
 - Forget SOAP, embrace REST
 - Powered by Rails 2.0 and ExtJS 2.2 (http://www.extjs.com/)
 - Now with security! (SSL transport and user authentication)

v1.2 (4th of April 2008)
 - a slightly less annoying implementation of the web interface 'auto refresh'
 functionality.
 - the services added through the web interface can have a name now :)
 - simple prevention against embedded XSS.
 - the missing submit.png image is included in the release now.

v1.1 (29th of February 2008)
 - new web interface, the old summary is gone, the new one is much neater and
 ajax powered.<|MERGE_RESOLUTION|>--- conflicted
+++ resolved
@@ -1,10 +1,7 @@
 v3.17 ([MMM’YY])
-<<<<<<< HEAD
   * Add author to evidence and notes views
-=======
   * Refactored dots-menu to make it available in any view.
   * Remove tag color from issue titles in issue summary.
->>>>>>> 2c7fda07
   * Use shared noscript partial
   * Upgraded gems: puma, sass-rails
   * Bugs fixed:
