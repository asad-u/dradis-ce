[v#.#.#] ([month] [YYYY])
<<<<<<< HEAD
  - Tylium: show the resource title in the header when viewing a resource
=======
  - Tylium: Improve mobile experience
>>>>>>> 6d35d40a
  - Upgraded gems:
    - [gem]
  - Bugs fixes:
    - [entity]:
      - [future tense verb] [bug fix]
    - Bug tracker items:
      - [item]
  - New integrations:
    - [integration]
  - Integration enhancements:
    - [integration]:
      - [future tense verb] [integration enhancement]
      - [integration bug fixes]:
        - [future tense verb] [integration bug fix]
  - Reporting enhancements:
    - [report type]:
      - [future tense verb] [reporting enhancement]
  - REST/JSON API enhancements:
    - [API entity]:
      - [future tense verb] [API enhancement]
  - Security Fixes:
    - High: (Authenticated|Unauthenticated) (admin|author|contributor) [vulnerability description]
    - Medium: (Authenticated|Unauthenticated) (admin|author|contributor) [vulnerability description]
    - Low: (Authenticated|Unauthenticated) (admin|author|contributor) [vulnerability description]

v4.3.0 (April 2022)
  - Setup Wizard: Add option to pre-populate sample data
  - Uploads: Allow subsequent file uploads from the same scanner without needing to re-select the scanner
  - Upgraded gems: nokogiri, puma, rails
  - Bugs fixes:
    - Editor:
      - Add keyboard shortcut support for windows and linux
      - Allow text selection expansion using shift-click
    - Subscriptions: Show correct Subscribe/Unsubscribe link after a new comment is posted
    - Tables: Prevent columns state from resetting after 2 hours
  - Integration enhancements:
    - Openvas: Update Node label parsing. Include :hostname and :asset_id properties

v4.2.1 (February 2022)
  - Bug fixes: Fix issue default fields appearing in the evidence table

v4.2.0 (February 2022)
  - Editor: Support fields with the same name in the Fields View
  - Increased table loading performance on Issues, Evidence, and Notes for
    projects with *a lot* of issues, evidence, or notes
  - Issues:
    - Display evidence in a table
    - Load evidence tab content asynchronously
    - Multi-delete evidence at the issue level
    - Update evidence content while creating evidence records at the issue-level
  - Setup:
    - Add Setup Wizard
    - Avoids hard-coding "../../shared/"
    - Store gem dependencies under ./vendor/bundle/
  - Tylium:
    - Import CSS manifests from addons
    - Move '...' (more actions) menu closer to the content affected by the actions of the menu
    - Move the 'Edit' action out of the '...' (more actions) menu for issues, evidence, notes, etc.
    - Remove extra left padding from the first line of content in a code block
    - Remove height restriction from code blocks
    - Simplify issues table columns
    - Updates focus state outline color
  - Upgraded gems:
    - mini_racer, puma, rails
  - Bugs fixes:
    - Comments: Show sticky toolbar when adding long comments
    - Tables: Prevents the select all button from selecting filtered out rows when a filter is been applied
    - Subscriptions: Fixes a caching issue preventing users from subscribing or
      unsubscribing after the first cache was stored
    - Issues: Send To menu updates when new plugins are installed
  - Integration enhancements:
    - Dradis Projects:
      - Fixes missing parent nodes during template and package imports
      - Fixes missing nodes for attachments during template and package imports
    - Nexpose:
      - Add the Hostname Node property from the `name` rather than `site-name` tag
    - Nipper:
      - Add Nipperv1 fields to issues
    - PDF Export:
      - Add Thor task for console export
      - Add view hook for Export#index
    - Qualys:
      - Add 'element.qualys_collection' as issue field
      - Add Qualys Web Application Scanner (WAS) support

v4.1.2 (December 2021)
  - Upgraded gems:
    - rails
  - Security Fixes:
    - High: Authenticated author path traversal

v4.1.0 (November 2021)
  - Editor:
    - Insert an appropriate single or multiline tag for blockquotes and codeblocks
    - Limit the content height for easier access to the Create/Update button
    - Quote text from comments and resource content (cards, evidence, issues, notes, etc)
  - Evidence:
    - Create a new issue (optionally) when creating new evidence
    - Move evidence across nodes
  - Tables:
    - Add selector to change the number of records displayed
  - Tylium:
    - Import CSS manifests from addons
    - Remove extra left padding from the first line of content in a code block
    - Remove height restriction from code blocks
  - Upgraded gems:
    - nokogiri, puma, rails
  - Bugs fixes:
    - Conflict resolver
      - Apply the correct warning when a conflict happens on edit
    - Methodologies:
      - Ensure boards don't nest when the instance has been inactive
    - Tables
      - Prevent columns state from resetting
  - Integration enhancements:
    - CVSS Calculator:
      - Settings: show/hide the calculator in the Issues view
      - Toggle between CVSSv3.0 and CVSSv3.1
    - Dread Calculator:
      - Settings: show/hide the calculator in the Issues view
    - Nessus:
      - Add product_coverage & cvss3_impact_score as available Issue fields
    - Nexpose
      - Update HTML tag cleanup to better cover UnorderedList and URLLink tags in the solution field
    - Qualys
      - Add <dd>, <dt> support
      - Remove orphaned <b> tags
  - Security Fixes:
    - High: Authenticated author broken access control: read access to issue content

v4.0.0 (July 2021)
  * Dynamic content across the app
  * Upgraded gems: capybara, jquery-rails, rails, rdoc, resque-status, rubocop, nokogiri, papertrail, puma,
  * Bugs fixed:
    - Fix uploading of attachments with names that have newlines
  * REST/JSON API enhancements:
    - Add pagination support

v3.22.0 (April 2021)
  * Added the ability to import Configuration Kits
  * Comments
    - Load feed asynchronously
  * Improve accessibility:
    - Add alt text to any linked images
    - Add screen reader only text to forms
    - Adjustments to font and element contrast to meet at minimum Level AA WCAG 2.0 standards.
    - Fix any broken Aria references
    - Update element label association & add missing labels
  * Kit upload CLI command update
  * Replace deprecated font-awesome-sass gem with vendor asset files
  * Subscriptions
    - Load feed asynchronously
  * Truncate long hostnames when viewing evidence in an issue
  * Upgraded gems: Rails
  * Bugs fixed:
    - Placeholder gravatars appear if gravatar is not available

v3.21.0 (February 2021)
  * Upgraded DradisPro to run on Ruby 2.7.2 and Rails 6.1.1
  * Add view hooks for the export view
  * Increase secondary sidebar width for medium viewports
  * Upgraded gems: bundler, papertrail, rails
  * Bugs fixed:
    - Add a default user during Welcome setup
    - Correct position of sticky editor toolbar in fullscreen source view

v3.20.0 (January 2021)
  * Main sidebar improvements:
    - Labels added under icons
    - Nodes can be added in collapsed state
    - Removed animations and transitions while expanding and collapsing
  * Update logo assets
  * Navbar dropdown menu's are no longer locked to the right side of the browser
  * Upgraded gems: rails
  * Bugs fixed:
    - Editor drag and drop, and copy paste inserts attachments at the cursor
      position instead of at the end of the textarea.
    - Fixed redirect when canceling editing evidence from the issue level
  * New integrations:
    - Nipper

v3.19.0 (September 2020)
  * Auto upload attachments and screenshots without requiring the use of the staging area
  * Cards, Evidence, Issues, and Notes now have their own attachment support
  * Displays a notification badge in the browser tab when there are unread notifications
  * Editor: Allow drag & drop, copy & paste, and direct image uploading
  * Increase the node properties column size by changing it to LONGTEXT
  * Layout: Breadcrumbs have a fixed position
  * Link to our support site on the styles help page
  * Long dropdown menus are vertically scrollable
  * Bugs fixed:
    - Use absolute send times in notification emails instead of relative

v3.18.0 (July 2020)
  * Add all activity view
  * Render markup inside table columns
  * Update top navigation link styles and collapsed menu
  * Upgraded gems: rack, sanitize, sassc
  * Bugs fixed:
    - Comments:
      - Fix `edit` link available while editing
      - Fix comment borders remaining after deleting comments
    - Long unbroken table cell text in textile elements overflows
    - Secondary-sidebar long header names over-lapping icons
    - Select element text overflowing on to select arrows

v3.17.1 (Jun 2020)
  * Upgraded gems: websocket-extensions

v3.17 (May 2020)
  * Add author to evidence and notes views
  * Adjust Uploads layout to provide more visibility to the output console
  * Boards can be renamed and deleted through their dots menu
  * Card improvements:
    - Activity Feed now shows board name and link
    - No mandatory due date
    - Redirects to new url if the card has changed lists
  * Card, Evidence, Issue, and Note form data will not be lost even if the form is not saved
    - Form data will be cleared when the "Cancel" link is clicked
    - Removed prompt to restore data
  * Comments
    - Added Textile markup
    - Comment changes will not be lost even if the comment is not saved
    - Update comments feed to show author's name instead of email
  * Display note and evidence titles in breadcrumbs
  * Editor improvements:
    - New form-view to edit each field individually
    - Formatting toolbar to help with markup
    - Side-by-side editor preview that auto-updates
  * Link to Methodology from project summary chart
  * Move resource action links to dots-menu in breadcrumbs
  * Navigation sidebar in projects can be kept open while navigating across views
  * Dots-menu available in any view
  * Remove tag color from issue titles in issue summary
  * Update code element style
  * Use shared noscript partial
  * Use user model reference for activities instead of user email
  * Upgraded gems: kaminari, puma, rack, rails, sass-rails
  * Bugs fixed:
    - bin/setup creating folders outside dradis-ce/
    - bin/setup error if the attachments directory already exists
    - Board partial broken structure
    - ItemsTable extra whitespace causing unnecessary vertical scrolling
    - Fix bug with v3 board templates not uploading
    - Fix textile preview not showing on issues with very long text
    - Long items_table dropdown menus not scrollable
    - Long project names interfering with search bar expansion
    - Repetative prompt when images are pasted after navigating multiple views.
    - Report 'Download' button becoming a disabled 'Processing...' button once clicked
    - SemVer pre-release appending character
    - Set :author when creating Evidence from an Issue
    - Sidebar items not showing active state
    - Textile preview not showing on issues with very long text
    - Bug tracker items: #560
  * New integrations:
    - [new integration #1]
  * Integration enhancements:
    - Nexpose: better cipher wrapping coverage
    - Nikto: support new nested <niktoscan> format
  * Reporting enhancements:
    - HTML reports now use main app's markup rendering
  * REST/JSON API enhancements:
    - Add tags to the Issues API
  * Security Fixes:
    - Medium: Authenticated (author) persistent comments cross-site scripting

v3.16 (February 2020)
  * Update app to new Tylium layout
  * Upgrade to Rails 5.2.4.1
  * Add revision history for cards
  * Remove mysql2 gem dependency
  * Bugs fixed:
    - Fix errors on content overwrite flash messages
    - Fail and redirect to login instead of raising an error when attempting to log in as a user that has been removed
    - Fix Cancel link path for the Note Edit page

v3.15 (November 2019)
 - Methodologies v2:
   - Kanban-style boards replaced the checklists
   - Tasks can move between lists
   - Assign tasks to different team members
   - Keep Notes and information on each task
   - Export Methodology details into your reports
 - Email notifications
 - Add notification settings to decide how often to get email notifications
 - Add an smtp.yml config file to handle the SMTP configuration
 - Various mention related improvements:
   - Enhance the mentions box in comments to close when it is open and the page is
   scrolled
   - Fix bug that prevents the mentions dialog from appearing after navigating
   through the app
   - Fixed elongated avatar images so they are round once again
   - Added avatar images to mentions in comments
   - Load gravatars for users who's email has been setup with gravatar
 - Enhancement when adding new nodes to copy node label data between the single
   and multiple node forms
 - All tables can be sorted by column
 - Bugs fixed:
   - Fix handling of pipe character in node property tables
   - Fix overflow issue where content would expand out of view
   - Fix page jump when issues list is collapsed
   - Fix conflicting version message when updating records with ajax
   - Fix hamburger dropdown menu functionality
   - Fix node merging bug when `services_extras` properties are present
   - Fix cross-project info rendering
   - Prevent content block group names to be whitespaces only
   - Fix displaying of content blocks with no block groups
   - Limit project name length when viewing a project
   - Removed bullet style in node modals
   - Validate parent node project
 - Integration enhancements:
   - Burp: Make `issue.severity` available at the Issue level
   - Nessus: Fixed bullet points formatting to handle internal text column widths
   - Nexpose: Wrap ciphers in code blocks
   - Netsparker: Fix link parsing of issue.external_references
   - Jira: Loading custom (required) fields from JIRA by IssueType and Project
 - REST/JSON API enhancements:
   - Fix disappearing owner when assigning authors to a Project using the API
   - Set the "by" attribute for item revisions when using the API
 - Security Fixes:
   - Medium: Authenticated author mentioning an existing user outside of the
     project will subscribe that user to the note/issue/evidence
   - Upgraded gems: nokogiri (CVE-2019-13117)

v3.14 (August 2019)
 - Highlight code snippets
 - Collapsable sidebar in issues
 - Added Node merging feature

v3.13 (June 2019)
 - User-provided content takes priority over default local fields.
 - Fix subnodes disappearing when moved
 - Add auto-save JS that uses localStorage on textarea textchange events
 - Better welcome content

v3.12 (April 2019)
 - Using ajax in comments
 - Fixed nodes sidebar header margin
 - Added bold font to improve bold text visibility
 - Fix links display in Textile fields
 - Fix redirection destinations after edit/delete evidence
 - Refactoring cache keys in pages with comments
 - Disable turbolinks cache when displaying flash messages
 - Sort attachments in alphabetical ASCII order
 - Fix methodology checklist edit error

v3.11.1 (February 2019)
 - Fix blockcode vulnerability in Textile formatting

v3.11 (November 2018)
 - Added comments, subscriptions and notifications to notes
 - Added comments, subscriptions and notifications to evidence
 - Fix blockcode characters displaying incorrectly
 - Fix red dot still being displayed on the first visit to the page that
   caused the single unread notification
 - Upgraded some ruby gems (nokogiri, unicorn, ffi, rubyzip)
 - Fix wrong 'There are no comments' message
 - Escape html in comments
 - Track activities when multiple-creating evidence
 - Revert validating email format
 - Fix usage of set_property to use set_service in nexpose plugin
 - Note and evidence comments in export/import in dradis-projects

v3.10 (August 2018)
 - Add comments for issues
 - Add notifications for comments
 - Add subscriptions for issues in a project
 - Nest the dradis elements under the project scope
 - Add 'Send to...' menu for issues
 - Add better handling of the Services table
 - Use puma for the development and test server
 - Remove resque dependency
 - Improve redirect on Evidence#edit
 - Fix password reset
 - Fix XSS issue in Textile textarea inputs
 - Bugs fixed: #102, #118, #321

v3.9 (January 2018)
 - Fixed issues multi delete
 - Added notes and evidence tab to node view
 - Fixed project show turbolinks
 - Restyle secondary navbar
 - Update CE theme with a green palette
 - Add paper_trail author metadata
 - Upgrade to Rails 5.1 and Ruby 2.4
 - Bugs fixed: #128, #130, #134, #173, #349
 - Add Node properties to Acunetix plugin
 - Add Node properties to Qualys plugin
 - Add metric-specific fields to the CVSS calculator
 - Add fields and Node properties to Burp plugin
 - Add Issues, Evidence and Node properties to Nikto plugin
 - Validate parent node (if present) on nodes
 - Improved pool parameter definition in database.yml.template file
 - Fixed local_time gem usage
 - Updated nokogiri gem

v3.7 (July 2017)
 - Fix dradis:reset thor task.
 - Bugs fixed: #119
 - Fix 'before_filter is deprecated' warning
 - Updated README with 'Community Projects' section
 - Updated 'poltergeist' (browser specs) configuration
 - Fix a bug that may cause duplicates in Node#issues
 - Upgraded Nokogiri (xml/html parsing library)
 - Fixed bug when search results had multiple pages
 - Fixed error in 'dradis:reset' thor task
 - Fixed error in 'dradis:backup' thor task
 - Refactored nodes tree behaviour (parents with children)
 - Refactored loading a note template

v3.6 (Mar 2017)
 - Simpler framework <> add-on interface.
 - Combine multiple issues.
 - More efficient Search.
 - HTTP API for Attachments.
 - Better sidebar styling + direct edit / delete links.
 - Upgrade to Rails 5.
 - Fix select all issues bug.
 - Fix XSS in Issues diff view.

v3.2 (Sep 2016)
 - Nodes only show :expand when they have children
 - Add multiple-nodes
 - Always display :services as table
 - Bugs fixed: #334
 - Updated Rails framework

v3.1 (Mar 2016)
 - Issue tags
 - Testing methodologies
 - Node properties
 - New add-ons: Brakeman, Metasploit, etc.
 - Millions of bug fixes

.... sorry for the hiatus!

v2.10
 - New drag'n'drop file uploads with preview
 - Updated NeXpose plugin: add NeXpose-Full support
 - Feature requests implemented: #2312560, #2332708, #2706007
 - Bugs fixed: #55, #67, #72
 - Updated to Rails 3.2.3

v2.9 (1st of February 2012)
 - New Retina Network Security Scanner plugin
 - New Zed Attack Proxy upload plugin
 - Updated VulnDB import plugin
 - Faster Nikto upload plugin
 - Faster (60x times) Nessus upload plugin
 - Faster Nmap upload plugin (through ruby-nmap gem)
 - Updated First Time User's Wizard
 - Upgrade to Rails 3.2

v2.8 (10th of October 2011)
 - Cleaner three-column layout
 - Smarter Ajax polling and auto-updating
 - New version of the Nmap upload plugin
 - New version of the Nessus upload plugin
 - ./verify.sh now checks that libxml2 is installed
 - Bugs fixed: #17, #31, #37, #43, #48

v2.7.2 (1st of August 2011)
 - Updated to Rails 3.0.9
 - Improved startup scripts
 - Bugs fixed: #5, #9, #13, #14, #15, #16, #19, #20

v2.7.1 (24th of May 2011)
 - Improved note editor: more space, less Ajax
 - Bugs fixed: #3, #4, #6, #7, #8, #10

v2.7 (19th of April 2011)
 - Improved command line API with Thor (thor -T)
 - New Configuration Manager
 - New Upload Manager
 - New plugins:
   * Metasploit import
   * NeXpose (.xml) upload
   * OpenVAS (.xml) upload
   * SureCheck (.sc) upload
   * w3af (.xml) upload
   * Web Exploitation Framework (wXf) upload
 - Updated plugins:
   * Nessus plugin supports .nessus v2
   * Vuln::DB import plugin updated to work with the latest release
 - Bugs fixed: #2888332, #2973256
 - Updated to Rails 3.0.6

v2.6.1 (11th of February 2011)
 - Fixed a 'back slash' vs 'forward slash' issue in start.sh
 - Smarten up verify.sh to find the Bundler binary
 - Deal with Burp Scanner's opinionated handling of null bytes
 - SSL certificate updated for 2011 / 2012
 - Updated libraries RedCloth 4.2.6 and Rails 3.0.4

v2.6 (2nd of December 2010)
 - New first-time repository content
 - New helper scripts to run and reset the environment
 - Upgraded libraries: ExtJS 3.3, Rails 3.0.3
 - Improved performance through asset caching
 - Bugs fixed: #3021312, #3030629, #3076709

v2.5.2 (18th of May 2010)
 - bugs fixed: #2974460
 - security patch

v2.5.1 (7th of March 2010)
 - The NotesBrowser does a better job of keeping track of the current node
 - New notes are no longer out of sync with the server
 - upgraded library: ExtJS 3.1.1
 - bugs fixed: #2964273, #2932569, #2963253


v2.5 (5th of February 2010)
 - improved Note editor (supports formatting)
 - new HTML export plugin to generate reports in HTML format
 - new Nikto Upload plugin: your favourite web server scanner output in Dradis.
 - new Burp Upload plugin: you can now import your Burp Scanner results.
 - improved 'First Time User Wizard' introduction
 - keep track of all the activity with the built-in RSS feed
 - new Rake task: dradis:backup
 - Rake dradis:reset now creates a backup of the project by default
 - Rake dradis:reset now clears the old log files
 - the Nmap Upload plugin organizes the nodes in a more structured way
 - upgraded libraries: ExtJS 3.0, Rails 2.3.5
 - bugs fixed: #2936554, #2938593

v2.4.1 (31st of October 2009)
 - bugs fixed: #2881746, #2888245, #2889402

v2.4 (10th of September 2009)
 - drag'n'drop your notes
 - new Rake tasks to backup the project, reset the environment, etc.
 - better upload plugin feedback in case of exception
 - new 'feedback' link in the top-right corner
 - Nmap Upload now uses the Nmap::Parser library
 - notification icon displayed in the attachments tab when a node has
   attachments
 - new plugin to import data from the OSVDB

v2.3 (5th of August 2009)
 - expand / collapse buttons in the tree
 - add a new node filtering facility to the tree
 - import from file functionality (nmap, nessus, etc.)
 - refactor the WordExport plugin:
     - create templates using Word only
     - convert any document into a dradis template in < 10 minutes
     - read more about it here:-
         http://dradisframework.org/WordExport_templates.html

 - project management plugin update:
     - create project templates (read 'methodologies')
     - export project in .zip format (DB + attachments)
     - import projects/templates
     - checkout / commit project revisions from and to the Meta-Server

 - "what's new in this version?" widget in the status bar to learn the latest
 features added to the framework.

v2.2 (11th of June 2009)
 - add attachments to nodes
 - add 'refresh' buttons to the tree and the notes list
 - force 'webrick' even if mongrel is installed (no SSL support in mongrel)
 - centralise the framework version information.
 - autoExpandColumn now works on IE
 - Rails runs in "production" mode

v2.1.1 (17th  of April 2009)
 - the version string was not properly updated across the different modules.

v2.1 (16th of April 2009)
 - import/export plugin architecture
 - import/export plugin generators
 - sample WordXML export plugin
 - sample WikiMedia import plugin

v2.0.1 (23rd of February 2009)
 - first security patch

v2.0 (29th of January 2009)
 - Forget Hosts, Services and Protocols. Embrace the freedom of Nodes.
 - Forget SOAP, embrace REST
 - Powered by Rails 2.0 and ExtJS 2.2 (http://www.extjs.com/)
 - Now with security! (SSL transport and user authentication)

v1.2 (4th of April 2008)
 - a slightly less annoying implementation of the web interface 'auto refresh'
 functionality.
 - the services added through the web interface can have a name now :)
 - simple prevention against embedded XSS.
 - the missing submit.png image is included in the release now.

v1.1 (29th of February 2008)
 - new web interface, the old summary is gone, the new one is much neater and
 ajax powered.<|MERGE_RESOLUTION|>--- conflicted
+++ resolved
@@ -1,9 +1,7 @@
 [v#.#.#] ([month] [YYYY])
-<<<<<<< HEAD
-  - Tylium: show the resource title in the header when viewing a resource
-=======
-  - Tylium: Improve mobile experience
->>>>>>> 6d35d40a
+  - Tylium:
+    - Improve mobile experience
+    - Show the resource title in the header when viewing a resource
   - Upgraded gems:
     - [gem]
   - Bugs fixes:
