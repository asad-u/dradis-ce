--- conflicted
+++ resolved
@@ -1,14 +1,10 @@
 [v#.#.#] ([MMM’YY])
   * Dynamic content across the app
   * Replace jQuery-ujs with rails-ujs
-<<<<<<< HEAD
-  * Upgraded gems: capybara, rails, rdoc, rubocop, nokogiri, papertrail, puma,
-=======
   * Update the API to handle pagination
   * [feature #2]
   * [feature ...]
   * Upgraded gems: capybara, jquery-rails, rails, rdoc, resque-status, rubocop, nokogiri, papertrail, puma,
->>>>>>> b7c82fae
   * Bugs fixed:
     - Fix uploading of attachments with names that have newlines
   * New integrations:
