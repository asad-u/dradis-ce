v3.17 (Month 2020)
  * Added formatting toolbar
  * Adjusted Uploads layout to provide more visibility to the output console
  * Card improvements:
    - Activity Feed now shows board name and link
    - No mandatory due date
  * Comments can now have Textile markup
  * Link to Methodology from project summary chart
  * Navigation sidebar in projects can be kept open while navigating across views
  * Refactored dots-menu to make it available in any view
  * Remove tag color from issue titles in issue summary
<<<<<<< HEAD
  * Side-by-side editor preview that auto-updates
=======
  * Use shared noscript partial
  * Use user model reference for activities instead of user email
>>>>>>> c7444d32
  * Upgraded gems: puma, sass-rails
  * Use shared noscript partial
  * Bugs fixed:
    - Fix textile preview not showing on issues with very long text
    - Long project names interfering with search bar expansion
    - Report 'Download' button becoming a disabled 'Processing...' button once clicked
    - SemVer pre-release appending character
    - Set :author when creating Evidence from an Issue
    - Sidebar items not showing active state
    - Stop bin/setup from creating folders outside dradis-ce/
    - bin/setup will not error if the attachments directory already exists
    - Bug tracker items: #560
  * New integrations:
    - [new integration #1]
  * Integration enhancements:
    - Nexpose: better cipher wrapping coverage
    - Nikto: support new nested <niktoscan> format
  * Reporting enhancements:
    - HTML reports now use main app's markup rendering
  * REST/JSON API enhancements:
    - [API enhancement #1]
  * Security Fixes:
    - High: (Authenticated|Unauthenticated) (admin|author|contributor) [vulnerability description]
    - Medium: (Authenticated|Unauthenticated) (admin|author|contributor) [vulnerability description]
    - Low: (Authenticated|Unauthenticated) (admin|author|contributor) [vulnerability description]

v3.16 (February 2020)
  * Update app to new Tylium layout
  * Upgrade to Rails 5.2.4.1
  * Add revision history for cards
  * Remove mysql2 gem dependency
  * Bugs fixed:
    - Fix errors on content overwrite flash messages
    - Fail and redirect to login instead of raising an error when attempting to log in as a user that has been removed
    - Fix Cancel link path for the Note Edit page

v3.15 (November 2019)
 - Methodologies v2:
   - Kanban-style boards replaced the checklists
   - Tasks can move between lists
   - Assign tasks to different team members
   - Keep Notes and information on each task
   - Export Methodology details into your reports
 - Email notifications
 - Add notification settings to decide how often to get email notifications
 - Add an smtp.yml config file to handle the SMTP configuration
 - Various mention related improvements:
   - Enhance the mentions box in comments to close when it is open and the page is
   scrolled
   - Fix bug that prevents the mentions dialog from appearing after navigating
   through the app
   - Fixed elongated avatar images so they are round once again
   - Added avatar images to mentions in comments
   - Load gravatars for users who's email has been setup with gravatar
 - Enhancement when adding new nodes to copy node label data between the single
   and multiple node forms
 - All tables can be sorted by column
 - Bugs fixed:
   - Fix handling of pipe character in node property tables
   - Fix overflow issue where content would expand out of view
   - Fix page jump when issues list is collapsed
   - Fix conflicting version message when updating records with ajax
   - Fix hamburger dropdown menu functionality
   - Fix node merging bug when `services_extras` properties are present
   - Fix cross-project info rendering
   - Prevent content block group names to be whitespaces only
   - Fix displaying of content blocks with no block groups
   - Limit project name length when viewing a project
   - Removed bullet style in node modals
   - Validate parent node project
 - Integration enhancements:
   - Burp: Make `issue.severity` available at the Issue level
   - Nessus: Fixed bullet points formatting to handle internal text column widths
   - Nexpose: Wrap ciphers in code blocks
   - Netsparker: Fix link parsing of issue.external_references
   - Jira: Loading custom (required) fields from JIRA by IssueType and Project
 - REST/JSON API enhancements:
   - Fix disappearing owner when assigning authors to a Project using the API
   - Set the "by" attribute for item revisions when using the API
 - Security Fixes:
   - Medium: Authenticated author mentioning an existing user outside of the
     project will subscribe that user to the note/issue/evidence
   - Upgraded gems: nokogiri (CVE-2019-13117)

v3.14 (August 2019)
 - Highlight code snippets
 - Collapsable sidebar in issues
 - Added Node merging feature

v3.13 (June 2019)
 - User-provided content takes priority over default local fields.
 - Fix subnodes disappearing when moved
 - Add auto-save JS that uses localStorage on textarea textchange events
 - Better welcome content

v3.12 (April 2019)
 - Using ajax in comments
 - Fixed nodes sidebar header margin
 - Added bold font to improve bold text visibility
 - Fix links display in Textile fields
 - Fix redirection destinations after edit/delete evidence
 - Refactoring cache keys in pages with comments
 - Disable turbolinks cache when displaying flash messages
 - Sort attachments in alphabetical ASCII order
 - Fix methodology checklist edit error

v3.11.1 (February 2019)
 - Fix blockcode vulnerability in Textile formatting

v3.11 (November 2018)
 - Added comments, subscriptions and notifications to notes
 - Added comments, subscriptions and notifications to evidence
 - Fix blockcode characters displaying incorrectly
 - Fix red dot still being displayed on the first visit to the page that
   caused the single unread notification
 - Upgraded some ruby gems (nokogiri, unicorn, ffi, rubyzip)
 - Fix wrong 'There are no comments' message
 - Escape html in comments
 - Track activities when multiple-creating evidence
 - Revert validating email format
 - Fix usage of set_property to use set_service in nexpose plugin
 - Note and evidence comments in export/import in dradis-projects

v3.10 (August 2018)
 - Add comments for issues
 - Add notifications for comments
 - Add subscriptions for issues in a project
 - Nest the dradis elements under the project scope
 - Add 'Send to...' menu for issues
 - Add better handling of the Services table
 - Use puma for the development and test server
 - Remove resque dependency
 - Improve redirect on Evidence#edit
 - Fix password reset
 - Fix XSS issue in Textile textarea inputs
 - Bugs fixed: #102, #118, #321

v3.9 (January 2018)
 - Fixed issues multi delete
 - Added notes and evidence tab to node view
 - Fixed project show turbolinks
 - Restyle secondary navbar
 - Update CE theme with a green palette
 - Add paper_trail author metadata
 - Upgrade to Rails 5.1 and Ruby 2.4
 - Bugs fixed: #128, #130, #134, #173, #349
 - Add Node properties to Acunetix plugin
 - Add Node properties to Qualys plugin
 - Add metric-specific fields to the CVSS calculator
 - Add fields and Node properties to Burp plugin
 - Add Issues, Evidence and Node properties to Nikto plugin
 - Validate parent node (if present) on nodes
 - Improved pool parameter definition in database.yml.template file
 - Fixed local_time gem usage
 - Updated nokogiri gem

v3.7 (July 2017)
 - Fix dradis:reset thor task.
 - Bugs fixed: #119
 - Fix 'before_filter is deprecated' warning
 - Updated README with 'Community Projects' section
 - Updated 'poltergeist' (browser specs) configuration
 - Fix a bug that may cause duplicates in Node#issues
 - Upgraded Nokogiri (xml/html parsing library)
 - Fixed bug when search results had multiple pages
 - Fixed error in 'dradis:reset' thor task
 - Fixed error in 'dradis:backup' thor task
 - Refactored nodes tree behaviour (parents with children)
 - Refactored loading a note template

v3.6 (Mar 2017)
 - Simpler framework <> add-on interface.
 - Combine multiple issues.
 - More efficient Search.
 - HTTP API for Attachments.
 - Better sidebar styling + direct edit / delete links.
 - Upgrade to Rails 5.
 - Fix select all issues bug.
 - Fix XSS in Issues diff view.

v3.2 (Sep 2016)
 - Nodes only show :expand when they have children
 - Add multiple-nodes
 - Always display :services as table
 - Bugs fixed: #334
 - Updated Rails framework

v3.1 (Mar 2016)
 - Issue tags
 - Testing methodologies
 - Node properties
 - New add-ons: Brakeman, Metasploit, etc.
 - Millions of bug fixes

.... sorry for the hiatus!

v2.10
 - New drag'n'drop file uploads with preview
 - Updated NeXpose plugin: add NeXpose-Full support
 - Feature requests implemented: #2312560, #2332708, #2706007
 - Bugs fixed: #55, #67, #72
 - Updated to Rails 3.2.3

v2.9 (1st of February 2012)
 - New Retina Network Security Scanner plugin
 - New Zed Attack Proxy upload plugin
 - Updated VulnDB import plugin
 - Faster Nikto upload plugin
 - Faster (60x times) Nessus upload plugin
 - Faster Nmap upload plugin (through ruby-nmap gem)
 - Updated First Time User's Wizard
 - Upgrade to Rails 3.2

v2.8 (10th of October 2011)
 - Cleaner three-column layout
 - Smarter Ajax polling and auto-updating
 - New version of the Nmap upload plugin
 - New version of the Nessus upload plugin
 - ./verify.sh now checks that libxml2 is installed
 - Bugs fixed: #17, #31, #37, #43, #48

v2.7.2 (1st of August 2011)
 - Updated to Rails 3.0.9
 - Improved startup scripts
 - Bugs fixed: #5, #9, #13, #14, #15, #16, #19, #20

v2.7.1 (24th of May 2011)
 - Improved note editor: more space, less Ajax
 - Bugs fixed: #3, #4, #6, #7, #8, #10

v2.7 (19th of April 2011)
 - Improved command line API with Thor (thor -T)
 - New Configuration Manager
 - New Upload Manager
 - New plugins:
   * Metasploit import
   * NeXpose (.xml) upload
   * OpenVAS (.xml) upload
   * SureCheck (.sc) upload
   * w3af (.xml) upload
   * Web Exploitation Framework (wXf) upload
 - Updated plugins:
   * Nessus plugin supports .nessus v2
   * Vuln::DB import plugin updated to work with the latest release
 - Bugs fixed: #2888332, #2973256
 - Updated to Rails 3.0.6

v2.6.1 (11th of February 2011)
 - Fixed a 'back slash' vs 'forward slash' issue in start.sh
 - Smarten up verify.sh to find the Bundler binary
 - Deal with Burp Scanner's opinionated handling of null bytes
 - SSL certificate updated for 2011 / 2012
 - Updated libraries RedCloth 4.2.6 and Rails 3.0.4

v2.6 (2nd of December 2010)
 - New first-time repository content
 - New helper scripts to run and reset the environment
 - Upgraded libraries: ExtJS 3.3, Rails 3.0.3
 - Improved performance through asset caching
 - Bugs fixed: #3021312, #3030629, #3076709

v2.5.2 (18th of May 2010)
 - bugs fixed: #2974460
 - security patch

v2.5.1 (7th of March 2010)
 - The NotesBrowser does a better job of keeping track of the current node
 - New notes are no longer out of sync with the server
 - upgraded library: ExtJS 3.1.1
 - bugs fixed: #2964273, #2932569, #2963253


v2.5 (5th of February 2010)
 - improved Note editor (supports formatting)
 - new HTML export plugin to generate reports in HTML format
 - new Nikto Upload plugin: your favourite web server scanner output in Dradis.
 - new Burp Upload plugin: you can now import your Burp Scanner results.
 - improved 'First Time User Wizard' introduction
 - keep track of all the activity with the built-in RSS feed
 - new Rake task: dradis:backup
 - Rake dradis:reset now creates a backup of the project by default
 - Rake dradis:reset now clears the old log files
 - the Nmap Upload plugin organizes the nodes in a more structured way
 - upgraded libraries: ExtJS 3.0, Rails 2.3.5
 - bugs fixed: #2936554, #2938593

v2.4.1 (31st of October 2009)
 - bugs fixed: #2881746, #2888245, #2889402

v2.4 (10th of September 2009)
 - drag'n'drop your notes
 - new Rake tasks to backup the project, reset the environment, etc.
 - better upload plugin feedback in case of exception
 - new 'feedback' link in the top-right corner
 - Nmap Upload now uses the Nmap::Parser library
 - notification icon displayed in the attachments tab when a node has
   attachments
 - new plugin to import data from the OSVDB

v2.3 (5th of August 2009)
 - expand / collapse buttons in the tree
 - add a new node filtering facility to the tree
 - import from file functionality (nmap, nessus, etc.)
 - refactor the WordExport plugin:
     - create templates using Word only
     - convert any document into a dradis template in < 10 minutes
     - read more about it here:-
         http://dradisframework.org/WordExport_templates.html

 - project management plugin update:
     - create project templates (read 'methodologies')
     - export project in .zip format (DB + attachments)
     - import projects/templates
     - checkout / commit project revisions from and to the Meta-Server

 - "what's new in this version?" widget in the status bar to learn the latest
 features added to the framework.

v2.2 (11th of June 2009)
 - add attachments to nodes
 - add 'refresh' buttons to the tree and the notes list
 - force 'webrick' even if mongrel is installed (no SSL support in mongrel)
 - centralise the framework version information.
 - autoExpandColumn now works on IE
 - Rails runs in "production" mode

v2.1.1 (17th  of April 2009)
 - the version string was not properly updated across the different modules.

v2.1 (16th of April 2009)
 - import/export plugin architecture
 - import/export plugin generators
 - sample WordXML export plugin
 - sample WikiMedia import plugin

v2.0.1 (23rd of February 2009)
 - first security patch

v2.0 (29th of January 2009)
 - Forget Hosts, Services and Protocols. Embrace the freedom of Nodes.
 - Forget SOAP, embrace REST
 - Powered by Rails 2.0 and ExtJS 2.2 (http://www.extjs.com/)
 - Now with security! (SSL transport and user authentication)

v1.2 (4th of April 2008)
 - a slightly less annoying implementation of the web interface 'auto refresh'
 functionality.
 - the services added through the web interface can have a name now :)
 - simple prevention against embedded XSS.
 - the missing submit.png image is included in the release now.

v1.1 (29th of February 2008)
 - new web interface, the old summary is gone, the new one is much neater and
 ajax powered.<|MERGE_RESOLUTION|>--- conflicted
+++ resolved
@@ -9,12 +9,9 @@
   * Navigation sidebar in projects can be kept open while navigating across views
   * Refactored dots-menu to make it available in any view
   * Remove tag color from issue titles in issue summary
-<<<<<<< HEAD
   * Side-by-side editor preview that auto-updates
-=======
   * Use shared noscript partial
   * Use user model reference for activities instead of user email
->>>>>>> c7444d32
   * Upgraded gems: puma, sass-rails
   * Use shared noscript partial
   * Bugs fixed:
