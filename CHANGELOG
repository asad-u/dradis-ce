--- conflicted
+++ resolved
@@ -6,14 +6,11 @@
     - No mandatory due date
   * Comments can now have Textile markup
   * Comments now show author's name instead of email
-<<<<<<< HEAD
   * Display note and evidence titles in breadcrumbs
-=======
   * Editor improvements:
     - New form-view to edit each field individually
     - Formatting toolbar to help with markup
     - Side-by-side editor preview that auto-updates
->>>>>>> 24968bd0
   * Link to Methodology from project summary chart
   * Navigation sidebar in projects can be kept open while navigating across views
   * Refactored dots-menu to make it available in any view
