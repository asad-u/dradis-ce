v3.17 (Month 2020)
  * Add author to evidence and notes views
  * Adjust Uploads layout to provide more visibility to the output console
  * Boards can be renamed and deleted through their dots menu
  * Card improvements:
    - Activity Feed now shows board name and link
    - No mandatory due date
    - Redirects to new url if the card has changed lists
  * Comments can now have Textile markup
  * Comments now show author's name instead of email
  * Display note and evidence titles in breadcrumbs
  * Editor improvements:
    - New form-view to edit each field individually
    - Formatting toolbar to help with markup
    - Side-by-side editor preview that auto-updates
  * Link to Methodology from project summary chart
  * Navigation sidebar in projects can be kept open while navigating across views
  * Dots-menu available in any view
  * Remove tag color from issue titles in issue summary
  * Update code element style
  * Use shared noscript partial
  * Use user model reference for activities instead of user email
  * Upgraded gems: puma, rack, sass-rails
  * Bugs fixed:
<<<<<<< HEAD
    - bin/setup creating folders outside dradis-ce/
    - bin/setup error if the attachments directory already exists
    - ItemsTable extra whitespace causing unnecessary vertical scrolling
=======
    - Board partial broken structure
>>>>>>> 18e2ab87
    - Fix bug with v3 board templates not uploading
    - Fix textile preview not showing on issues with very long text
    - Long project names interfering with search bar expansion
    - Repetative prompt when images are pasted after navigating multiple views.
    - Report 'Download' button becoming a disabled 'Processing...' button once clicked
    - SemVer pre-release appending character
    - Set :author when creating Evidence from an Issue
    - Sidebar items not showing active state
    - Textile preview not showing on issues with very long text
    - Bug tracker items: #560
  * New integrations:
    - [new integration #1]
  * Integration enhancements:
    - Nexpose: better cipher wrapping coverage
    - Nikto: support new nested <niktoscan> format
  * Reporting enhancements:
    - HTML reports now use main app's markup rendering
  * REST/JSON API enhancements:
    - [API enhancement #1]
  * Security Fixes:
    - High: (Authenticated|Unauthenticated) (admin|author|contributor) [vulnerability description]
    - Medium: (Authenticated|Unauthenticated) (admin|author|contributor) [vulnerability description]
    - Low: (Authenticated|Unauthenticated) (admin|author|contributor) [vulnerability description]

v3.16 (February 2020)
  * Update app to new Tylium layout
  * Upgrade to Rails 5.2.4.1
  * Add revision history for cards
  * Remove mysql2 gem dependency
  * Bugs fixed:
    - Fix errors on content overwrite flash messages
    - Fail and redirect to login instead of raising an error when attempting to log in as a user that has been removed
    - Fix Cancel link path for the Note Edit page

v3.15 (November 2019)
 - Methodologies v2:
   - Kanban-style boards replaced the checklists
   - Tasks can move between lists
   - Assign tasks to different team members
   - Keep Notes and information on each task
   - Export Methodology details into your reports
 - Email notifications
 - Add notification settings to decide how often to get email notifications
 - Add an smtp.yml config file to handle the SMTP configuration
 - Various mention related improvements:
   - Enhance the mentions box in comments to close when it is open and the page is
   scrolled
   - Fix bug that prevents the mentions dialog from appearing after navigating
   through the app
   - Fixed elongated avatar images so they are round once again
   - Added avatar images to mentions in comments
   - Load gravatars for users who's email has been setup with gravatar
 - Enhancement when adding new nodes to copy node label data between the single
   and multiple node forms
 - All tables can be sorted by column
 - Bugs fixed:
   - Fix handling of pipe character in node property tables
   - Fix overflow issue where content would expand out of view
   - Fix page jump when issues list is collapsed
   - Fix conflicting version message when updating records with ajax
   - Fix hamburger dropdown menu functionality
   - Fix node merging bug when `services_extras` properties are present
   - Fix cross-project info rendering
   - Prevent content block group names to be whitespaces only
   - Fix displaying of content blocks with no block groups
   - Limit project name length when viewing a project
   - Removed bullet style in node modals
   - Validate parent node project
 - Integration enhancements:
   - Burp: Make `issue.severity` available at the Issue level
   - Nessus: Fixed bullet points formatting to handle internal text column widths
   - Nexpose: Wrap ciphers in code blocks
   - Netsparker: Fix link parsing of issue.external_references
   - Jira: Loading custom (required) fields from JIRA by IssueType and Project
 - REST/JSON API enhancements:
   - Fix disappearing owner when assigning authors to a Project using the API
   - Set the "by" attribute for item revisions when using the API
 - Security Fixes:
   - Medium: Authenticated author mentioning an existing user outside of the
     project will subscribe that user to the note/issue/evidence
   - Upgraded gems: nokogiri (CVE-2019-13117)

v3.14 (August 2019)
 - Highlight code snippets
 - Collapsable sidebar in issues
 - Added Node merging feature

v3.13 (June 2019)
 - User-provided content takes priority over default local fields.
 - Fix subnodes disappearing when moved
 - Add auto-save JS that uses localStorage on textarea textchange events
 - Better welcome content

v3.12 (April 2019)
 - Using ajax in comments
 - Fixed nodes sidebar header margin
 - Added bold font to improve bold text visibility
 - Fix links display in Textile fields
 - Fix redirection destinations after edit/delete evidence
 - Refactoring cache keys in pages with comments
 - Disable turbolinks cache when displaying flash messages
 - Sort attachments in alphabetical ASCII order
 - Fix methodology checklist edit error

v3.11.1 (February 2019)
 - Fix blockcode vulnerability in Textile formatting

v3.11 (November 2018)
 - Added comments, subscriptions and notifications to notes
 - Added comments, subscriptions and notifications to evidence
 - Fix blockcode characters displaying incorrectly
 - Fix red dot still being displayed on the first visit to the page that
   caused the single unread notification
 - Upgraded some ruby gems (nokogiri, unicorn, ffi, rubyzip)
 - Fix wrong 'There are no comments' message
 - Escape html in comments
 - Track activities when multiple-creating evidence
 - Revert validating email format
 - Fix usage of set_property to use set_service in nexpose plugin
 - Note and evidence comments in export/import in dradis-projects

v3.10 (August 2018)
 - Add comments for issues
 - Add notifications for comments
 - Add subscriptions for issues in a project
 - Nest the dradis elements under the project scope
 - Add 'Send to...' menu for issues
 - Add better handling of the Services table
 - Use puma for the development and test server
 - Remove resque dependency
 - Improve redirect on Evidence#edit
 - Fix password reset
 - Fix XSS issue in Textile textarea inputs
 - Bugs fixed: #102, #118, #321

v3.9 (January 2018)
 - Fixed issues multi delete
 - Added notes and evidence tab to node view
 - Fixed project show turbolinks
 - Restyle secondary navbar
 - Update CE theme with a green palette
 - Add paper_trail author metadata
 - Upgrade to Rails 5.1 and Ruby 2.4
 - Bugs fixed: #128, #130, #134, #173, #349
 - Add Node properties to Acunetix plugin
 - Add Node properties to Qualys plugin
 - Add metric-specific fields to the CVSS calculator
 - Add fields and Node properties to Burp plugin
 - Add Issues, Evidence and Node properties to Nikto plugin
 - Validate parent node (if present) on nodes
 - Improved pool parameter definition in database.yml.template file
 - Fixed local_time gem usage
 - Updated nokogiri gem

v3.7 (July 2017)
 - Fix dradis:reset thor task.
 - Bugs fixed: #119
 - Fix 'before_filter is deprecated' warning
 - Updated README with 'Community Projects' section
 - Updated 'poltergeist' (browser specs) configuration
 - Fix a bug that may cause duplicates in Node#issues
 - Upgraded Nokogiri (xml/html parsing library)
 - Fixed bug when search results had multiple pages
 - Fixed error in 'dradis:reset' thor task
 - Fixed error in 'dradis:backup' thor task
 - Refactored nodes tree behaviour (parents with children)
 - Refactored loading a note template

v3.6 (Mar 2017)
 - Simpler framework <> add-on interface.
 - Combine multiple issues.
 - More efficient Search.
 - HTTP API for Attachments.
 - Better sidebar styling + direct edit / delete links.
 - Upgrade to Rails 5.
 - Fix select all issues bug.
 - Fix XSS in Issues diff view.

v3.2 (Sep 2016)
 - Nodes only show :expand when they have children
 - Add multiple-nodes
 - Always display :services as table
 - Bugs fixed: #334
 - Updated Rails framework

v3.1 (Mar 2016)
 - Issue tags
 - Testing methodologies
 - Node properties
 - New add-ons: Brakeman, Metasploit, etc.
 - Millions of bug fixes

.... sorry for the hiatus!

v2.10
 - New drag'n'drop file uploads with preview
 - Updated NeXpose plugin: add NeXpose-Full support
 - Feature requests implemented: #2312560, #2332708, #2706007
 - Bugs fixed: #55, #67, #72
 - Updated to Rails 3.2.3

v2.9 (1st of February 2012)
 - New Retina Network Security Scanner plugin
 - New Zed Attack Proxy upload plugin
 - Updated VulnDB import plugin
 - Faster Nikto upload plugin
 - Faster (60x times) Nessus upload plugin
 - Faster Nmap upload plugin (through ruby-nmap gem)
 - Updated First Time User's Wizard
 - Upgrade to Rails 3.2

v2.8 (10th of October 2011)
 - Cleaner three-column layout
 - Smarter Ajax polling and auto-updating
 - New version of the Nmap upload plugin
 - New version of the Nessus upload plugin
 - ./verify.sh now checks that libxml2 is installed
 - Bugs fixed: #17, #31, #37, #43, #48

v2.7.2 (1st of August 2011)
 - Updated to Rails 3.0.9
 - Improved startup scripts
 - Bugs fixed: #5, #9, #13, #14, #15, #16, #19, #20

v2.7.1 (24th of May 2011)
 - Improved note editor: more space, less Ajax
 - Bugs fixed: #3, #4, #6, #7, #8, #10

v2.7 (19th of April 2011)
 - Improved command line API with Thor (thor -T)
 - New Configuration Manager
 - New Upload Manager
 - New plugins:
   * Metasploit import
   * NeXpose (.xml) upload
   * OpenVAS (.xml) upload
   * SureCheck (.sc) upload
   * w3af (.xml) upload
   * Web Exploitation Framework (wXf) upload
 - Updated plugins:
   * Nessus plugin supports .nessus v2
   * Vuln::DB import plugin updated to work with the latest release
 - Bugs fixed: #2888332, #2973256
 - Updated to Rails 3.0.6

v2.6.1 (11th of February 2011)
 - Fixed a 'back slash' vs 'forward slash' issue in start.sh
 - Smarten up verify.sh to find the Bundler binary
 - Deal with Burp Scanner's opinionated handling of null bytes
 - SSL certificate updated for 2011 / 2012
 - Updated libraries RedCloth 4.2.6 and Rails 3.0.4

v2.6 (2nd of December 2010)
 - New first-time repository content
 - New helper scripts to run and reset the environment
 - Upgraded libraries: ExtJS 3.3, Rails 3.0.3
 - Improved performance through asset caching
 - Bugs fixed: #3021312, #3030629, #3076709

v2.5.2 (18th of May 2010)
 - bugs fixed: #2974460
 - security patch

v2.5.1 (7th of March 2010)
 - The NotesBrowser does a better job of keeping track of the current node
 - New notes are no longer out of sync with the server
 - upgraded library: ExtJS 3.1.1
 - bugs fixed: #2964273, #2932569, #2963253


v2.5 (5th of February 2010)
 - improved Note editor (supports formatting)
 - new HTML export plugin to generate reports in HTML format
 - new Nikto Upload plugin: your favourite web server scanner output in Dradis.
 - new Burp Upload plugin: you can now import your Burp Scanner results.
 - improved 'First Time User Wizard' introduction
 - keep track of all the activity with the built-in RSS feed
 - new Rake task: dradis:backup
 - Rake dradis:reset now creates a backup of the project by default
 - Rake dradis:reset now clears the old log files
 - the Nmap Upload plugin organizes the nodes in a more structured way
 - upgraded libraries: ExtJS 3.0, Rails 2.3.5
 - bugs fixed: #2936554, #2938593

v2.4.1 (31st of October 2009)
 - bugs fixed: #2881746, #2888245, #2889402

v2.4 (10th of September 2009)
 - drag'n'drop your notes
 - new Rake tasks to backup the project, reset the environment, etc.
 - better upload plugin feedback in case of exception
 - new 'feedback' link in the top-right corner
 - Nmap Upload now uses the Nmap::Parser library
 - notification icon displayed in the attachments tab when a node has
   attachments
 - new plugin to import data from the OSVDB

v2.3 (5th of August 2009)
 - expand / collapse buttons in the tree
 - add a new node filtering facility to the tree
 - import from file functionality (nmap, nessus, etc.)
 - refactor the WordExport plugin:
     - create templates using Word only
     - convert any document into a dradis template in < 10 minutes
     - read more about it here:-
         http://dradisframework.org/WordExport_templates.html

 - project management plugin update:
     - create project templates (read 'methodologies')
     - export project in .zip format (DB + attachments)
     - import projects/templates
     - checkout / commit project revisions from and to the Meta-Server

 - "what's new in this version?" widget in the status bar to learn the latest
 features added to the framework.

v2.2 (11th of June 2009)
 - add attachments to nodes
 - add 'refresh' buttons to the tree and the notes list
 - force 'webrick' even if mongrel is installed (no SSL support in mongrel)
 - centralise the framework version information.
 - autoExpandColumn now works on IE
 - Rails runs in "production" mode

v2.1.1 (17th  of April 2009)
 - the version string was not properly updated across the different modules.

v2.1 (16th of April 2009)
 - import/export plugin architecture
 - import/export plugin generators
 - sample WordXML export plugin
 - sample WikiMedia import plugin

v2.0.1 (23rd of February 2009)
 - first security patch

v2.0 (29th of January 2009)
 - Forget Hosts, Services and Protocols. Embrace the freedom of Nodes.
 - Forget SOAP, embrace REST
 - Powered by Rails 2.0 and ExtJS 2.2 (http://www.extjs.com/)
 - Now with security! (SSL transport and user authentication)

v1.2 (4th of April 2008)
 - a slightly less annoying implementation of the web interface 'auto refresh'
 functionality.
 - the services added through the web interface can have a name now :)
 - simple prevention against embedded XSS.
 - the missing submit.png image is included in the release now.

v1.1 (29th of February 2008)
 - new web interface, the old summary is gone, the new one is much neater and
 ajax powered.<|MERGE_RESOLUTION|>--- conflicted
+++ resolved
@@ -22,13 +22,10 @@
   * Use user model reference for activities instead of user email
   * Upgraded gems: puma, rack, sass-rails
   * Bugs fixed:
-<<<<<<< HEAD
     - bin/setup creating folders outside dradis-ce/
     - bin/setup error if the attachments directory already exists
+    - Board partial broken structure
     - ItemsTable extra whitespace causing unnecessary vertical scrolling
-=======
-    - Board partial broken structure
->>>>>>> 18e2ab87
     - Fix bug with v3 board templates not uploading
     - Fix textile preview not showing on issues with very long text
     - Long project names interfering with search bar expansion
