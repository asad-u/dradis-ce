<<<<<<< HEAD
[v#.#.#] ([MMM’YY])
  * Update the API to handle pagination
=======
[v3.23.0] ([MMM’YY])
  * [feature #1]
>>>>>>> 6df45a12
  * [feature #2]
  * [feature ...]
  * Upgraded gems: capybara, rails, rdoc, rubocop, nokogiri, papertrail, puma,
  * Bugs fixed:
    - [bug fixed #1]
    - [bug fixed ...]
    - Bug tracker items: #N, #M, #O, ...
  * New integrations:
    - [new integration #1]
    - [new integration ...]
  * Integration enhancements:
    - [integration enhancement #1]
    - [integration enhancement ...]
  * Reporting enhancements:
    - [reporting enhancement #1]
    - [reporting enhancement ...]
  * REST/JSON API enhancements:
    - [API enhancement #1]
    - [API enhancement ...]
  * Security Fixes:
    - High: (Authenticated|Unauthenticated) (admin|author|contributor) [vulnerability description]
    - Medium: (Authenticated|Unauthenticated) (admin|author|contributor) [vulnerability description]
    - Low: (Authenticated|Unauthenticated) (admin|author|contributor) [vulnerability description]

v3.22.0 (April 2021)
  * Added the ability to import Configuration Kits
  * Comments
    - Load feed asynchronously
  * Improve accessibility:
    - Add alt text to any linked images
    - Add screen reader only text to forms
    - Adjustments to font and element contrast to meet at minimum Level AA WCAG 2.0 standards.
    - Fix any broken Aria references
    - Update element label association & add missing labels
  * Kit upload CLI command update
  * Replace deprecated font-awesome-sass gem with vendor asset files
  * Subscriptions
    - Load feed asynchronously
  * Truncate long hostnames when viewing evidence in an issue
  * Upgraded gems: Rails
  * Bugs fixed:
    - Placeholder gravatars appear if gravatar is not available

v3.21.0 (February 2021)
  * Upgraded DradisPro to run on Ruby 2.7.2 and Rails 6.1.1
  * Add view hooks for the export view
  * Increase secondary sidebar width for medium viewports
  * Upgraded gems: bundler, papertrail, rails
  * Bugs fixed:
    - Add a default user during Welcome setup
    - Correct position of sticky editor toolbar in fullscreen source view

v3.20.0 (January 2021)
  * Main sidebar improvements:
    - Labels added under icons
    - Nodes can be added in collapsed state
    - Removed animations and transitions while expanding and collapsing
  * Update logo assets
  * Navbar dropdown menu's are no longer locked to the right side of the browser
  * Upgraded gems: rails
  * Bugs fixed:
    - Editor drag and drop, and copy paste inserts attachments at the cursor
      position instead of at the end of the textarea.
    - Fixed redirect when canceling editing evidence from the issue level
  * New integrations:
    - Nipper

v3.19.0 (September 2020)
  * Auto upload attachments and screenshots without requiring the use of the staging area
  * Cards, Evidence, Issues, and Notes now have their own attachment support
  * Displays a notification badge in the browser tab when there are unread notifications
  * Editor: Allow drag & drop, copy & paste, and direct image uploading
  * Increase the node properties column size by changing it to LONGTEXT
  * Layout: Breadcrumbs have a fixed position
  * Link to our support site on the styles help page
  * Long dropdown menus are vertically scrollable
  * Bugs fixed:
    - Use absolute send times in notification emails instead of relative

v3.18.0 (July 2020)
  * Add all activity view
  * Render markup inside table columns
  * Update top navigation link styles and collapsed menu
  * Upgraded gems: rack, sanitize, sassc
  * Bugs fixed:
    - Comments:
      - Fix `edit` link available while editing
      - Fix comment borders remaining after deleting comments
    - Long unbroken table cell text in textile elements overflows
    - Secondary-sidebar long header names over-lapping icons
    - Select element text overflowing on to select arrows

v3.17.1 (Jun 2020)
  * Upgraded gems: websocket-extensions

v3.17 (May 2020)
  * Add author to evidence and notes views
  * Adjust Uploads layout to provide more visibility to the output console
  * Boards can be renamed and deleted through their dots menu
  * Card improvements:
    - Activity Feed now shows board name and link
    - No mandatory due date
    - Redirects to new url if the card has changed lists
  * Card, Evidence, Issue, and Note form data will not be lost even if the form is not saved
    - Form data will be cleared when the "Cancel" link is clicked
    - Removed prompt to restore data
  * Comments
    - Added Textile markup
    - Comment changes will not be lost even if the comment is not saved
    - Update comments feed to show author's name instead of email
  * Display note and evidence titles in breadcrumbs
  * Editor improvements:
    - New form-view to edit each field individually
    - Formatting toolbar to help with markup
    - Side-by-side editor preview that auto-updates
  * Link to Methodology from project summary chart
  * Move resource action links to dots-menu in breadcrumbs
  * Navigation sidebar in projects can be kept open while navigating across views
  * Dots-menu available in any view
  * Remove tag color from issue titles in issue summary
  * Update code element style
  * Use shared noscript partial
  * Use user model reference for activities instead of user email
  * Upgraded gems: kaminari, puma, rack, rails, sass-rails
  * Bugs fixed:
    - bin/setup creating folders outside dradis-ce/
    - bin/setup error if the attachments directory already exists
    - Board partial broken structure
    - ItemsTable extra whitespace causing unnecessary vertical scrolling
    - Fix bug with v3 board templates not uploading
    - Fix textile preview not showing on issues with very long text
    - Long items_table dropdown menus not scrollable
    - Long project names interfering with search bar expansion
    - Repetative prompt when images are pasted after navigating multiple views.
    - Report 'Download' button becoming a disabled 'Processing...' button once clicked
    - SemVer pre-release appending character
    - Set :author when creating Evidence from an Issue
    - Sidebar items not showing active state
    - Textile preview not showing on issues with very long text
    - Bug tracker items: #560
  * New integrations:
    - [new integration #1]
  * Integration enhancements:
    - Nexpose: better cipher wrapping coverage
    - Nikto: support new nested <niktoscan> format
  * Reporting enhancements:
    - HTML reports now use main app's markup rendering
  * REST/JSON API enhancements:
    - Add tags to the Issues API
  * Security Fixes:
    - Medium: Authenticated (author) persistent comments cross-site scripting

v3.16 (February 2020)
  * Update app to new Tylium layout
  * Upgrade to Rails 5.2.4.1
  * Add revision history for cards
  * Remove mysql2 gem dependency
  * Bugs fixed:
    - Fix errors on content overwrite flash messages
    - Fail and redirect to login instead of raising an error when attempting to log in as a user that has been removed
    - Fix Cancel link path for the Note Edit page

v3.15 (November 2019)
 - Methodologies v2:
   - Kanban-style boards replaced the checklists
   - Tasks can move between lists
   - Assign tasks to different team members
   - Keep Notes and information on each task
   - Export Methodology details into your reports
 - Email notifications
 - Add notification settings to decide how often to get email notifications
 - Add an smtp.yml config file to handle the SMTP configuration
 - Various mention related improvements:
   - Enhance the mentions box in comments to close when it is open and the page is
   scrolled
   - Fix bug that prevents the mentions dialog from appearing after navigating
   through the app
   - Fixed elongated avatar images so they are round once again
   - Added avatar images to mentions in comments
   - Load gravatars for users who's email has been setup with gravatar
 - Enhancement when adding new nodes to copy node label data between the single
   and multiple node forms
 - All tables can be sorted by column
 - Bugs fixed:
   - Fix handling of pipe character in node property tables
   - Fix overflow issue where content would expand out of view
   - Fix page jump when issues list is collapsed
   - Fix conflicting version message when updating records with ajax
   - Fix hamburger dropdown menu functionality
   - Fix node merging bug when `services_extras` properties are present
   - Fix cross-project info rendering
   - Prevent content block group names to be whitespaces only
   - Fix displaying of content blocks with no block groups
   - Limit project name length when viewing a project
   - Removed bullet style in node modals
   - Validate parent node project
 - Integration enhancements:
   - Burp: Make `issue.severity` available at the Issue level
   - Nessus: Fixed bullet points formatting to handle internal text column widths
   - Nexpose: Wrap ciphers in code blocks
   - Netsparker: Fix link parsing of issue.external_references
   - Jira: Loading custom (required) fields from JIRA by IssueType and Project
 - REST/JSON API enhancements:
   - Fix disappearing owner when assigning authors to a Project using the API
   - Set the "by" attribute for item revisions when using the API
 - Security Fixes:
   - Medium: Authenticated author mentioning an existing user outside of the
     project will subscribe that user to the note/issue/evidence
   - Upgraded gems: nokogiri (CVE-2019-13117)

v3.14 (August 2019)
 - Highlight code snippets
 - Collapsable sidebar in issues
 - Added Node merging feature

v3.13 (June 2019)
 - User-provided content takes priority over default local fields.
 - Fix subnodes disappearing when moved
 - Add auto-save JS that uses localStorage on textarea textchange events
 - Better welcome content

v3.12 (April 2019)
 - Using ajax in comments
 - Fixed nodes sidebar header margin
 - Added bold font to improve bold text visibility
 - Fix links display in Textile fields
 - Fix redirection destinations after edit/delete evidence
 - Refactoring cache keys in pages with comments
 - Disable turbolinks cache when displaying flash messages
 - Sort attachments in alphabetical ASCII order
 - Fix methodology checklist edit error

v3.11.1 (February 2019)
 - Fix blockcode vulnerability in Textile formatting

v3.11 (November 2018)
 - Added comments, subscriptions and notifications to notes
 - Added comments, subscriptions and notifications to evidence
 - Fix blockcode characters displaying incorrectly
 - Fix red dot still being displayed on the first visit to the page that
   caused the single unread notification
 - Upgraded some ruby gems (nokogiri, unicorn, ffi, rubyzip)
 - Fix wrong 'There are no comments' message
 - Escape html in comments
 - Track activities when multiple-creating evidence
 - Revert validating email format
 - Fix usage of set_property to use set_service in nexpose plugin
 - Note and evidence comments in export/import in dradis-projects

v3.10 (August 2018)
 - Add comments for issues
 - Add notifications for comments
 - Add subscriptions for issues in a project
 - Nest the dradis elements under the project scope
 - Add 'Send to...' menu for issues
 - Add better handling of the Services table
 - Use puma for the development and test server
 - Remove resque dependency
 - Improve redirect on Evidence#edit
 - Fix password reset
 - Fix XSS issue in Textile textarea inputs
 - Bugs fixed: #102, #118, #321

v3.9 (January 2018)
 - Fixed issues multi delete
 - Added notes and evidence tab to node view
 - Fixed project show turbolinks
 - Restyle secondary navbar
 - Update CE theme with a green palette
 - Add paper_trail author metadata
 - Upgrade to Rails 5.1 and Ruby 2.4
 - Bugs fixed: #128, #130, #134, #173, #349
 - Add Node properties to Acunetix plugin
 - Add Node properties to Qualys plugin
 - Add metric-specific fields to the CVSS calculator
 - Add fields and Node properties to Burp plugin
 - Add Issues, Evidence and Node properties to Nikto plugin
 - Validate parent node (if present) on nodes
 - Improved pool parameter definition in database.yml.template file
 - Fixed local_time gem usage
 - Updated nokogiri gem

v3.7 (July 2017)
 - Fix dradis:reset thor task.
 - Bugs fixed: #119
 - Fix 'before_filter is deprecated' warning
 - Updated README with 'Community Projects' section
 - Updated 'poltergeist' (browser specs) configuration
 - Fix a bug that may cause duplicates in Node#issues
 - Upgraded Nokogiri (xml/html parsing library)
 - Fixed bug when search results had multiple pages
 - Fixed error in 'dradis:reset' thor task
 - Fixed error in 'dradis:backup' thor task
 - Refactored nodes tree behaviour (parents with children)
 - Refactored loading a note template

v3.6 (Mar 2017)
 - Simpler framework <> add-on interface.
 - Combine multiple issues.
 - More efficient Search.
 - HTTP API for Attachments.
 - Better sidebar styling + direct edit / delete links.
 - Upgrade to Rails 5.
 - Fix select all issues bug.
 - Fix XSS in Issues diff view.

v3.2 (Sep 2016)
 - Nodes only show :expand when they have children
 - Add multiple-nodes
 - Always display :services as table
 - Bugs fixed: #334
 - Updated Rails framework

v3.1 (Mar 2016)
 - Issue tags
 - Testing methodologies
 - Node properties
 - New add-ons: Brakeman, Metasploit, etc.
 - Millions of bug fixes

.... sorry for the hiatus!

v2.10
 - New drag'n'drop file uploads with preview
 - Updated NeXpose plugin: add NeXpose-Full support
 - Feature requests implemented: #2312560, #2332708, #2706007
 - Bugs fixed: #55, #67, #72
 - Updated to Rails 3.2.3

v2.9 (1st of February 2012)
 - New Retina Network Security Scanner plugin
 - New Zed Attack Proxy upload plugin
 - Updated VulnDB import plugin
 - Faster Nikto upload plugin
 - Faster (60x times) Nessus upload plugin
 - Faster Nmap upload plugin (through ruby-nmap gem)
 - Updated First Time User's Wizard
 - Upgrade to Rails 3.2

v2.8 (10th of October 2011)
 - Cleaner three-column layout
 - Smarter Ajax polling and auto-updating
 - New version of the Nmap upload plugin
 - New version of the Nessus upload plugin
 - ./verify.sh now checks that libxml2 is installed
 - Bugs fixed: #17, #31, #37, #43, #48

v2.7.2 (1st of August 2011)
 - Updated to Rails 3.0.9
 - Improved startup scripts
 - Bugs fixed: #5, #9, #13, #14, #15, #16, #19, #20

v2.7.1 (24th of May 2011)
 - Improved note editor: more space, less Ajax
 - Bugs fixed: #3, #4, #6, #7, #8, #10

v2.7 (19th of April 2011)
 - Improved command line API with Thor (thor -T)
 - New Configuration Manager
 - New Upload Manager
 - New plugins:
   * Metasploit import
   * NeXpose (.xml) upload
   * OpenVAS (.xml) upload
   * SureCheck (.sc) upload
   * w3af (.xml) upload
   * Web Exploitation Framework (wXf) upload
 - Updated plugins:
   * Nessus plugin supports .nessus v2
   * Vuln::DB import plugin updated to work with the latest release
 - Bugs fixed: #2888332, #2973256
 - Updated to Rails 3.0.6

v2.6.1 (11th of February 2011)
 - Fixed a 'back slash' vs 'forward slash' issue in start.sh
 - Smarten up verify.sh to find the Bundler binary
 - Deal with Burp Scanner's opinionated handling of null bytes
 - SSL certificate updated for 2011 / 2012
 - Updated libraries RedCloth 4.2.6 and Rails 3.0.4

v2.6 (2nd of December 2010)
 - New first-time repository content
 - New helper scripts to run and reset the environment
 - Upgraded libraries: ExtJS 3.3, Rails 3.0.3
 - Improved performance through asset caching
 - Bugs fixed: #3021312, #3030629, #3076709

v2.5.2 (18th of May 2010)
 - bugs fixed: #2974460
 - security patch

v2.5.1 (7th of March 2010)
 - The NotesBrowser does a better job of keeping track of the current node
 - New notes are no longer out of sync with the server
 - upgraded library: ExtJS 3.1.1
 - bugs fixed: #2964273, #2932569, #2963253


v2.5 (5th of February 2010)
 - improved Note editor (supports formatting)
 - new HTML export plugin to generate reports in HTML format
 - new Nikto Upload plugin: your favourite web server scanner output in Dradis.
 - new Burp Upload plugin: you can now import your Burp Scanner results.
 - improved 'First Time User Wizard' introduction
 - keep track of all the activity with the built-in RSS feed
 - new Rake task: dradis:backup
 - Rake dradis:reset now creates a backup of the project by default
 - Rake dradis:reset now clears the old log files
 - the Nmap Upload plugin organizes the nodes in a more structured way
 - upgraded libraries: ExtJS 3.0, Rails 2.3.5
 - bugs fixed: #2936554, #2938593

v2.4.1 (31st of October 2009)
 - bugs fixed: #2881746, #2888245, #2889402

v2.4 (10th of September 2009)
 - drag'n'drop your notes
 - new Rake tasks to backup the project, reset the environment, etc.
 - better upload plugin feedback in case of exception
 - new 'feedback' link in the top-right corner
 - Nmap Upload now uses the Nmap::Parser library
 - notification icon displayed in the attachments tab when a node has
   attachments
 - new plugin to import data from the OSVDB

v2.3 (5th of August 2009)
 - expand / collapse buttons in the tree
 - add a new node filtering facility to the tree
 - import from file functionality (nmap, nessus, etc.)
 - refactor the WordExport plugin:
     - create templates using Word only
     - convert any document into a dradis template in < 10 minutes
     - read more about it here:-
         http://dradisframework.org/WordExport_templates.html

 - project management plugin update:
     - create project templates (read 'methodologies')
     - export project in .zip format (DB + attachments)
     - import projects/templates
     - checkout / commit project revisions from and to the Meta-Server

 - "what's new in this version?" widget in the status bar to learn the latest
 features added to the framework.

v2.2 (11th of June 2009)
 - add attachments to nodes
 - add 'refresh' buttons to the tree and the notes list
 - force 'webrick' even if mongrel is installed (no SSL support in mongrel)
 - centralise the framework version information.
 - autoExpandColumn now works on IE
 - Rails runs in "production" mode

v2.1.1 (17th  of April 2009)
 - the version string was not properly updated across the different modules.

v2.1 (16th of April 2009)
 - import/export plugin architecture
 - import/export plugin generators
 - sample WordXML export plugin
 - sample WikiMedia import plugin

v2.0.1 (23rd of February 2009)
 - first security patch

v2.0 (29th of January 2009)
 - Forget Hosts, Services and Protocols. Embrace the freedom of Nodes.
 - Forget SOAP, embrace REST
 - Powered by Rails 2.0 and ExtJS 2.2 (http://www.extjs.com/)
 - Now with security! (SSL transport and user authentication)

v1.2 (4th of April 2008)
 - a slightly less annoying implementation of the web interface 'auto refresh'
 functionality.
 - the services added through the web interface can have a name now :)
 - simple prevention against embedded XSS.
 - the missing submit.png image is included in the release now.

v1.1 (29th of February 2008)
 - new web interface, the old summary is gone, the new one is much neater and
 ajax powered.<|MERGE_RESOLUTION|>--- conflicted
+++ resolved
@@ -1,10 +1,5 @@
-<<<<<<< HEAD
 [v#.#.#] ([MMM’YY])
   * Update the API to handle pagination
-=======
-[v3.23.0] ([MMM’YY])
-  * [feature #1]
->>>>>>> 6df45a12
   * [feature #2]
   * [feature ...]
   * Upgraded gems: capybara, rails, rdoc, rubocop, nokogiri, papertrail, puma,
