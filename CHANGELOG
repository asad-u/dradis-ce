[v#.#.#] ([MMM’YY])
<<<<<<< HEAD
  * Return users to the last view before the session expired
=======
  * Layout:
    - Breadcrumbs have a fixed position
>>>>>>> 852934b2
  * Upgraded gems: [gem #1], [gem #2]
  * Bugs fixed:
    - [bug fixed #1]
    - [bug fixed ...]
    - Bug tracker items: #N, #M, #O, ...
  * New integrations:
    - [new integration #1]
    - [new integration ...]
  * Integration enhancements:
    - [integration enhancement #1]
    - [integration enhancement ...]
  * Reporting enhancements:
    - [reporting enhancement #1]
    - [reporting enhancement ...]
  * REST/JSON API enhancements:
    - [API enhancement #1]
    - [API enhancement ...]
  * Security Fixes:
    - High: (Authenticated|Unauthenticated) (admin|author|contributor) [vulnerability description]
    - Medium: (Authenticated|Unauthenticated) (admin|author|contributor) [vulnerability description]
    - Low: (Authenticated|Unauthenticated) (admin|author|contributor) [vulnerability description]

v3.18.0 (July 2020)
  * Add all activity view
  * Render markup inside table columns
  * Update top navigation link styles and collapsed menu
  * Upgraded gems: rack, sanitize, sassc
  * Bugs fixed:
    - Comments:
      - Fix `edit` link available while editing
      - Fix comment borders remaining after deleting comments
    - Long unbroken table cell text in textile elements overflows
    - Secondary-sidebar long header names over-lapping icons
    - Select element text overflowing on to select arrows

v3.17.1 (Jun 2020)
  * Upgraded gems: websocket-extensions

v3.17 (May 2020)
  * Add author to evidence and notes views
  * Adjust Uploads layout to provide more visibility to the output console
  * Boards can be renamed and deleted through their dots menu
  * Card improvements:
    - Activity Feed now shows board name and link
    - No mandatory due date
    - Redirects to new url if the card has changed lists
  * Card, Evidence, Issue, and Note form data will not be lost even if the form is not saved
    - Form data will be cleared when the "Cancel" link is clicked
    - Removed prompt to restore data
  * Comments
    - Added Textile markup
    - Comment changes will not be lost even if the comment is not saved
    - Update comments feed to show author's name instead of email
  * Display note and evidence titles in breadcrumbs
  * Editor improvements:
    - New form-view to edit each field individually
    - Formatting toolbar to help with markup
    - Side-by-side editor preview that auto-updates
  * Link to Methodology from project summary chart
  * Move resource action links to dots-menu in breadcrumbs
  * Navigation sidebar in projects can be kept open while navigating across views
  * Dots-menu available in any view
  * Remove tag color from issue titles in issue summary
  * Update code element style
  * Use shared noscript partial
  * Use user model reference for activities instead of user email
  * Upgraded gems: kaminari, puma, rack, rails, sass-rails
  * Bugs fixed:
    - bin/setup creating folders outside dradis-ce/
    - bin/setup error if the attachments directory already exists
    - Board partial broken structure
    - ItemsTable extra whitespace causing unnecessary vertical scrolling
    - Fix bug with v3 board templates not uploading
    - Fix textile preview not showing on issues with very long text
    - Long items_table dropdown menus not scrollable
    - Long project names interfering with search bar expansion
    - Repetative prompt when images are pasted after navigating multiple views.
    - Report 'Download' button becoming a disabled 'Processing...' button once clicked
    - SemVer pre-release appending character
    - Set :author when creating Evidence from an Issue
    - Sidebar items not showing active state
    - Textile preview not showing on issues with very long text
    - Bug tracker items: #560
  * New integrations:
    - [new integration #1]
  * Integration enhancements:
    - Nexpose: better cipher wrapping coverage
    - Nikto: support new nested <niktoscan> format
  * Reporting enhancements:
    - HTML reports now use main app's markup rendering
  * REST/JSON API enhancements:
    - Add tags to the Issues API
  * Security Fixes:
    - Medium: Authenticated (author) persistent comments cross-site scripting

v3.16 (February 2020)
  * Update app to new Tylium layout
  * Upgrade to Rails 5.2.4.1
  * Add revision history for cards
  * Remove mysql2 gem dependency
  * Bugs fixed:
    - Fix errors on content overwrite flash messages
    - Fail and redirect to login instead of raising an error when attempting to log in as a user that has been removed
    - Fix Cancel link path for the Note Edit page

v3.15 (November 2019)
 - Methodologies v2:
   - Kanban-style boards replaced the checklists
   - Tasks can move between lists
   - Assign tasks to different team members
   - Keep Notes and information on each task
   - Export Methodology details into your reports
 - Email notifications
 - Add notification settings to decide how often to get email notifications
 - Add an smtp.yml config file to handle the SMTP configuration
 - Various mention related improvements:
   - Enhance the mentions box in comments to close when it is open and the page is
   scrolled
   - Fix bug that prevents the mentions dialog from appearing after navigating
   through the app
   - Fixed elongated avatar images so they are round once again
   - Added avatar images to mentions in comments
   - Load gravatars for users who's email has been setup with gravatar
 - Enhancement when adding new nodes to copy node label data between the single
   and multiple node forms
 - All tables can be sorted by column
 - Bugs fixed:
   - Fix handling of pipe character in node property tables
   - Fix overflow issue where content would expand out of view
   - Fix page jump when issues list is collapsed
   - Fix conflicting version message when updating records with ajax
   - Fix hamburger dropdown menu functionality
   - Fix node merging bug when `services_extras` properties are present
   - Fix cross-project info rendering
   - Prevent content block group names to be whitespaces only
   - Fix displaying of content blocks with no block groups
   - Limit project name length when viewing a project
   - Removed bullet style in node modals
   - Validate parent node project
 - Integration enhancements:
   - Burp: Make `issue.severity` available at the Issue level
   - Nessus: Fixed bullet points formatting to handle internal text column widths
   - Nexpose: Wrap ciphers in code blocks
   - Netsparker: Fix link parsing of issue.external_references
   - Jira: Loading custom (required) fields from JIRA by IssueType and Project
 - REST/JSON API enhancements:
   - Fix disappearing owner when assigning authors to a Project using the API
   - Set the "by" attribute for item revisions when using the API
 - Security Fixes:
   - Medium: Authenticated author mentioning an existing user outside of the
     project will subscribe that user to the note/issue/evidence
   - Upgraded gems: nokogiri (CVE-2019-13117)

v3.14 (August 2019)
 - Highlight code snippets
 - Collapsable sidebar in issues
 - Added Node merging feature

v3.13 (June 2019)
 - User-provided content takes priority over default local fields.
 - Fix subnodes disappearing when moved
 - Add auto-save JS that uses localStorage on textarea textchange events
 - Better welcome content

v3.12 (April 2019)
 - Using ajax in comments
 - Fixed nodes sidebar header margin
 - Added bold font to improve bold text visibility
 - Fix links display in Textile fields
 - Fix redirection destinations after edit/delete evidence
 - Refactoring cache keys in pages with comments
 - Disable turbolinks cache when displaying flash messages
 - Sort attachments in alphabetical ASCII order
 - Fix methodology checklist edit error

v3.11.1 (February 2019)
 - Fix blockcode vulnerability in Textile formatting

v3.11 (November 2018)
 - Added comments, subscriptions and notifications to notes
 - Added comments, subscriptions and notifications to evidence
 - Fix blockcode characters displaying incorrectly
 - Fix red dot still being displayed on the first visit to the page that
   caused the single unread notification
 - Upgraded some ruby gems (nokogiri, unicorn, ffi, rubyzip)
 - Fix wrong 'There are no comments' message
 - Escape html in comments
 - Track activities when multiple-creating evidence
 - Revert validating email format
 - Fix usage of set_property to use set_service in nexpose plugin
 - Note and evidence comments in export/import in dradis-projects

v3.10 (August 2018)
 - Add comments for issues
 - Add notifications for comments
 - Add subscriptions for issues in a project
 - Nest the dradis elements under the project scope
 - Add 'Send to...' menu for issues
 - Add better handling of the Services table
 - Use puma for the development and test server
 - Remove resque dependency
 - Improve redirect on Evidence#edit
 - Fix password reset
 - Fix XSS issue in Textile textarea inputs
 - Bugs fixed: #102, #118, #321

v3.9 (January 2018)
 - Fixed issues multi delete
 - Added notes and evidence tab to node view
 - Fixed project show turbolinks
 - Restyle secondary navbar
 - Update CE theme with a green palette
 - Add paper_trail author metadata
 - Upgrade to Rails 5.1 and Ruby 2.4
 - Bugs fixed: #128, #130, #134, #173, #349
 - Add Node properties to Acunetix plugin
 - Add Node properties to Qualys plugin
 - Add metric-specific fields to the CVSS calculator
 - Add fields and Node properties to Burp plugin
 - Add Issues, Evidence and Node properties to Nikto plugin
 - Validate parent node (if present) on nodes
 - Improved pool parameter definition in database.yml.template file
 - Fixed local_time gem usage
 - Updated nokogiri gem

v3.7 (July 2017)
 - Fix dradis:reset thor task.
 - Bugs fixed: #119
 - Fix 'before_filter is deprecated' warning
 - Updated README with 'Community Projects' section
 - Updated 'poltergeist' (browser specs) configuration
 - Fix a bug that may cause duplicates in Node#issues
 - Upgraded Nokogiri (xml/html parsing library)
 - Fixed bug when search results had multiple pages
 - Fixed error in 'dradis:reset' thor task
 - Fixed error in 'dradis:backup' thor task
 - Refactored nodes tree behaviour (parents with children)
 - Refactored loading a note template

v3.6 (Mar 2017)
 - Simpler framework <> add-on interface.
 - Combine multiple issues.
 - More efficient Search.
 - HTTP API for Attachments.
 - Better sidebar styling + direct edit / delete links.
 - Upgrade to Rails 5.
 - Fix select all issues bug.
 - Fix XSS in Issues diff view.

v3.2 (Sep 2016)
 - Nodes only show :expand when they have children
 - Add multiple-nodes
 - Always display :services as table
 - Bugs fixed: #334
 - Updated Rails framework

v3.1 (Mar 2016)
 - Issue tags
 - Testing methodologies
 - Node properties
 - New add-ons: Brakeman, Metasploit, etc.
 - Millions of bug fixes

.... sorry for the hiatus!

v2.10
 - New drag'n'drop file uploads with preview
 - Updated NeXpose plugin: add NeXpose-Full support
 - Feature requests implemented: #2312560, #2332708, #2706007
 - Bugs fixed: #55, #67, #72
 - Updated to Rails 3.2.3

v2.9 (1st of February 2012)
 - New Retina Network Security Scanner plugin
 - New Zed Attack Proxy upload plugin
 - Updated VulnDB import plugin
 - Faster Nikto upload plugin
 - Faster (60x times) Nessus upload plugin
 - Faster Nmap upload plugin (through ruby-nmap gem)
 - Updated First Time User's Wizard
 - Upgrade to Rails 3.2

v2.8 (10th of October 2011)
 - Cleaner three-column layout
 - Smarter Ajax polling and auto-updating
 - New version of the Nmap upload plugin
 - New version of the Nessus upload plugin
 - ./verify.sh now checks that libxml2 is installed
 - Bugs fixed: #17, #31, #37, #43, #48

v2.7.2 (1st of August 2011)
 - Updated to Rails 3.0.9
 - Improved startup scripts
 - Bugs fixed: #5, #9, #13, #14, #15, #16, #19, #20

v2.7.1 (24th of May 2011)
 - Improved note editor: more space, less Ajax
 - Bugs fixed: #3, #4, #6, #7, #8, #10

v2.7 (19th of April 2011)
 - Improved command line API with Thor (thor -T)
 - New Configuration Manager
 - New Upload Manager
 - New plugins:
   * Metasploit import
   * NeXpose (.xml) upload
   * OpenVAS (.xml) upload
   * SureCheck (.sc) upload
   * w3af (.xml) upload
   * Web Exploitation Framework (wXf) upload
 - Updated plugins:
   * Nessus plugin supports .nessus v2
   * Vuln::DB import plugin updated to work with the latest release
 - Bugs fixed: #2888332, #2973256
 - Updated to Rails 3.0.6

v2.6.1 (11th of February 2011)
 - Fixed a 'back slash' vs 'forward slash' issue in start.sh
 - Smarten up verify.sh to find the Bundler binary
 - Deal with Burp Scanner's opinionated handling of null bytes
 - SSL certificate updated for 2011 / 2012
 - Updated libraries RedCloth 4.2.6 and Rails 3.0.4

v2.6 (2nd of December 2010)
 - New first-time repository content
 - New helper scripts to run and reset the environment
 - Upgraded libraries: ExtJS 3.3, Rails 3.0.3
 - Improved performance through asset caching
 - Bugs fixed: #3021312, #3030629, #3076709

v2.5.2 (18th of May 2010)
 - bugs fixed: #2974460
 - security patch

v2.5.1 (7th of March 2010)
 - The NotesBrowser does a better job of keeping track of the current node
 - New notes are no longer out of sync with the server
 - upgraded library: ExtJS 3.1.1
 - bugs fixed: #2964273, #2932569, #2963253


v2.5 (5th of February 2010)
 - improved Note editor (supports formatting)
 - new HTML export plugin to generate reports in HTML format
 - new Nikto Upload plugin: your favourite web server scanner output in Dradis.
 - new Burp Upload plugin: you can now import your Burp Scanner results.
 - improved 'First Time User Wizard' introduction
 - keep track of all the activity with the built-in RSS feed
 - new Rake task: dradis:backup
 - Rake dradis:reset now creates a backup of the project by default
 - Rake dradis:reset now clears the old log files
 - the Nmap Upload plugin organizes the nodes in a more structured way
 - upgraded libraries: ExtJS 3.0, Rails 2.3.5
 - bugs fixed: #2936554, #2938593

v2.4.1 (31st of October 2009)
 - bugs fixed: #2881746, #2888245, #2889402

v2.4 (10th of September 2009)
 - drag'n'drop your notes
 - new Rake tasks to backup the project, reset the environment, etc.
 - better upload plugin feedback in case of exception
 - new 'feedback' link in the top-right corner
 - Nmap Upload now uses the Nmap::Parser library
 - notification icon displayed in the attachments tab when a node has
   attachments
 - new plugin to import data from the OSVDB

v2.3 (5th of August 2009)
 - expand / collapse buttons in the tree
 - add a new node filtering facility to the tree
 - import from file functionality (nmap, nessus, etc.)
 - refactor the WordExport plugin:
     - create templates using Word only
     - convert any document into a dradis template in < 10 minutes
     - read more about it here:-
         http://dradisframework.org/WordExport_templates.html

 - project management plugin update:
     - create project templates (read 'methodologies')
     - export project in .zip format (DB + attachments)
     - import projects/templates
     - checkout / commit project revisions from and to the Meta-Server

 - "what's new in this version?" widget in the status bar to learn the latest
 features added to the framework.

v2.2 (11th of June 2009)
 - add attachments to nodes
 - add 'refresh' buttons to the tree and the notes list
 - force 'webrick' even if mongrel is installed (no SSL support in mongrel)
 - centralise the framework version information.
 - autoExpandColumn now works on IE
 - Rails runs in "production" mode

v2.1.1 (17th  of April 2009)
 - the version string was not properly updated across the different modules.

v2.1 (16th of April 2009)
 - import/export plugin architecture
 - import/export plugin generators
 - sample WordXML export plugin
 - sample WikiMedia import plugin

v2.0.1 (23rd of February 2009)
 - first security patch

v2.0 (29th of January 2009)
 - Forget Hosts, Services and Protocols. Embrace the freedom of Nodes.
 - Forget SOAP, embrace REST
 - Powered by Rails 2.0 and ExtJS 2.2 (http://www.extjs.com/)
 - Now with security! (SSL transport and user authentication)

v1.2 (4th of April 2008)
 - a slightly less annoying implementation of the web interface 'auto refresh'
 functionality.
 - the services added through the web interface can have a name now :)
 - simple prevention against embedded XSS.
 - the missing submit.png image is included in the release now.

v1.1 (29th of February 2008)
 - new web interface, the old summary is gone, the new one is much neater and
 ajax powered.<|MERGE_RESOLUTION|>--- conflicted
+++ resolved
@@ -1,10 +1,7 @@
 [v#.#.#] ([MMM’YY])
-<<<<<<< HEAD
-  * Return users to the last view before the session expired
-=======
   * Layout:
     - Breadcrumbs have a fixed position
->>>>>>> 852934b2
+  * Return users to the last view before the session expired
   * Upgraded gems: [gem #1], [gem #2]
   * Bugs fixed:
     - [bug fixed #1]
