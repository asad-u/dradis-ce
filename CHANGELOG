v3.16 (February 2020)
<<<<<<< HEAD
  * Update app to new Tylium layout
  * Upgrade to Rails 5.2.4.1
  * Fix errors on content overwrite flash messages
  * Fail and redirect to login instead of raising an error when attempting to log in as a user that has been removed
=======
  * Add revision history for cards
  * Update app to new Tylium layout.
>>>>>>> 8c98466e
  * Bugs fixed:
    - Fix errors on content overwrite flash messages
    - Fail and redirect to login instead of raising an error when attempting to log in as a user that has been removed
  * Integration enhancements:
    -
  * REST/JSON API enhancements:
    -
  * Security Fixes:
    -

v3.15 (November 2019)
 - Methodologies v2:
   - Kanban-style boards replaced the checklists
   - Tasks can move between lists
   - Assign tasks to different team members
   - Keep Notes and information on each task
   - Export Methodology details into your reports
 - Email notifications
 - Add notification settings to decide how often to get email notifications
 - Add an smtp.yml config file to handle the SMTP configuration
 - Various mention related improvements:
   - Enhance the mentions box in comments to close when it is open and the page is
   scrolled
   - Fix bug that prevents the mentions dialog from appearing after navigating
   through the app
   - Fixed elongated avatar images so they are round once again
   - Added avatar images to mentions in comments
   - Load gravatars for users who's email has been setup with gravatar
 - Enhancement when adding new nodes to copy node label data between the single
   and multiple node forms
 - All tables can be sorted by column
 - Bugs fixed:
   - Fix handling of pipe character in node property tables
   - Fix overflow issue where content would expand out of view
   - Fix page jump when issues list is collapsed
   - Fix conflicting version message when updating records with ajax
   - Fix hamburger dropdown menu functionality
   - Fix node merging bug when `services_extras` properties are present
   - Fix cross-project info rendering
   - Prevent content block group names to be whitespaces only
   - Fix displaying of content blocks with no block groups
   - Limit project name length when viewing a project
   - Removed bullet style in node modals
   - Validate parent node project
 - Integration enhancements:
   - Burp: Make `issue.severity` available at the Issue level
   - Nessus: Fixed bullet points formatting to handle internal text column widths
   - Nexpose: Wrap ciphers in code blocks
   - Netsparker: Fix link parsing of issue.external_references
   - Jira: Loading custom (required) fields from JIRA by IssueType and Project
 - REST/JSON API enhancements:
   - Fix disappearing owner when assigning authors to a Project using the API
   - Set the "by" attribute for item revisions when using the API
 - Security Fixes:
   - Medium: Authenticated author mentioning an existing user outside of the
     project will subscribe that user to the note/issue/evidence
   - Upgraded gems: nokogiri (CVE-2019-13117)

v3.14 (August 2019)
 - Highlight code snippets
 - Collapsable sidebar in issues
 - Added Node merging feature

v3.13 (June 2019)
 - User-provided content takes priority over default local fields.
 - Fix subnodes disappearing when moved
 - Add auto-save JS that uses localStorage on textarea textchange events
 - Better welcome content

v3.12 (April 2019)
 - Using ajax in comments
 - Fixed nodes sidebar header margin
 - Added bold font to improve bold text visibility
 - Fix links display in Textile fields
 - Fix redirection destinations after edit/delete evidence
 - Refactoring cache keys in pages with comments
 - Disable turbolinks cache when displaying flash messages
 - Sort attachments in alphabetical ASCII order
 - Fix methodology checklist edit error

v3.11.1 (February 2019)
 - Fix blockcode vulnerability in Textile formatting

v3.11 (November 2018)
 - Added comments, subscriptions and notifications to notes
 - Added comments, subscriptions and notifications to evidence
 - Fix blockcode characters displaying incorrectly
 - Fix red dot still being displayed on the first visit to the page that
   caused the single unread notification
 - Upgraded some ruby gems (nokogiri, unicorn, ffi, rubyzip)
 - Fix wrong 'There are no comments' message
 - Escape html in comments
 - Track activities when multiple-creating evidence
 - Revert validating email format
 - Fix usage of set_property to use set_service in nexpose plugin
 - Note and evidence comments in export/import in dradis-projects

v3.10 (August 2018)
 - Add comments for issues
 - Add notifications for comments
 - Add subscriptions for issues in a project
 - Nest the dradis elements under the project scope
 - Add 'Send to...' menu for issues
 - Add better handling of the Services table
 - Use puma for the development and test server
 - Remove resque dependency
 - Improve redirect on Evidence#edit
 - Fix password reset
 - Fix XSS issue in Textile textarea inputs
 - Bugs fixed: #102, #118, #321

v3.9 (January 2018)
 - Fixed issues multi delete
 - Added notes and evidence tab to node view
 - Fixed project show turbolinks
 - Restyle secondary navbar
 - Update CE theme with a green palette
 - Add paper_trail author metadata
 - Upgrade to Rails 5.1 and Ruby 2.4
 - Bugs fixed: #128, #130, #134, #173, #349
 - Add Node properties to Acunetix plugin
 - Add Node properties to Qualys plugin
 - Add metric-specific fields to the CVSS calculator
 - Add fields and Node properties to Burp plugin
 - Add Issues, Evidence and Node properties to Nikto plugin
 - Validate parent node (if present) on nodes
 - Improved pool parameter definition in database.yml.template file
 - Fixed local_time gem usage
 - Updated nokogiri gem

v3.7 (July 2017)
 - Fix dradis:reset thor task.
 - Bugs fixed: #119
 - Fix 'before_filter is deprecated' warning
 - Updated README with 'Community Projects' section
 - Updated 'poltergeist' (browser specs) configuration
 - Fix a bug that may cause duplicates in Node#issues
 - Upgraded Nokogiri (xml/html parsing library)
 - Fixed bug when search results had multiple pages
 - Fixed error in 'dradis:reset' thor task
 - Fixed error in 'dradis:backup' thor task
 - Refactored nodes tree behaviour (parents with children)
 - Refactored loading a note template

v3.6 (Mar 2017)
 - Simpler framework <> add-on interface.
 - Combine multiple issues.
 - More efficient Search.
 - HTTP API for Attachments.
 - Better sidebar styling + direct edit / delete links.
 - Upgrade to Rails 5.
 - Fix select all issues bug.
 - Fix XSS in Issues diff view.

v3.2 (Sep 2016)
 - Nodes only show :expand when they have children
 - Add multiple-nodes
 - Always display :services as table
 - Bugs fixed: #334
 - Updated Rails framework

v3.1 (Mar 2016)
 - Issue tags
 - Testing methodologies
 - Node properties
 - New add-ons: Brakeman, Metasploit, etc.
 - Millions of bug fixes

.... sorry for the hiatus!

v2.10
 - New drag'n'drop file uploads with preview
 - Updated NeXpose plugin: add NeXpose-Full support
 - Feature requests implemented: #2312560, #2332708, #2706007
 - Bugs fixed: #55, #67, #72
 - Updated to Rails 3.2.3

v2.9 (1st of February 2012)
 - New Retina Network Security Scanner plugin
 - New Zed Attack Proxy upload plugin
 - Updated VulnDB import plugin
 - Faster Nikto upload plugin
 - Faster (60x times) Nessus upload plugin
 - Faster Nmap upload plugin (through ruby-nmap gem)
 - Updated First Time User's Wizard
 - Upgrade to Rails 3.2

v2.8 (10th of October 2011)
 - Cleaner three-column layout
 - Smarter Ajax polling and auto-updating
 - New version of the Nmap upload plugin
 - New version of the Nessus upload plugin
 - ./verify.sh now checks that libxml2 is installed
 - Bugs fixed: #17, #31, #37, #43, #48

v2.7.2 (1st of August 2011)
 - Updated to Rails 3.0.9
 - Improved startup scripts
 - Bugs fixed: #5, #9, #13, #14, #15, #16, #19, #20

v2.7.1 (24th of May 2011)
 - Improved note editor: more space, less Ajax
 - Bugs fixed: #3, #4, #6, #7, #8, #10

v2.7 (19th of April 2011)
 - Improved command line API with Thor (thor -T)
 - New Configuration Manager
 - New Upload Manager
 - New plugins:
   * Metasploit import
   * NeXpose (.xml) upload
   * OpenVAS (.xml) upload
   * SureCheck (.sc) upload
   * w3af (.xml) upload
   * Web Exploitation Framework (wXf) upload
 - Updated plugins:
   * Nessus plugin supports .nessus v2
   * Vuln::DB import plugin updated to work with the latest release
 - Bugs fixed: #2888332, #2973256
 - Updated to Rails 3.0.6

v2.6.1 (11th of February 2011)
 - Fixed a 'back slash' vs 'forward slash' issue in start.sh
 - Smarten up verify.sh to find the Bundler binary
 - Deal with Burp Scanner's opinionated handling of null bytes
 - SSL certificate updated for 2011 / 2012
 - Updated libraries RedCloth 4.2.6 and Rails 3.0.4

v2.6 (2nd of December 2010)
 - New first-time repository content
 - New helper scripts to run and reset the environment
 - Upgraded libraries: ExtJS 3.3, Rails 3.0.3
 - Improved performance through asset caching
 - Bugs fixed: #3021312, #3030629, #3076709

v2.5.2 (18th of May 2010)
 - bugs fixed: #2974460
 - security patch

v2.5.1 (7th of March 2010)
 - The NotesBrowser does a better job of keeping track of the current node
 - New notes are no longer out of sync with the server
 - upgraded library: ExtJS 3.1.1
 - bugs fixed: #2964273, #2932569, #2963253


v2.5 (5th of February 2010)
 - improved Note editor (supports formatting)
 - new HTML export plugin to generate reports in HTML format
 - new Nikto Upload plugin: your favourite web server scanner output in Dradis.
 - new Burp Upload plugin: you can now import your Burp Scanner results.
 - improved 'First Time User Wizard' introduction
 - keep track of all the activity with the built-in RSS feed
 - new Rake task: dradis:backup
 - Rake dradis:reset now creates a backup of the project by default
 - Rake dradis:reset now clears the old log files
 - the Nmap Upload plugin organizes the nodes in a more structured way
 - upgraded libraries: ExtJS 3.0, Rails 2.3.5
 - bugs fixed: #2936554, #2938593

v2.4.1 (31st of October 2009)
 - bugs fixed: #2881746, #2888245, #2889402

v2.4 (10th of September 2009)
 - drag'n'drop your notes
 - new Rake tasks to backup the project, reset the environment, etc.
 - better upload plugin feedback in case of exception
 - new 'feedback' link in the top-right corner
 - Nmap Upload now uses the Nmap::Parser library
 - notification icon displayed in the attachments tab when a node has
   attachments
 - new plugin to import data from the OSVDB

v2.3 (5th of August 2009)
 - expand / collapse buttons in the tree
 - add a new node filtering facility to the tree
 - import from file functionality (nmap, nessus, etc.)
 - refactor the WordExport plugin:
     - create templates using Word only
     - convert any document into a dradis template in < 10 minutes
     - read more about it here:-
         http://dradisframework.org/WordExport_templates.html

 - project management plugin update:
     - create project templates (read 'methodologies')
     - export project in .zip format (DB + attachments)
     - import projects/templates
     - checkout / commit project revisions from and to the Meta-Server

 - "what's new in this version?" widget in the status bar to learn the latest
 features added to the framework.

v2.2 (11th of June 2009)
 - add attachments to nodes
 - add 'refresh' buttons to the tree and the notes list
 - force 'webrick' even if mongrel is installed (no SSL support in mongrel)
 - centralise the framework version information.
 - autoExpandColumn now works on IE
 - Rails runs in "production" mode

v2.1.1 (17th  of April 2009)
 - the version string was not properly updated across the different modules.

v2.1 (16th of April 2009)
 - import/export plugin architecture
 - import/export plugin generators
 - sample WordXML export plugin
 - sample WikiMedia import plugin

v2.0.1 (23rd of February 2009)
 - first security patch

v2.0 (29th of January 2009)
 - Forget Hosts, Services and Protocols. Embrace the freedom of Nodes.
 - Forget SOAP, embrace REST
 - Powered by Rails 2.0 and ExtJS 2.2 (http://www.extjs.com/)
 - Now with security! (SSL transport and user authentication)

v1.2 (4th of April 2008)
 - a slightly less annoying implementation of the web interface 'auto refresh'
 functionality.
 - the services added through the web interface can have a name now :)
 - simple prevention against embedded XSS.
 - the missing submit.png image is included in the release now.

v1.1 (29th of February 2008)
 - new web interface, the old summary is gone, the new one is much neater and
 ajax powered.<|MERGE_RESOLUTION|>--- conflicted
+++ resolved
@@ -1,13 +1,7 @@
 v3.16 (February 2020)
-<<<<<<< HEAD
   * Update app to new Tylium layout
   * Upgrade to Rails 5.2.4.1
-  * Fix errors on content overwrite flash messages
-  * Fail and redirect to login instead of raising an error when attempting to log in as a user that has been removed
-=======
   * Add revision history for cards
-  * Update app to new Tylium layout.
->>>>>>> 8c98466e
   * Bugs fixed:
     - Fix errors on content overwrite flash messages
     - Fail and redirect to login instead of raising an error when attempting to log in as a user that has been removed
