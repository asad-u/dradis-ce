--- conflicted
+++ resolved
@@ -1,10 +1,4 @@
 v3.17 (Month 2020)
-<<<<<<< HEAD
-  * Adjusted Uploads layout to provide more visibility to the output console.
-  * Navigation sidebar in projects can be kept open while navigating across views.
-  * Refactored dots-menu to make it available in any view.
-  * Remove tag color from issue titles in issue summary.
-=======
   * Adjusted Uploads layout to provide more visibility to the output console
   * Card improvements:
     - Activity Feed now shows board name and link
@@ -13,7 +7,7 @@
   * Link to Methodology from project summary chart
   * Refactored dots-menu to make it available in any view
   * Remove tag color from issue titles in issue summary
->>>>>>> 92bd3e54
+  * Navigation sidebar in projects can be kept open while navigating across views
   * Use shared noscript partial
   * Upgraded gems: puma, sass-rails
   * Bugs fixed:
