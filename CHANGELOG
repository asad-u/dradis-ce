--- conflicted
+++ resolved
@@ -1,15 +1,8 @@
 [v#.#.#] ([month] [YYYY])
-<<<<<<< HEAD
+  - Add Setup Wizard
+  - Editor: Support fields with the same name in the Fields View
   - Issues:
     - Display evidence in a table
-  - Upgraded gems: 
-    - [gem]
-  - Bugs fixes:
-    - [entity]:
-      - [future tense verb] [bug fix]
-=======
-  - Add Setup Wizard
-  - Editor: Support fields with the same name in the Fields View
   - Tylium:
     - Move '...' (more actions) menu closer to the content affected by the actions of the menu
   - Upgraded gems:
@@ -17,7 +10,6 @@
   - Bugs fixes:
     - Comments: Show sticky toolbar when adding long comments
     - Tables: Prevent the select all button from selecting filtered out rows when a filter is been applied
->>>>>>> 3e07c79c
     - Bug tracker items:
       - [item]
   - New integrations:
