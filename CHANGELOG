--- conflicted
+++ resolved
@@ -8,13 +8,7 @@
   * Truncate long hostnames when viewing evidence in an issue
   * Upgraded gems: [gem #1], [gem #2]
   * Bugs fixed:
-<<<<<<< HEAD
     - Placeholder gravatars appear if gravatar is not available
-=======
-    - [bug fixed #1]
-    - [bug fixed ...]
-    - Bug tracker items: #N, #M, #O, ...
->>>>>>> 23081903
   * New integrations:
     - [new integration #1]
     - [new integration ...]
