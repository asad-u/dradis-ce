--- conflicted
+++ resolved
@@ -9,11 +9,8 @@
  - Limit project name length when viewing a project
  - Removed bullet style in node modals.
  - Fix overflow issue where content would expand out of view.
-<<<<<<< HEAD
  - Set the "by" attribute when using the API
-=======
  - Fix hamburger dropdown menu functionality.
->>>>>>> d9aff6f4
  - Fix page jump when issues list is collapsed.
 
 v3.14 (August 2019)
