--- conflicted
+++ resolved
@@ -1,14 +1,10 @@
 [v#.#.#] ([MMM’YY])
   * Main sidebar improvements:
     - Labels added under icons
-<<<<<<< HEAD
     - Nodes can be added in collapsed state
     - Removed animations and transitions while expanding and collapsing
   * Update logo assets
-=======
-    - Removed animations and transitions while expanding and collapsing
   * Navbar dropdown menu's are no longer locked to the right side of the browser
->>>>>>> 06a8dc99
   * Upgraded gems: rails
   * Bugs fixed:
     - Editor drag and drop, and copy paste inserts attachments at the cursor
