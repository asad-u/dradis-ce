--- conflicted
+++ resolved
@@ -1,11 +1,7 @@
-<<<<<<< HEAD
 v3.13 (XXX)
  - User-provided content takes priority over default local fields.
 
-v3.12 (XXX)
-=======
 v3.12 (April 2019)
->>>>>>> c8d425f0
  - Using ajax in comments
  - Fixed nodes sidebar header margin
  - Added bold font to improve bold text visibility
