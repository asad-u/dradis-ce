<<<<<<< HEAD
[v#.#.#] ([month] [YYYY])
  - Editor: Support fields with the same name in the Fields View
  - Tylium:
    - Import CSS manifests from addons
    - Move '...' (more actions) menu closer to the content affected by the actions of the menu
    - Remove extra left padding from the first line of content in a code block
    - Remove height restriction from code blocks
    - Simplify issues table columns
    - Update focus state outline color
  - Setup:
    - Add Setup Wizard: set shared password and initial content.
    - Avoid hard-coding "../../shared/"
    - Store gem dependencies under ./vendor/bundle/
=======
v4.3.0 ([month] 2022)
  - [entity]:
    - [future tense verb] [feature]
>>>>>>> 12b03af8
  - Upgraded gems:
    - nokogiri
  - Bugs fixes:
    - [entity]:
      - [future tense verb] [bug fix]
    - Bug tracker items:
      - [item]
  - New integrations:
    - [integration]
  - Integration enhancements:
    - [integration]:
      - [future tense verb] [integration enhancement]
      - [integration bug fixes]:
        - [future tense verb] [integration bug fix]
  - Reporting enhancements:
    - [report type]:
      - [future tense verb] [reporting enhancement]
  - REST/JSON API enhancements:
    - [API entity]:
      - [future tense verb] [API enhancement]
  - Security Fixes:
    - High: (Authenticated|Unauthenticated) (admin|author|contributor) [vulnerability description]
    - Medium: (Authenticated|Unauthenticated) (admin|author|contributor) [vulnerability description]
    - Low: (Authenticated|Unauthenticated) (admin|author|contributor) [vulnerability description]

v4.2.1 (February 2022)
  - Bug fixes: Fix issue default fields appearing in the evidence table

v4.2.0 (February 2022)
  - Editor: Support fields with the same name in the Fields View
  - Increased table loading performance on Issues, Evidence, and Notes for
    projects with *a lot* of issues, evidence, or notes
  - Issues:
    - Display evidence in a table
    - Load evidence tab content asynchronously
    - Multi-delete evidence at the issue level
    - Update evidence content while creating evidence records at the issue-level
  - Setup:
    - Add Setup Wizard
    - Avoids hard-coding "../../shared/"
    - Store gem dependencies under ./vendor/bundle/
  - Tylium:
    - Import CSS manifests from addons
    - Move '...' (more actions) menu closer to the content affected by the actions of the menu
    - Move the 'Edit' action out of the '...' (more actions) menu for issues, evidence, notes, etc.
    - Remove extra left padding from the first line of content in a code block
    - Remove height restriction from code blocks
    - Simplify issues table columns
    - Updates focus state outline color
  - Upgraded gems:
    - mini_racer, puma, rails
  - Bugs fixes:
    - Comments: Show sticky toolbar when adding long comments
    - Tables: Prevents the select all button from selecting filtered out rows when a filter is been applied
    - Subscriptions: Fixes a caching issue preventing users from subscribing or
      unsubscribing after the first cache was stored
    - Issues: Send To menu updates when new plugins are installed
  - Integration enhancements:
    - Dradis Projects:
      - Fixes missing parent nodes during template and package imports
      - Fixes missing nodes for attachments during template and package imports
    - Nexpose:
      - Add the Hostname Node property from the `name` rather than `site-name` tag
    - Nipper:
      - Add Nipperv1 fields to issues
    - PDF Export:
      - Add Thor task for console export
      - Add view hook for Export#index
    - Qualys:
      - Add 'element.qualys_collection' as issue field
      - Add Qualys Web Application Scanner (WAS) support

v4.1.2 (December 2021)
  - Upgraded gems:
    - rails
  - Security Fixes:
    - High: Authenticated author path traversal

v4.1.0 (November 2021)
  - Editor:
    - Insert an appropriate single or multiline tag for blockquotes and codeblocks
    - Limit the content height for easier access to the Create/Update button
    - Quote text from comments and resource content (cards, evidence, issues, notes, etc)
  - Evidence:
    - Create a new issue (optionally) when creating new evidence
    - Move evidence across nodes
  - Tables:
    - Add selector to change the number of records displayed
  - Tylium:
    - Import CSS manifests from addons
    - Remove extra left padding from the first line of content in a code block
    - Remove height restriction from code blocks
  - Upgraded gems:
    - nokogiri, puma, rails
  - Bugs fixes:
    - Conflict resolver
      - Apply the correct warning when a conflict happens on edit
    - Methodologies:
      - Ensure boards don't nest when the instance has been inactive
    - Tables
      - Prevent columns state from resetting
  - Integration enhancements:
    - CVSS Calculator:
      - Settings: show/hide the calculator in the Issues view
      - Toggle between CVSSv3.0 and CVSSv3.1
    - Dread Calculator:
      - Settings: show/hide the calculator in the Issues view
    - Nessus:
      - Add product_coverage & cvss3_impact_score as available Issue fields
    - Nexpose
      - Update HTML tag cleanup to better cover UnorderedList and URLLink tags in the solution field
    - Qualys
      - Add <dd>, <dt> support
      - Remove orphaned <b> tags
  - Security Fixes:
    - High: Authenticated author broken access control: read access to issue content

v4.0.0 (July 2021)
  * Dynamic content across the app
  * Upgraded gems: capybara, jquery-rails, rails, rdoc, resque-status, rubocop, nokogiri, papertrail, puma,
  * Bugs fixed:
    - Fix uploading of attachments with names that have newlines
  * REST/JSON API enhancements:
    - Add pagination support

v3.22.0 (April 2021)
  * Added the ability to import Configuration Kits
  * Comments
    - Load feed asynchronously
  * Improve accessibility:
    - Add alt text to any linked images
    - Add screen reader only text to forms
    - Adjustments to font and element contrast to meet at minimum Level AA WCAG 2.0 standards.
    - Fix any broken Aria references
    - Update element label association & add missing labels
  * Kit upload CLI command update
  * Replace deprecated font-awesome-sass gem with vendor asset files
  * Subscriptions
    - Load feed asynchronously
  * Truncate long hostnames when viewing evidence in an issue
  * Upgraded gems: Rails
  * Bugs fixed:
    - Placeholder gravatars appear if gravatar is not available

v3.21.0 (February 2021)
  * Upgraded DradisPro to run on Ruby 2.7.2 and Rails 6.1.1
  * Add view hooks for the export view
  * Increase secondary sidebar width for medium viewports
  * Upgraded gems: bundler, papertrail, rails
  * Bugs fixed:
    - Add a default user during Welcome setup
    - Correct position of sticky editor toolbar in fullscreen source view

v3.20.0 (January 2021)
  * Main sidebar improvements:
    - Labels added under icons
    - Nodes can be added in collapsed state
    - Removed animations and transitions while expanding and collapsing
  * Update logo assets
  * Navbar dropdown menu's are no longer locked to the right side of the browser
  * Upgraded gems: rails
  * Bugs fixed:
    - Editor drag and drop, and copy paste inserts attachments at the cursor
      position instead of at the end of the textarea.
    - Fixed redirect when canceling editing evidence from the issue level
  * New integrations:
    - Nipper

v3.19.0 (September 2020)
  * Auto upload attachments and screenshots without requiring the use of the staging area
  * Cards, Evidence, Issues, and Notes now have their own attachment support
  * Displays a notification badge in the browser tab when there are unread notifications
  * Editor: Allow drag & drop, copy & paste, and direct image uploading
  * Increase the node properties column size by changing it to LONGTEXT
  * Layout: Breadcrumbs have a fixed position
  * Link to our support site on the styles help page
  * Long dropdown menus are vertically scrollable
  * Bugs fixed:
    - Use absolute send times in notification emails instead of relative

v3.18.0 (July 2020)
  * Add all activity view
  * Render markup inside table columns
  * Update top navigation link styles and collapsed menu
  * Upgraded gems: rack, sanitize, sassc
  * Bugs fixed:
    - Comments:
      - Fix `edit` link available while editing
      - Fix comment borders remaining after deleting comments
    - Long unbroken table cell text in textile elements overflows
    - Secondary-sidebar long header names over-lapping icons
    - Select element text overflowing on to select arrows

v3.17.1 (Jun 2020)
  * Upgraded gems: websocket-extensions

v3.17 (May 2020)
  * Add author to evidence and notes views
  * Adjust Uploads layout to provide more visibility to the output console
  * Boards can be renamed and deleted through their dots menu
  * Card improvements:
    - Activity Feed now shows board name and link
    - No mandatory due date
    - Redirects to new url if the card has changed lists
  * Card, Evidence, Issue, and Note form data will not be lost even if the form is not saved
    - Form data will be cleared when the "Cancel" link is clicked
    - Removed prompt to restore data
  * Comments
    - Added Textile markup
    - Comment changes will not be lost even if the comment is not saved
    - Update comments feed to show author's name instead of email
  * Display note and evidence titles in breadcrumbs
  * Editor improvements:
    - New form-view to edit each field individually
    - Formatting toolbar to help with markup
    - Side-by-side editor preview that auto-updates
  * Link to Methodology from project summary chart
  * Move resource action links to dots-menu in breadcrumbs
  * Navigation sidebar in projects can be kept open while navigating across views
  * Dots-menu available in any view
  * Remove tag color from issue titles in issue summary
  * Update code element style
  * Use shared noscript partial
  * Use user model reference for activities instead of user email
  * Upgraded gems: kaminari, puma, rack, rails, sass-rails
  * Bugs fixed:
    - bin/setup creating folders outside dradis-ce/
    - bin/setup error if the attachments directory already exists
    - Board partial broken structure
    - ItemsTable extra whitespace causing unnecessary vertical scrolling
    - Fix bug with v3 board templates not uploading
    - Fix textile preview not showing on issues with very long text
    - Long items_table dropdown menus not scrollable
    - Long project names interfering with search bar expansion
    - Repetative prompt when images are pasted after navigating multiple views.
    - Report 'Download' button becoming a disabled 'Processing...' button once clicked
    - SemVer pre-release appending character
    - Set :author when creating Evidence from an Issue
    - Sidebar items not showing active state
    - Textile preview not showing on issues with very long text
    - Bug tracker items: #560
  * New integrations:
    - [new integration #1]
  * Integration enhancements:
    - Nexpose: better cipher wrapping coverage
    - Nikto: support new nested <niktoscan> format
  * Reporting enhancements:
    - HTML reports now use main app's markup rendering
  * REST/JSON API enhancements:
    - Add tags to the Issues API
  * Security Fixes:
    - Medium: Authenticated (author) persistent comments cross-site scripting

v3.16 (February 2020)
  * Update app to new Tylium layout
  * Upgrade to Rails 5.2.4.1
  * Add revision history for cards
  * Remove mysql2 gem dependency
  * Bugs fixed:
    - Fix errors on content overwrite flash messages
    - Fail and redirect to login instead of raising an error when attempting to log in as a user that has been removed
    - Fix Cancel link path for the Note Edit page

v3.15 (November 2019)
 - Methodologies v2:
   - Kanban-style boards replaced the checklists
   - Tasks can move between lists
   - Assign tasks to different team members
   - Keep Notes and information on each task
   - Export Methodology details into your reports
 - Email notifications
 - Add notification settings to decide how often to get email notifications
 - Add an smtp.yml config file to handle the SMTP configuration
 - Various mention related improvements:
   - Enhance the mentions box in comments to close when it is open and the page is
   scrolled
   - Fix bug that prevents the mentions dialog from appearing after navigating
   through the app
   - Fixed elongated avatar images so they are round once again
   - Added avatar images to mentions in comments
   - Load gravatars for users who's email has been setup with gravatar
 - Enhancement when adding new nodes to copy node label data between the single
   and multiple node forms
 - All tables can be sorted by column
 - Bugs fixed:
   - Fix handling of pipe character in node property tables
   - Fix overflow issue where content would expand out of view
   - Fix page jump when issues list is collapsed
   - Fix conflicting version message when updating records with ajax
   - Fix hamburger dropdown menu functionality
   - Fix node merging bug when `services_extras` properties are present
   - Fix cross-project info rendering
   - Prevent content block group names to be whitespaces only
   - Fix displaying of content blocks with no block groups
   - Limit project name length when viewing a project
   - Removed bullet style in node modals
   - Validate parent node project
 - Integration enhancements:
   - Burp: Make `issue.severity` available at the Issue level
   - Nessus: Fixed bullet points formatting to handle internal text column widths
   - Nexpose: Wrap ciphers in code blocks
   - Netsparker: Fix link parsing of issue.external_references
   - Jira: Loading custom (required) fields from JIRA by IssueType and Project
 - REST/JSON API enhancements:
   - Fix disappearing owner when assigning authors to a Project using the API
   - Set the "by" attribute for item revisions when using the API
 - Security Fixes:
   - Medium: Authenticated author mentioning an existing user outside of the
     project will subscribe that user to the note/issue/evidence
   - Upgraded gems: nokogiri (CVE-2019-13117)

v3.14 (August 2019)
 - Highlight code snippets
 - Collapsable sidebar in issues
 - Added Node merging feature

v3.13 (June 2019)
 - User-provided content takes priority over default local fields.
 - Fix subnodes disappearing when moved
 - Add auto-save JS that uses localStorage on textarea textchange events
 - Better welcome content

v3.12 (April 2019)
 - Using ajax in comments
 - Fixed nodes sidebar header margin
 - Added bold font to improve bold text visibility
 - Fix links display in Textile fields
 - Fix redirection destinations after edit/delete evidence
 - Refactoring cache keys in pages with comments
 - Disable turbolinks cache when displaying flash messages
 - Sort attachments in alphabetical ASCII order
 - Fix methodology checklist edit error

v3.11.1 (February 2019)
 - Fix blockcode vulnerability in Textile formatting

v3.11 (November 2018)
 - Added comments, subscriptions and notifications to notes
 - Added comments, subscriptions and notifications to evidence
 - Fix blockcode characters displaying incorrectly
 - Fix red dot still being displayed on the first visit to the page that
   caused the single unread notification
 - Upgraded some ruby gems (nokogiri, unicorn, ffi, rubyzip)
 - Fix wrong 'There are no comments' message
 - Escape html in comments
 - Track activities when multiple-creating evidence
 - Revert validating email format
 - Fix usage of set_property to use set_service in nexpose plugin
 - Note and evidence comments in export/import in dradis-projects

v3.10 (August 2018)
 - Add comments for issues
 - Add notifications for comments
 - Add subscriptions for issues in a project
 - Nest the dradis elements under the project scope
 - Add 'Send to...' menu for issues
 - Add better handling of the Services table
 - Use puma for the development and test server
 - Remove resque dependency
 - Improve redirect on Evidence#edit
 - Fix password reset
 - Fix XSS issue in Textile textarea inputs
 - Bugs fixed: #102, #118, #321

v3.9 (January 2018)
 - Fixed issues multi delete
 - Added notes and evidence tab to node view
 - Fixed project show turbolinks
 - Restyle secondary navbar
 - Update CE theme with a green palette
 - Add paper_trail author metadata
 - Upgrade to Rails 5.1 and Ruby 2.4
 - Bugs fixed: #128, #130, #134, #173, #349
 - Add Node properties to Acunetix plugin
 - Add Node properties to Qualys plugin
 - Add metric-specific fields to the CVSS calculator
 - Add fields and Node properties to Burp plugin
 - Add Issues, Evidence and Node properties to Nikto plugin
 - Validate parent node (if present) on nodes
 - Improved pool parameter definition in database.yml.template file
 - Fixed local_time gem usage
 - Updated nokogiri gem

v3.7 (July 2017)
 - Fix dradis:reset thor task.
 - Bugs fixed: #119
 - Fix 'before_filter is deprecated' warning
 - Updated README with 'Community Projects' section
 - Updated 'poltergeist' (browser specs) configuration
 - Fix a bug that may cause duplicates in Node#issues
 - Upgraded Nokogiri (xml/html parsing library)
 - Fixed bug when search results had multiple pages
 - Fixed error in 'dradis:reset' thor task
 - Fixed error in 'dradis:backup' thor task
 - Refactored nodes tree behaviour (parents with children)
 - Refactored loading a note template

v3.6 (Mar 2017)
 - Simpler framework <> add-on interface.
 - Combine multiple issues.
 - More efficient Search.
 - HTTP API for Attachments.
 - Better sidebar styling + direct edit / delete links.
 - Upgrade to Rails 5.
 - Fix select all issues bug.
 - Fix XSS in Issues diff view.

v3.2 (Sep 2016)
 - Nodes only show :expand when they have children
 - Add multiple-nodes
 - Always display :services as table
 - Bugs fixed: #334
 - Updated Rails framework

v3.1 (Mar 2016)
 - Issue tags
 - Testing methodologies
 - Node properties
 - New add-ons: Brakeman, Metasploit, etc.
 - Millions of bug fixes

.... sorry for the hiatus!

v2.10
 - New drag'n'drop file uploads with preview
 - Updated NeXpose plugin: add NeXpose-Full support
 - Feature requests implemented: #2312560, #2332708, #2706007
 - Bugs fixed: #55, #67, #72
 - Updated to Rails 3.2.3

v2.9 (1st of February 2012)
 - New Retina Network Security Scanner plugin
 - New Zed Attack Proxy upload plugin
 - Updated VulnDB import plugin
 - Faster Nikto upload plugin
 - Faster (60x times) Nessus upload plugin
 - Faster Nmap upload plugin (through ruby-nmap gem)
 - Updated First Time User's Wizard
 - Upgrade to Rails 3.2

v2.8 (10th of October 2011)
 - Cleaner three-column layout
 - Smarter Ajax polling and auto-updating
 - New version of the Nmap upload plugin
 - New version of the Nessus upload plugin
 - ./verify.sh now checks that libxml2 is installed
 - Bugs fixed: #17, #31, #37, #43, #48

v2.7.2 (1st of August 2011)
 - Updated to Rails 3.0.9
 - Improved startup scripts
 - Bugs fixed: #5, #9, #13, #14, #15, #16, #19, #20

v2.7.1 (24th of May 2011)
 - Improved note editor: more space, less Ajax
 - Bugs fixed: #3, #4, #6, #7, #8, #10

v2.7 (19th of April 2011)
 - Improved command line API with Thor (thor -T)
 - New Configuration Manager
 - New Upload Manager
 - New plugins:
   * Metasploit import
   * NeXpose (.xml) upload
   * OpenVAS (.xml) upload
   * SureCheck (.sc) upload
   * w3af (.xml) upload
   * Web Exploitation Framework (wXf) upload
 - Updated plugins:
   * Nessus plugin supports .nessus v2
   * Vuln::DB import plugin updated to work with the latest release
 - Bugs fixed: #2888332, #2973256
 - Updated to Rails 3.0.6

v2.6.1 (11th of February 2011)
 - Fixed a 'back slash' vs 'forward slash' issue in start.sh
 - Smarten up verify.sh to find the Bundler binary
 - Deal with Burp Scanner's opinionated handling of null bytes
 - SSL certificate updated for 2011 / 2012
 - Updated libraries RedCloth 4.2.6 and Rails 3.0.4

v2.6 (2nd of December 2010)
 - New first-time repository content
 - New helper scripts to run and reset the environment
 - Upgraded libraries: ExtJS 3.3, Rails 3.0.3
 - Improved performance through asset caching
 - Bugs fixed: #3021312, #3030629, #3076709

v2.5.2 (18th of May 2010)
 - bugs fixed: #2974460
 - security patch

v2.5.1 (7th of March 2010)
 - The NotesBrowser does a better job of keeping track of the current node
 - New notes are no longer out of sync with the server
 - upgraded library: ExtJS 3.1.1
 - bugs fixed: #2964273, #2932569, #2963253


v2.5 (5th of February 2010)
 - improved Note editor (supports formatting)
 - new HTML export plugin to generate reports in HTML format
 - new Nikto Upload plugin: your favourite web server scanner output in Dradis.
 - new Burp Upload plugin: you can now import your Burp Scanner results.
 - improved 'First Time User Wizard' introduction
 - keep track of all the activity with the built-in RSS feed
 - new Rake task: dradis:backup
 - Rake dradis:reset now creates a backup of the project by default
 - Rake dradis:reset now clears the old log files
 - the Nmap Upload plugin organizes the nodes in a more structured way
 - upgraded libraries: ExtJS 3.0, Rails 2.3.5
 - bugs fixed: #2936554, #2938593

v2.4.1 (31st of October 2009)
 - bugs fixed: #2881746, #2888245, #2889402

v2.4 (10th of September 2009)
 - drag'n'drop your notes
 - new Rake tasks to backup the project, reset the environment, etc.
 - better upload plugin feedback in case of exception
 - new 'feedback' link in the top-right corner
 - Nmap Upload now uses the Nmap::Parser library
 - notification icon displayed in the attachments tab when a node has
   attachments
 - new plugin to import data from the OSVDB

v2.3 (5th of August 2009)
 - expand / collapse buttons in the tree
 - add a new node filtering facility to the tree
 - import from file functionality (nmap, nessus, etc.)
 - refactor the WordExport plugin:
     - create templates using Word only
     - convert any document into a dradis template in < 10 minutes
     - read more about it here:-
         http://dradisframework.org/WordExport_templates.html

 - project management plugin update:
     - create project templates (read 'methodologies')
     - export project in .zip format (DB + attachments)
     - import projects/templates
     - checkout / commit project revisions from and to the Meta-Server

 - "what's new in this version?" widget in the status bar to learn the latest
 features added to the framework.

v2.2 (11th of June 2009)
 - add attachments to nodes
 - add 'refresh' buttons to the tree and the notes list
 - force 'webrick' even if mongrel is installed (no SSL support in mongrel)
 - centralise the framework version information.
 - autoExpandColumn now works on IE
 - Rails runs in "production" mode

v2.1.1 (17th  of April 2009)
 - the version string was not properly updated across the different modules.

v2.1 (16th of April 2009)
 - import/export plugin architecture
 - import/export plugin generators
 - sample WordXML export plugin
 - sample WikiMedia import plugin

v2.0.1 (23rd of February 2009)
 - first security patch

v2.0 (29th of January 2009)
 - Forget Hosts, Services and Protocols. Embrace the freedom of Nodes.
 - Forget SOAP, embrace REST
 - Powered by Rails 2.0 and ExtJS 2.2 (http://www.extjs.com/)
 - Now with security! (SSL transport and user authentication)

v1.2 (4th of April 2008)
 - a slightly less annoying implementation of the web interface 'auto refresh'
 functionality.
 - the services added through the web interface can have a name now :)
 - simple prevention against embedded XSS.
 - the missing submit.png image is included in the release now.

v1.1 (29th of February 2008)
 - new web interface, the old summary is gone, the new one is much neater and
 ajax powered.<|MERGE_RESOLUTION|>--- conflicted
+++ resolved
@@ -1,22 +1,5 @@
-<<<<<<< HEAD
-[v#.#.#] ([month] [YYYY])
-  - Editor: Support fields with the same name in the Fields View
-  - Tylium:
-    - Import CSS manifests from addons
-    - Move '...' (more actions) menu closer to the content affected by the actions of the menu
-    - Remove extra left padding from the first line of content in a code block
-    - Remove height restriction from code blocks
-    - Simplify issues table columns
-    - Update focus state outline color
-  - Setup:
-    - Add Setup Wizard: set shared password and initial content.
-    - Avoid hard-coding "../../shared/"
-    - Store gem dependencies under ./vendor/bundle/
-=======
 v4.3.0 ([month] 2022)
-  - [entity]:
-    - [future tense verb] [feature]
->>>>>>> 12b03af8
+  - Setup Wizard: initial content choice.
   - Upgraded gems:
     - nokogiri
   - Bugs fixes:
