--- conflicted
+++ resolved
@@ -3,11 +3,8 @@
  - Limit project name length when viewing a project
  - Removed bullet style in node modals.
  - Fix overflow issue where content would expand out of view.
-<<<<<<< HEAD
  - Fix hamburger dropdown menu functionality.
-=======
  - Fix page jump when issues list is collapsed.
->>>>>>> 7e162e1e
 
 v3.14 (August 2019)
  - Highlight code snippets.
