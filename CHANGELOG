--- conflicted
+++ resolved
@@ -1,13 +1,10 @@
 [v3.19.0] ([MMM’YY])
-<<<<<<< HEAD
-  * Displays a notification badge in the browser tab when there are unread notifications
-=======
   * Auto upload attachments and screenshots without requiring the use of the staging area
   * Cards, Evidence, Issues, and Notes now have their own attachment support
+  * Displays a notification badge in the browser tab when there are unread notifications
   * Editor: Allow drag & drop, copy & paste, and direct image uploading
   * Increase the node properties column size by changing it to LONGTEXT
   * Layout: Breadcrumbs have a fixed position
->>>>>>> 470faa2e
   * Upgraded gems: [gem #1], [gem #2]
   * Bugs fixed:
     - Use absolute send times in notification emails instead of relative
