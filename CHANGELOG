--- conflicted
+++ resolved
@@ -1,29 +1,6 @@
-<<<<<<< HEAD
-[v#.#.#] ([MMM’YY])
-  * Return users to the last view before the session expired
-  * [feature #2]
-  * [feature ...]
-  * Upgraded gems: [gem #1], [gem #2]
-  * Bugs fixed:
-    - [bug fixed #1]
-    - [bug fixed ...]
-    - Bug tracker items: #N, #M, #O, ...
-  * New integrations:
-    - [new integration #1]
-    - [new integration ...]
-  * Integration enhancements:
-    - [integration enhancement #1]
-    - [integration enhancement ...]
-  * Reporting enhancements:
-    - [reporting enhancement #1]
-    - [reporting enhancement ...]
-  * REST/JSON API enhancements:
-    - [API enhancement #1]
-    - [API enhancement ...]
-  * Security Fixes:
-=======
 [v#.#.#] ([month] [YYYY])
   - Editor: Support fields with the same name in the Fields View
+  - Return users to the last view before the session times out
   - Tylium:
     - Import CSS manifests from addons
     - Move '...' (more actions) menu closer to the content affected by the actions of the menu
@@ -56,7 +33,6 @@
     - [API entity]:
       - [future tense verb] [API enhancement]
   - Security Fixes:
->>>>>>> 4b4f939d
     - High: (Authenticated|Unauthenticated) (admin|author|contributor) [vulnerability description]
     - Medium: (Authenticated|Unauthenticated) (admin|author|contributor) [vulnerability description]
     - Low: (Authenticated|Unauthenticated) (admin|author|contributor) [vulnerability description]
