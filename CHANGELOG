<<<<<<< HEAD
[v#.#.#] ([MMM’YY])
  * Tylium: Import CSS manifests from addons
  * Upgraded gems: [gem #1], [gem #2]
  * Bugs fixed:
    - [bug fixed #1]
    - [bug fixed ...]
    - Bug tracker items: #N, #M, #O, ...
  * New integrations:
    - [new integration #1]
    - [new integration ...]
  * Integration enhancements:
    - [integration enhancement #1]
    - [integration enhancement ...]
  * Reporting enhancements:
    - [reporting enhancement #1]
    - [reporting enhancement ...]
  * REST/JSON API enhancements:
    - [API enhancement #1]
    - [API enhancement ...]
  * Security Fixes:
=======
[v#.#.#] ([month] [YYYY])
  - Editor:
    - Limit the content height for easier access to the Create/Update button.
  - Evidence:
    - Create a new issue (optionally) when creating new evidence
  - Upgraded gems:
    - nokogiri, puma, rails
  - Bugs fixes:
    - Methodologies:
      - Ensure boards don't nest when the instance has been inactive
    - Bug tracker items:
      - [item]
  - New integrations:
    - [integration]
  - Integration enhancements:
    - [integration]:
      - [future tense verb] [integration enhancement]
      - [integration bug fixes]:
        - [future tense verb] [integration bug fix]
  - Reporting enhancements:
    - [report type]:
      - [future tense verb] [reporting enhancement]
  - REST/JSON API enhancements:
    - [API entity]:
      - [future tense verb] [API enhancement]
  - Security Fixes:
>>>>>>> 854e2353
    - High: (Authenticated|Unauthenticated) (admin|author|contributor) [vulnerability description]
    - Medium: (Authenticated|Unauthenticated) (admin|author|contributor) [vulnerability description]
    - Low: (Authenticated|Unauthenticated) (admin|author|contributor) [vulnerability description]

v4.0.0 (July 2021)
  * Dynamic content across the app
  * Upgraded gems: capybara, jquery-rails, rails, rdoc, resque-status, rubocop, nokogiri, papertrail, puma,
  * Bugs fixed:
    - Fix uploading of attachments with names that have newlines
  * REST/JSON API enhancements:
    - Add pagination support

v3.22.0 (April 2021)
  * Added the ability to import Configuration Kits
  * Comments
    - Load feed asynchronously
  * Improve accessibility:
    - Add alt text to any linked images
    - Add screen reader only text to forms
    - Adjustments to font and element contrast to meet at minimum Level AA WCAG 2.0 standards.
    - Fix any broken Aria references
    - Update element label association & add missing labels
  * Kit upload CLI command update
  * Replace deprecated font-awesome-sass gem with vendor asset files
  * Subscriptions
    - Load feed asynchronously
  * Truncate long hostnames when viewing evidence in an issue
  * Upgraded gems: Rails
  * Bugs fixed:
    - Placeholder gravatars appear if gravatar is not available

v3.21.0 (February 2021)
  * Upgraded DradisPro to run on Ruby 2.7.2 and Rails 6.1.1
  * Add view hooks for the export view
  * Increase secondary sidebar width for medium viewports
  * Upgraded gems: bundler, papertrail, rails
  * Bugs fixed:
    - Add a default user during Welcome setup
    - Correct position of sticky editor toolbar in fullscreen source view

v3.20.0 (January 2021)
  * Main sidebar improvements:
    - Labels added under icons
    - Nodes can be added in collapsed state
    - Removed animations and transitions while expanding and collapsing
  * Update logo assets
  * Navbar dropdown menu's are no longer locked to the right side of the browser
  * Upgraded gems: rails
  * Bugs fixed:
    - Editor drag and drop, and copy paste inserts attachments at the cursor
      position instead of at the end of the textarea.
    - Fixed redirect when canceling editing evidence from the issue level
  * New integrations:
    - Nipper

v3.19.0 (September 2020)
  * Auto upload attachments and screenshots without requiring the use of the staging area
  * Cards, Evidence, Issues, and Notes now have their own attachment support
  * Displays a notification badge in the browser tab when there are unread notifications
  * Editor: Allow drag & drop, copy & paste, and direct image uploading
  * Increase the node properties column size by changing it to LONGTEXT
  * Layout: Breadcrumbs have a fixed position
  * Link to our support site on the styles help page
  * Long dropdown menus are vertically scrollable
  * Bugs fixed:
    - Use absolute send times in notification emails instead of relative

v3.18.0 (July 2020)
  * Add all activity view
  * Render markup inside table columns
  * Update top navigation link styles and collapsed menu
  * Upgraded gems: rack, sanitize, sassc
  * Bugs fixed:
    - Comments:
      - Fix `edit` link available while editing
      - Fix comment borders remaining after deleting comments
    - Long unbroken table cell text in textile elements overflows
    - Secondary-sidebar long header names over-lapping icons
    - Select element text overflowing on to select arrows

v3.17.1 (Jun 2020)
  * Upgraded gems: websocket-extensions

v3.17 (May 2020)
  * Add author to evidence and notes views
  * Adjust Uploads layout to provide more visibility to the output console
  * Boards can be renamed and deleted through their dots menu
  * Card improvements:
    - Activity Feed now shows board name and link
    - No mandatory due date
    - Redirects to new url if the card has changed lists
  * Card, Evidence, Issue, and Note form data will not be lost even if the form is not saved
    - Form data will be cleared when the "Cancel" link is clicked
    - Removed prompt to restore data
  * Comments
    - Added Textile markup
    - Comment changes will not be lost even if the comment is not saved
    - Update comments feed to show author's name instead of email
  * Display note and evidence titles in breadcrumbs
  * Editor improvements:
    - New form-view to edit each field individually
    - Formatting toolbar to help with markup
    - Side-by-side editor preview that auto-updates
  * Link to Methodology from project summary chart
  * Move resource action links to dots-menu in breadcrumbs
  * Navigation sidebar in projects can be kept open while navigating across views
  * Dots-menu available in any view
  * Remove tag color from issue titles in issue summary
  * Update code element style
  * Use shared noscript partial
  * Use user model reference for activities instead of user email
  * Upgraded gems: kaminari, puma, rack, rails, sass-rails
  * Bugs fixed:
    - bin/setup creating folders outside dradis-ce/
    - bin/setup error if the attachments directory already exists
    - Board partial broken structure
    - ItemsTable extra whitespace causing unnecessary vertical scrolling
    - Fix bug with v3 board templates not uploading
    - Fix textile preview not showing on issues with very long text
    - Long items_table dropdown menus not scrollable
    - Long project names interfering with search bar expansion
    - Repetative prompt when images are pasted after navigating multiple views.
    - Report 'Download' button becoming a disabled 'Processing...' button once clicked
    - SemVer pre-release appending character
    - Set :author when creating Evidence from an Issue
    - Sidebar items not showing active state
    - Textile preview not showing on issues with very long text
    - Bug tracker items: #560
  * New integrations:
    - [new integration #1]
  * Integration enhancements:
    - Nexpose: better cipher wrapping coverage
    - Nikto: support new nested <niktoscan> format
  * Reporting enhancements:
    - HTML reports now use main app's markup rendering
  * REST/JSON API enhancements:
    - Add tags to the Issues API
  * Security Fixes:
    - Medium: Authenticated (author) persistent comments cross-site scripting

v3.16 (February 2020)
  * Update app to new Tylium layout
  * Upgrade to Rails 5.2.4.1
  * Add revision history for cards
  * Remove mysql2 gem dependency
  * Bugs fixed:
    - Fix errors on content overwrite flash messages
    - Fail and redirect to login instead of raising an error when attempting to log in as a user that has been removed
    - Fix Cancel link path for the Note Edit page

v3.15 (November 2019)
 - Methodologies v2:
   - Kanban-style boards replaced the checklists
   - Tasks can move between lists
   - Assign tasks to different team members
   - Keep Notes and information on each task
   - Export Methodology details into your reports
 - Email notifications
 - Add notification settings to decide how often to get email notifications
 - Add an smtp.yml config file to handle the SMTP configuration
 - Various mention related improvements:
   - Enhance the mentions box in comments to close when it is open and the page is
   scrolled
   - Fix bug that prevents the mentions dialog from appearing after navigating
   through the app
   - Fixed elongated avatar images so they are round once again
   - Added avatar images to mentions in comments
   - Load gravatars for users who's email has been setup with gravatar
 - Enhancement when adding new nodes to copy node label data between the single
   and multiple node forms
 - All tables can be sorted by column
 - Bugs fixed:
   - Fix handling of pipe character in node property tables
   - Fix overflow issue where content would expand out of view
   - Fix page jump when issues list is collapsed
   - Fix conflicting version message when updating records with ajax
   - Fix hamburger dropdown menu functionality
   - Fix node merging bug when `services_extras` properties are present
   - Fix cross-project info rendering
   - Prevent content block group names to be whitespaces only
   - Fix displaying of content blocks with no block groups
   - Limit project name length when viewing a project
   - Removed bullet style in node modals
   - Validate parent node project
 - Integration enhancements:
   - Burp: Make `issue.severity` available at the Issue level
   - Nessus: Fixed bullet points formatting to handle internal text column widths
   - Nexpose: Wrap ciphers in code blocks
   - Netsparker: Fix link parsing of issue.external_references
   - Jira: Loading custom (required) fields from JIRA by IssueType and Project
 - REST/JSON API enhancements:
   - Fix disappearing owner when assigning authors to a Project using the API
   - Set the "by" attribute for item revisions when using the API
 - Security Fixes:
   - Medium: Authenticated author mentioning an existing user outside of the
     project will subscribe that user to the note/issue/evidence
   - Upgraded gems: nokogiri (CVE-2019-13117)

v3.14 (August 2019)
 - Highlight code snippets
 - Collapsable sidebar in issues
 - Added Node merging feature

v3.13 (June 2019)
 - User-provided content takes priority over default local fields.
 - Fix subnodes disappearing when moved
 - Add auto-save JS that uses localStorage on textarea textchange events
 - Better welcome content

v3.12 (April 2019)
 - Using ajax in comments
 - Fixed nodes sidebar header margin
 - Added bold font to improve bold text visibility
 - Fix links display in Textile fields
 - Fix redirection destinations after edit/delete evidence
 - Refactoring cache keys in pages with comments
 - Disable turbolinks cache when displaying flash messages
 - Sort attachments in alphabetical ASCII order
 - Fix methodology checklist edit error

v3.11.1 (February 2019)
 - Fix blockcode vulnerability in Textile formatting

v3.11 (November 2018)
 - Added comments, subscriptions and notifications to notes
 - Added comments, subscriptions and notifications to evidence
 - Fix blockcode characters displaying incorrectly
 - Fix red dot still being displayed on the first visit to the page that
   caused the single unread notification
 - Upgraded some ruby gems (nokogiri, unicorn, ffi, rubyzip)
 - Fix wrong 'There are no comments' message
 - Escape html in comments
 - Track activities when multiple-creating evidence
 - Revert validating email format
 - Fix usage of set_property to use set_service in nexpose plugin
 - Note and evidence comments in export/import in dradis-projects

v3.10 (August 2018)
 - Add comments for issues
 - Add notifications for comments
 - Add subscriptions for issues in a project
 - Nest the dradis elements under the project scope
 - Add 'Send to...' menu for issues
 - Add better handling of the Services table
 - Use puma for the development and test server
 - Remove resque dependency
 - Improve redirect on Evidence#edit
 - Fix password reset
 - Fix XSS issue in Textile textarea inputs
 - Bugs fixed: #102, #118, #321

v3.9 (January 2018)
 - Fixed issues multi delete
 - Added notes and evidence tab to node view
 - Fixed project show turbolinks
 - Restyle secondary navbar
 - Update CE theme with a green palette
 - Add paper_trail author metadata
 - Upgrade to Rails 5.1 and Ruby 2.4
 - Bugs fixed: #128, #130, #134, #173, #349
 - Add Node properties to Acunetix plugin
 - Add Node properties to Qualys plugin
 - Add metric-specific fields to the CVSS calculator
 - Add fields and Node properties to Burp plugin
 - Add Issues, Evidence and Node properties to Nikto plugin
 - Validate parent node (if present) on nodes
 - Improved pool parameter definition in database.yml.template file
 - Fixed local_time gem usage
 - Updated nokogiri gem

v3.7 (July 2017)
 - Fix dradis:reset thor task.
 - Bugs fixed: #119
 - Fix 'before_filter is deprecated' warning
 - Updated README with 'Community Projects' section
 - Updated 'poltergeist' (browser specs) configuration
 - Fix a bug that may cause duplicates in Node#issues
 - Upgraded Nokogiri (xml/html parsing library)
 - Fixed bug when search results had multiple pages
 - Fixed error in 'dradis:reset' thor task
 - Fixed error in 'dradis:backup' thor task
 - Refactored nodes tree behaviour (parents with children)
 - Refactored loading a note template

v3.6 (Mar 2017)
 - Simpler framework <> add-on interface.
 - Combine multiple issues.
 - More efficient Search.
 - HTTP API for Attachments.
 - Better sidebar styling + direct edit / delete links.
 - Upgrade to Rails 5.
 - Fix select all issues bug.
 - Fix XSS in Issues diff view.

v3.2 (Sep 2016)
 - Nodes only show :expand when they have children
 - Add multiple-nodes
 - Always display :services as table
 - Bugs fixed: #334
 - Updated Rails framework

v3.1 (Mar 2016)
 - Issue tags
 - Testing methodologies
 - Node properties
 - New add-ons: Brakeman, Metasploit, etc.
 - Millions of bug fixes

.... sorry for the hiatus!

v2.10
 - New drag'n'drop file uploads with preview
 - Updated NeXpose plugin: add NeXpose-Full support
 - Feature requests implemented: #2312560, #2332708, #2706007
 - Bugs fixed: #55, #67, #72
 - Updated to Rails 3.2.3

v2.9 (1st of February 2012)
 - New Retina Network Security Scanner plugin
 - New Zed Attack Proxy upload plugin
 - Updated VulnDB import plugin
 - Faster Nikto upload plugin
 - Faster (60x times) Nessus upload plugin
 - Faster Nmap upload plugin (through ruby-nmap gem)
 - Updated First Time User's Wizard
 - Upgrade to Rails 3.2

v2.8 (10th of October 2011)
 - Cleaner three-column layout
 - Smarter Ajax polling and auto-updating
 - New version of the Nmap upload plugin
 - New version of the Nessus upload plugin
 - ./verify.sh now checks that libxml2 is installed
 - Bugs fixed: #17, #31, #37, #43, #48

v2.7.2 (1st of August 2011)
 - Updated to Rails 3.0.9
 - Improved startup scripts
 - Bugs fixed: #5, #9, #13, #14, #15, #16, #19, #20

v2.7.1 (24th of May 2011)
 - Improved note editor: more space, less Ajax
 - Bugs fixed: #3, #4, #6, #7, #8, #10

v2.7 (19th of April 2011)
 - Improved command line API with Thor (thor -T)
 - New Configuration Manager
 - New Upload Manager
 - New plugins:
   * Metasploit import
   * NeXpose (.xml) upload
   * OpenVAS (.xml) upload
   * SureCheck (.sc) upload
   * w3af (.xml) upload
   * Web Exploitation Framework (wXf) upload
 - Updated plugins:
   * Nessus plugin supports .nessus v2
   * Vuln::DB import plugin updated to work with the latest release
 - Bugs fixed: #2888332, #2973256
 - Updated to Rails 3.0.6

v2.6.1 (11th of February 2011)
 - Fixed a 'back slash' vs 'forward slash' issue in start.sh
 - Smarten up verify.sh to find the Bundler binary
 - Deal with Burp Scanner's opinionated handling of null bytes
 - SSL certificate updated for 2011 / 2012
 - Updated libraries RedCloth 4.2.6 and Rails 3.0.4

v2.6 (2nd of December 2010)
 - New first-time repository content
 - New helper scripts to run and reset the environment
 - Upgraded libraries: ExtJS 3.3, Rails 3.0.3
 - Improved performance through asset caching
 - Bugs fixed: #3021312, #3030629, #3076709

v2.5.2 (18th of May 2010)
 - bugs fixed: #2974460
 - security patch

v2.5.1 (7th of March 2010)
 - The NotesBrowser does a better job of keeping track of the current node
 - New notes are no longer out of sync with the server
 - upgraded library: ExtJS 3.1.1
 - bugs fixed: #2964273, #2932569, #2963253


v2.5 (5th of February 2010)
 - improved Note editor (supports formatting)
 - new HTML export plugin to generate reports in HTML format
 - new Nikto Upload plugin: your favourite web server scanner output in Dradis.
 - new Burp Upload plugin: you can now import your Burp Scanner results.
 - improved 'First Time User Wizard' introduction
 - keep track of all the activity with the built-in RSS feed
 - new Rake task: dradis:backup
 - Rake dradis:reset now creates a backup of the project by default
 - Rake dradis:reset now clears the old log files
 - the Nmap Upload plugin organizes the nodes in a more structured way
 - upgraded libraries: ExtJS 3.0, Rails 2.3.5
 - bugs fixed: #2936554, #2938593

v2.4.1 (31st of October 2009)
 - bugs fixed: #2881746, #2888245, #2889402

v2.4 (10th of September 2009)
 - drag'n'drop your notes
 - new Rake tasks to backup the project, reset the environment, etc.
 - better upload plugin feedback in case of exception
 - new 'feedback' link in the top-right corner
 - Nmap Upload now uses the Nmap::Parser library
 - notification icon displayed in the attachments tab when a node has
   attachments
 - new plugin to import data from the OSVDB

v2.3 (5th of August 2009)
 - expand / collapse buttons in the tree
 - add a new node filtering facility to the tree
 - import from file functionality (nmap, nessus, etc.)
 - refactor the WordExport plugin:
     - create templates using Word only
     - convert any document into a dradis template in < 10 minutes
     - read more about it here:-
         http://dradisframework.org/WordExport_templates.html

 - project management plugin update:
     - create project templates (read 'methodologies')
     - export project in .zip format (DB + attachments)
     - import projects/templates
     - checkout / commit project revisions from and to the Meta-Server

 - "what's new in this version?" widget in the status bar to learn the latest
 features added to the framework.

v2.2 (11th of June 2009)
 - add attachments to nodes
 - add 'refresh' buttons to the tree and the notes list
 - force 'webrick' even if mongrel is installed (no SSL support in mongrel)
 - centralise the framework version information.
 - autoExpandColumn now works on IE
 - Rails runs in "production" mode

v2.1.1 (17th  of April 2009)
 - the version string was not properly updated across the different modules.

v2.1 (16th of April 2009)
 - import/export plugin architecture
 - import/export plugin generators
 - sample WordXML export plugin
 - sample WikiMedia import plugin

v2.0.1 (23rd of February 2009)
 - first security patch

v2.0 (29th of January 2009)
 - Forget Hosts, Services and Protocols. Embrace the freedom of Nodes.
 - Forget SOAP, embrace REST
 - Powered by Rails 2.0 and ExtJS 2.2 (http://www.extjs.com/)
 - Now with security! (SSL transport and user authentication)

v1.2 (4th of April 2008)
 - a slightly less annoying implementation of the web interface 'auto refresh'
 functionality.
 - the services added through the web interface can have a name now :)
 - simple prevention against embedded XSS.
 - the missing submit.png image is included in the release now.

v1.1 (29th of February 2008)
 - new web interface, the old summary is gone, the new one is much neater and
 ajax powered.<|MERGE_RESOLUTION|>--- conflicted
+++ resolved
@@ -1,30 +1,10 @@
-<<<<<<< HEAD
-[v#.#.#] ([MMM’YY])
-  * Tylium: Import CSS manifests from addons
-  * Upgraded gems: [gem #1], [gem #2]
-  * Bugs fixed:
-    - [bug fixed #1]
-    - [bug fixed ...]
-    - Bug tracker items: #N, #M, #O, ...
-  * New integrations:
-    - [new integration #1]
-    - [new integration ...]
-  * Integration enhancements:
-    - [integration enhancement #1]
-    - [integration enhancement ...]
-  * Reporting enhancements:
-    - [reporting enhancement #1]
-    - [reporting enhancement ...]
-  * REST/JSON API enhancements:
-    - [API enhancement #1]
-    - [API enhancement ...]
-  * Security Fixes:
-=======
 [v#.#.#] ([month] [YYYY])
   - Editor:
     - Limit the content height for easier access to the Create/Update button.
   - Evidence:
     - Create a new issue (optionally) when creating new evidence
+  - Tylium:
+    - Import CSS manifests from addon
   - Upgraded gems:
     - nokogiri, puma, rails
   - Bugs fixes:
@@ -46,7 +26,6 @@
     - [API entity]:
       - [future tense verb] [API enhancement]
   - Security Fixes:
->>>>>>> 854e2353
     - High: (Authenticated|Unauthenticated) (admin|author|contributor) [vulnerability description]
     - Medium: (Authenticated|Unauthenticated) (admin|author|contributor) [vulnerability description]
     - Low: (Authenticated|Unauthenticated) (admin|author|contributor) [vulnerability description]
