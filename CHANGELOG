[v#.#.#] ([month] [YYYY])
  - Editor:
<<<<<<< HEAD
    - Add functionality to quote text from comments
    - Limit the content height for easier access to the Create/Update button.
=======
    - Limit the content height for easier access to the Create/Update button
>>>>>>> 6e9e661f
  - Evidence:
    - Create a new issue (optionally) when creating new evidence
  - Tylium:
    - Import CSS manifests from addon
    - Remove extra left padding from the first line of content in a code block
  - Upgraded gems:
    - nokogiri, puma, rails
  - Bugs fixes:
    - Methodologies:
      - Ensure boards don't nest when the instance has been inactive
    - Bug tracker items:
      - [item]
  - New integrations:
    - [integration]
  - Integration enhancements:
    - [integration]:
      - [future tense verb] [integration enhancement]
      - [integration bug fixes]:
        - [future tense verb] [integration bug fix]
  - Reporting enhancements:
    - [report type]:
      - [future tense verb] [reporting enhancement]
  - REST/JSON API enhancements:
    - [API entity]:
      - [future tense verb] [API enhancement]
  - Security Fixes:
    - High: (Authenticated|Unauthenticated) (admin|author|contributor) [vulnerability description]
    - Medium: (Authenticated|Unauthenticated) (admin|author|contributor) [vulnerability description]
    - Low: (Authenticated|Unauthenticated) (admin|author|contributor) [vulnerability description]

v4.0.0 (July 2021)
  * Dynamic content across the app
  * Upgraded gems: capybara, jquery-rails, rails, rdoc, resque-status, rubocop, nokogiri, papertrail, puma,
  * Bugs fixed:
    - Fix uploading of attachments with names that have newlines
  * REST/JSON API enhancements:
    - Add pagination support

v3.22.0 (April 2021)
  * Added the ability to import Configuration Kits
  * Comments
    - Load feed asynchronously
  * Improve accessibility:
    - Add alt text to any linked images
    - Add screen reader only text to forms
    - Adjustments to font and element contrast to meet at minimum Level AA WCAG 2.0 standards.
    - Fix any broken Aria references
    - Update element label association & add missing labels
  * Kit upload CLI command update
  * Replace deprecated font-awesome-sass gem with vendor asset files
  * Subscriptions
    - Load feed asynchronously
  * Truncate long hostnames when viewing evidence in an issue
  * Upgraded gems: Rails
  * Bugs fixed:
    - Placeholder gravatars appear if gravatar is not available

v3.21.0 (February 2021)
  * Upgraded DradisPro to run on Ruby 2.7.2 and Rails 6.1.1
  * Add view hooks for the export view
  * Increase secondary sidebar width for medium viewports
  * Upgraded gems: bundler, papertrail, rails
  * Bugs fixed:
    - Add a default user during Welcome setup
    - Correct position of sticky editor toolbar in fullscreen source view

v3.20.0 (January 2021)
  * Main sidebar improvements:
    - Labels added under icons
    - Nodes can be added in collapsed state
    - Removed animations and transitions while expanding and collapsing
  * Update logo assets
  * Navbar dropdown menu's are no longer locked to the right side of the browser
  * Upgraded gems: rails
  * Bugs fixed:
    - Editor drag and drop, and copy paste inserts attachments at the cursor
      position instead of at the end of the textarea.
    - Fixed redirect when canceling editing evidence from the issue level
  * New integrations:
    - Nipper

v3.19.0 (September 2020)
  * Auto upload attachments and screenshots without requiring the use of the staging area
  * Cards, Evidence, Issues, and Notes now have their own attachment support
  * Displays a notification badge in the browser tab when there are unread notifications
  * Editor: Allow drag & drop, copy & paste, and direct image uploading
  * Increase the node properties column size by changing it to LONGTEXT
  * Layout: Breadcrumbs have a fixed position
  * Link to our support site on the styles help page
  * Long dropdown menus are vertically scrollable
  * Bugs fixed:
    - Use absolute send times in notification emails instead of relative

v3.18.0 (July 2020)
  * Add all activity view
  * Render markup inside table columns
  * Update top navigation link styles and collapsed menu
  * Upgraded gems: rack, sanitize, sassc
  * Bugs fixed:
    - Comments:
      - Fix `edit` link available while editing
      - Fix comment borders remaining after deleting comments
    - Long unbroken table cell text in textile elements overflows
    - Secondary-sidebar long header names over-lapping icons
    - Select element text overflowing on to select arrows

v3.17.1 (Jun 2020)
  * Upgraded gems: websocket-extensions

v3.17 (May 2020)
  * Add author to evidence and notes views
  * Adjust Uploads layout to provide more visibility to the output console
  * Boards can be renamed and deleted through their dots menu
  * Card improvements:
    - Activity Feed now shows board name and link
    - No mandatory due date
    - Redirects to new url if the card has changed lists
  * Card, Evidence, Issue, and Note form data will not be lost even if the form is not saved
    - Form data will be cleared when the "Cancel" link is clicked
    - Removed prompt to restore data
  * Comments
    - Added Textile markup
    - Comment changes will not be lost even if the comment is not saved
    - Update comments feed to show author's name instead of email
  * Display note and evidence titles in breadcrumbs
  * Editor improvements:
    - New form-view to edit each field individually
    - Formatting toolbar to help with markup
    - Side-by-side editor preview that auto-updates
  * Link to Methodology from project summary chart
  * Move resource action links to dots-menu in breadcrumbs
  * Navigation sidebar in projects can be kept open while navigating across views
  * Dots-menu available in any view
  * Remove tag color from issue titles in issue summary
  * Update code element style
  * Use shared noscript partial
  * Use user model reference for activities instead of user email
  * Upgraded gems: kaminari, puma, rack, rails, sass-rails
  * Bugs fixed:
    - bin/setup creating folders outside dradis-ce/
    - bin/setup error if the attachments directory already exists
    - Board partial broken structure
    - ItemsTable extra whitespace causing unnecessary vertical scrolling
    - Fix bug with v3 board templates not uploading
    - Fix textile preview not showing on issues with very long text
    - Long items_table dropdown menus not scrollable
    - Long project names interfering with search bar expansion
    - Repetative prompt when images are pasted after navigating multiple views.
    - Report 'Download' button becoming a disabled 'Processing...' button once clicked
    - SemVer pre-release appending character
    - Set :author when creating Evidence from an Issue
    - Sidebar items not showing active state
    - Textile preview not showing on issues with very long text
    - Bug tracker items: #560
  * New integrations:
    - [new integration #1]
  * Integration enhancements:
    - Nexpose: better cipher wrapping coverage
    - Nikto: support new nested <niktoscan> format
  * Reporting enhancements:
    - HTML reports now use main app's markup rendering
  * REST/JSON API enhancements:
    - Add tags to the Issues API
  * Security Fixes:
    - Medium: Authenticated (author) persistent comments cross-site scripting

v3.16 (February 2020)
  * Update app to new Tylium layout
  * Upgrade to Rails 5.2.4.1
  * Add revision history for cards
  * Remove mysql2 gem dependency
  * Bugs fixed:
    - Fix errors on content overwrite flash messages
    - Fail and redirect to login instead of raising an error when attempting to log in as a user that has been removed
    - Fix Cancel link path for the Note Edit page

v3.15 (November 2019)
 - Methodologies v2:
   - Kanban-style boards replaced the checklists
   - Tasks can move between lists
   - Assign tasks to different team members
   - Keep Notes and information on each task
   - Export Methodology details into your reports
 - Email notifications
 - Add notification settings to decide how often to get email notifications
 - Add an smtp.yml config file to handle the SMTP configuration
 - Various mention related improvements:
   - Enhance the mentions box in comments to close when it is open and the page is
   scrolled
   - Fix bug that prevents the mentions dialog from appearing after navigating
   through the app
   - Fixed elongated avatar images so they are round once again
   - Added avatar images to mentions in comments
   - Load gravatars for users who's email has been setup with gravatar
 - Enhancement when adding new nodes to copy node label data between the single
   and multiple node forms
 - All tables can be sorted by column
 - Bugs fixed:
   - Fix handling of pipe character in node property tables
   - Fix overflow issue where content would expand out of view
   - Fix page jump when issues list is collapsed
   - Fix conflicting version message when updating records with ajax
   - Fix hamburger dropdown menu functionality
   - Fix node merging bug when `services_extras` properties are present
   - Fix cross-project info rendering
   - Prevent content block group names to be whitespaces only
   - Fix displaying of content blocks with no block groups
   - Limit project name length when viewing a project
   - Removed bullet style in node modals
   - Validate parent node project
 - Integration enhancements:
   - Burp: Make `issue.severity` available at the Issue level
   - Nessus: Fixed bullet points formatting to handle internal text column widths
   - Nexpose: Wrap ciphers in code blocks
   - Netsparker: Fix link parsing of issue.external_references
   - Jira: Loading custom (required) fields from JIRA by IssueType and Project
 - REST/JSON API enhancements:
   - Fix disappearing owner when assigning authors to a Project using the API
   - Set the "by" attribute for item revisions when using the API
 - Security Fixes:
   - Medium: Authenticated author mentioning an existing user outside of the
     project will subscribe that user to the note/issue/evidence
   - Upgraded gems: nokogiri (CVE-2019-13117)

v3.14 (August 2019)
 - Highlight code snippets
 - Collapsable sidebar in issues
 - Added Node merging feature

v3.13 (June 2019)
 - User-provided content takes priority over default local fields.
 - Fix subnodes disappearing when moved
 - Add auto-save JS that uses localStorage on textarea textchange events
 - Better welcome content

v3.12 (April 2019)
 - Using ajax in comments
 - Fixed nodes sidebar header margin
 - Added bold font to improve bold text visibility
 - Fix links display in Textile fields
 - Fix redirection destinations after edit/delete evidence
 - Refactoring cache keys in pages with comments
 - Disable turbolinks cache when displaying flash messages
 - Sort attachments in alphabetical ASCII order
 - Fix methodology checklist edit error

v3.11.1 (February 2019)
 - Fix blockcode vulnerability in Textile formatting

v3.11 (November 2018)
 - Added comments, subscriptions and notifications to notes
 - Added comments, subscriptions and notifications to evidence
 - Fix blockcode characters displaying incorrectly
 - Fix red dot still being displayed on the first visit to the page that
   caused the single unread notification
 - Upgraded some ruby gems (nokogiri, unicorn, ffi, rubyzip)
 - Fix wrong 'There are no comments' message
 - Escape html in comments
 - Track activities when multiple-creating evidence
 - Revert validating email format
 - Fix usage of set_property to use set_service in nexpose plugin
 - Note and evidence comments in export/import in dradis-projects

v3.10 (August 2018)
 - Add comments for issues
 - Add notifications for comments
 - Add subscriptions for issues in a project
 - Nest the dradis elements under the project scope
 - Add 'Send to...' menu for issues
 - Add better handling of the Services table
 - Use puma for the development and test server
 - Remove resque dependency
 - Improve redirect on Evidence#edit
 - Fix password reset
 - Fix XSS issue in Textile textarea inputs
 - Bugs fixed: #102, #118, #321

v3.9 (January 2018)
 - Fixed issues multi delete
 - Added notes and evidence tab to node view
 - Fixed project show turbolinks
 - Restyle secondary navbar
 - Update CE theme with a green palette
 - Add paper_trail author metadata
 - Upgrade to Rails 5.1 and Ruby 2.4
 - Bugs fixed: #128, #130, #134, #173, #349
 - Add Node properties to Acunetix plugin
 - Add Node properties to Qualys plugin
 - Add metric-specific fields to the CVSS calculator
 - Add fields and Node properties to Burp plugin
 - Add Issues, Evidence and Node properties to Nikto plugin
 - Validate parent node (if present) on nodes
 - Improved pool parameter definition in database.yml.template file
 - Fixed local_time gem usage
 - Updated nokogiri gem

v3.7 (July 2017)
 - Fix dradis:reset thor task.
 - Bugs fixed: #119
 - Fix 'before_filter is deprecated' warning
 - Updated README with 'Community Projects' section
 - Updated 'poltergeist' (browser specs) configuration
 - Fix a bug that may cause duplicates in Node#issues
 - Upgraded Nokogiri (xml/html parsing library)
 - Fixed bug when search results had multiple pages
 - Fixed error in 'dradis:reset' thor task
 - Fixed error in 'dradis:backup' thor task
 - Refactored nodes tree behaviour (parents with children)
 - Refactored loading a note template

v3.6 (Mar 2017)
 - Simpler framework <> add-on interface.
 - Combine multiple issues.
 - More efficient Search.
 - HTTP API for Attachments.
 - Better sidebar styling + direct edit / delete links.
 - Upgrade to Rails 5.
 - Fix select all issues bug.
 - Fix XSS in Issues diff view.

v3.2 (Sep 2016)
 - Nodes only show :expand when they have children
 - Add multiple-nodes
 - Always display :services as table
 - Bugs fixed: #334
 - Updated Rails framework

v3.1 (Mar 2016)
 - Issue tags
 - Testing methodologies
 - Node properties
 - New add-ons: Brakeman, Metasploit, etc.
 - Millions of bug fixes

.... sorry for the hiatus!

v2.10
 - New drag'n'drop file uploads with preview
 - Updated NeXpose plugin: add NeXpose-Full support
 - Feature requests implemented: #2312560, #2332708, #2706007
 - Bugs fixed: #55, #67, #72
 - Updated to Rails 3.2.3

v2.9 (1st of February 2012)
 - New Retina Network Security Scanner plugin
 - New Zed Attack Proxy upload plugin
 - Updated VulnDB import plugin
 - Faster Nikto upload plugin
 - Faster (60x times) Nessus upload plugin
 - Faster Nmap upload plugin (through ruby-nmap gem)
 - Updated First Time User's Wizard
 - Upgrade to Rails 3.2

v2.8 (10th of October 2011)
 - Cleaner three-column layout
 - Smarter Ajax polling and auto-updating
 - New version of the Nmap upload plugin
 - New version of the Nessus upload plugin
 - ./verify.sh now checks that libxml2 is installed
 - Bugs fixed: #17, #31, #37, #43, #48

v2.7.2 (1st of August 2011)
 - Updated to Rails 3.0.9
 - Improved startup scripts
 - Bugs fixed: #5, #9, #13, #14, #15, #16, #19, #20

v2.7.1 (24th of May 2011)
 - Improved note editor: more space, less Ajax
 - Bugs fixed: #3, #4, #6, #7, #8, #10

v2.7 (19th of April 2011)
 - Improved command line API with Thor (thor -T)
 - New Configuration Manager
 - New Upload Manager
 - New plugins:
   * Metasploit import
   * NeXpose (.xml) upload
   * OpenVAS (.xml) upload
   * SureCheck (.sc) upload
   * w3af (.xml) upload
   * Web Exploitation Framework (wXf) upload
 - Updated plugins:
   * Nessus plugin supports .nessus v2
   * Vuln::DB import plugin updated to work with the latest release
 - Bugs fixed: #2888332, #2973256
 - Updated to Rails 3.0.6

v2.6.1 (11th of February 2011)
 - Fixed a 'back slash' vs 'forward slash' issue in start.sh
 - Smarten up verify.sh to find the Bundler binary
 - Deal with Burp Scanner's opinionated handling of null bytes
 - SSL certificate updated for 2011 / 2012
 - Updated libraries RedCloth 4.2.6 and Rails 3.0.4

v2.6 (2nd of December 2010)
 - New first-time repository content
 - New helper scripts to run and reset the environment
 - Upgraded libraries: ExtJS 3.3, Rails 3.0.3
 - Improved performance through asset caching
 - Bugs fixed: #3021312, #3030629, #3076709

v2.5.2 (18th of May 2010)
 - bugs fixed: #2974460
 - security patch

v2.5.1 (7th of March 2010)
 - The NotesBrowser does a better job of keeping track of the current node
 - New notes are no longer out of sync with the server
 - upgraded library: ExtJS 3.1.1
 - bugs fixed: #2964273, #2932569, #2963253


v2.5 (5th of February 2010)
 - improved Note editor (supports formatting)
 - new HTML export plugin to generate reports in HTML format
 - new Nikto Upload plugin: your favourite web server scanner output in Dradis.
 - new Burp Upload plugin: you can now import your Burp Scanner results.
 - improved 'First Time User Wizard' introduction
 - keep track of all the activity with the built-in RSS feed
 - new Rake task: dradis:backup
 - Rake dradis:reset now creates a backup of the project by default
 - Rake dradis:reset now clears the old log files
 - the Nmap Upload plugin organizes the nodes in a more structured way
 - upgraded libraries: ExtJS 3.0, Rails 2.3.5
 - bugs fixed: #2936554, #2938593

v2.4.1 (31st of October 2009)
 - bugs fixed: #2881746, #2888245, #2889402

v2.4 (10th of September 2009)
 - drag'n'drop your notes
 - new Rake tasks to backup the project, reset the environment, etc.
 - better upload plugin feedback in case of exception
 - new 'feedback' link in the top-right corner
 - Nmap Upload now uses the Nmap::Parser library
 - notification icon displayed in the attachments tab when a node has
   attachments
 - new plugin to import data from the OSVDB

v2.3 (5th of August 2009)
 - expand / collapse buttons in the tree
 - add a new node filtering facility to the tree
 - import from file functionality (nmap, nessus, etc.)
 - refactor the WordExport plugin:
     - create templates using Word only
     - convert any document into a dradis template in < 10 minutes
     - read more about it here:-
         http://dradisframework.org/WordExport_templates.html

 - project management plugin update:
     - create project templates (read 'methodologies')
     - export project in .zip format (DB + attachments)
     - import projects/templates
     - checkout / commit project revisions from and to the Meta-Server

 - "what's new in this version?" widget in the status bar to learn the latest
 features added to the framework.

v2.2 (11th of June 2009)
 - add attachments to nodes
 - add 'refresh' buttons to the tree and the notes list
 - force 'webrick' even if mongrel is installed (no SSL support in mongrel)
 - centralise the framework version information.
 - autoExpandColumn now works on IE
 - Rails runs in "production" mode

v2.1.1 (17th  of April 2009)
 - the version string was not properly updated across the different modules.

v2.1 (16th of April 2009)
 - import/export plugin architecture
 - import/export plugin generators
 - sample WordXML export plugin
 - sample WikiMedia import plugin

v2.0.1 (23rd of February 2009)
 - first security patch

v2.0 (29th of January 2009)
 - Forget Hosts, Services and Protocols. Embrace the freedom of Nodes.
 - Forget SOAP, embrace REST
 - Powered by Rails 2.0 and ExtJS 2.2 (http://www.extjs.com/)
 - Now with security! (SSL transport and user authentication)

v1.2 (4th of April 2008)
 - a slightly less annoying implementation of the web interface 'auto refresh'
 functionality.
 - the services added through the web interface can have a name now :)
 - simple prevention against embedded XSS.
 - the missing submit.png image is included in the release now.

v1.1 (29th of February 2008)
 - new web interface, the old summary is gone, the new one is much neater and
 ajax powered.<|MERGE_RESOLUTION|>--- conflicted
+++ resolved
@@ -1,11 +1,7 @@
 [v#.#.#] ([month] [YYYY])
   - Editor:
-<<<<<<< HEAD
     - Add functionality to quote text from comments
-    - Limit the content height for easier access to the Create/Update button.
-=======
     - Limit the content height for easier access to the Create/Update button
->>>>>>> 6e9e661f
   - Evidence:
     - Create a new issue (optionally) when creating new evidence
   - Tylium:
