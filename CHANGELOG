v3.17 (Month 2020)
  * Adjusted Uploads layout to provide more visibility to the output console.
  * Refactored dots-menu to make it available in any view.
  * Remove tag color from issue titles in issue summary.
  * Use shared noscript partial
  * Upgraded gems: puma, sass-rails
  * Bugs fixed:
    - Long project names interfering with search bar expansion.
    - Report 'Download' button becoming a disabled 'Processing...' button once clicked.
    - Set :author when creating Evidence from an Issue.
<<<<<<< HEAD
    - Sidebar items not showing active state.
    - Bug tracker items: #N, #M, #O, ...
=======
    - Stop bin/setup from creating folders outside dradis-ce/
    - bin/setup will not error if the attachments directory already exists
    - Bug tracker items: #560
>>>>>>> b404cd7c
  * New integrations:
    - [new integration #1]
  * Integration enhancements:
    - Nexpose: better cipher wrapping coverage
    - Nikto: support new nested <niktoscan> format
  * Reporting enhancements:
    - HTML reports now use main app's markup rendering.
  * REST/JSON API enhancements:
    - [API enhancement #1] 
  * Security Fixes:
    - High: (Authenticated|Unauthenticated) (admin|author|contributor) [vulnerability description]
    - Medium: (Authenticated|Unauthenticated) (admin|author|contributor) [vulnerability description]
    - Low: (Authenticated|Unauthenticated) (admin|author|contributor) [vulnerability description]

v3.16 (February 2020)
  * Update app to new Tylium layout
  * Upgrade to Rails 5.2.4.1
  * Add revision history for cards
  * Remove mysql2 gem dependency
  * Bugs fixed:
    - Fix errors on content overwrite flash messages
    - Fail and redirect to login instead of raising an error when attempting to log in as a user that has been removed
    - Fix Cancel link path for the Note Edit page

v3.15 (November 2019)
 - Methodologies v2:
   - Kanban-style boards replaced the checklists
   - Tasks can move between lists
   - Assign tasks to different team members
   - Keep Notes and information on each task
   - Export Methodology details into your reports
 - Email notifications
 - Add notification settings to decide how often to get email notifications
 - Add an smtp.yml config file to handle the SMTP configuration
 - Various mention related improvements:
   - Enhance the mentions box in comments to close when it is open and the page is
   scrolled
   - Fix bug that prevents the mentions dialog from appearing after navigating
   through the app
   - Fixed elongated avatar images so they are round once again
   - Added avatar images to mentions in comments
   - Load gravatars for users who's email has been setup with gravatar
 - Enhancement when adding new nodes to copy node label data between the single
   and multiple node forms
 - All tables can be sorted by column
 - Bugs fixed:
   - Fix handling of pipe character in node property tables
   - Fix overflow issue where content would expand out of view
   - Fix page jump when issues list is collapsed
   - Fix conflicting version message when updating records with ajax
   - Fix hamburger dropdown menu functionality
   - Fix node merging bug when `services_extras` properties are present
   - Fix cross-project info rendering
   - Prevent content block group names to be whitespaces only
   - Fix displaying of content blocks with no block groups
   - Limit project name length when viewing a project
   - Removed bullet style in node modals
   - Validate parent node project
 - Integration enhancements:
   - Burp: Make `issue.severity` available at the Issue level
   - Nessus: Fixed bullet points formatting to handle internal text column widths
   - Nexpose: Wrap ciphers in code blocks
   - Netsparker: Fix link parsing of issue.external_references
   - Jira: Loading custom (required) fields from JIRA by IssueType and Project
 - REST/JSON API enhancements:
   - Fix disappearing owner when assigning authors to a Project using the API
   - Set the "by" attribute for item revisions when using the API
 - Security Fixes:
   - Medium: Authenticated author mentioning an existing user outside of the
     project will subscribe that user to the note/issue/evidence
   - Upgraded gems: nokogiri (CVE-2019-13117)

v3.14 (August 2019)
 - Highlight code snippets
 - Collapsable sidebar in issues
 - Added Node merging feature

v3.13 (June 2019)
 - User-provided content takes priority over default local fields.
 - Fix subnodes disappearing when moved
 - Add auto-save JS that uses localStorage on textarea textchange events
 - Better welcome content

v3.12 (April 2019)
 - Using ajax in comments
 - Fixed nodes sidebar header margin
 - Added bold font to improve bold text visibility
 - Fix links display in Textile fields
 - Fix redirection destinations after edit/delete evidence
 - Refactoring cache keys in pages with comments
 - Disable turbolinks cache when displaying flash messages
 - Sort attachments in alphabetical ASCII order
 - Fix methodology checklist edit error

v3.11.1 (February 2019)
 - Fix blockcode vulnerability in Textile formatting

v3.11 (November 2018)
 - Added comments, subscriptions and notifications to notes
 - Added comments, subscriptions and notifications to evidence
 - Fix blockcode characters displaying incorrectly
 - Fix red dot still being displayed on the first visit to the page that
   caused the single unread notification
 - Upgraded some ruby gems (nokogiri, unicorn, ffi, rubyzip)
 - Fix wrong 'There are no comments' message
 - Escape html in comments
 - Track activities when multiple-creating evidence
 - Revert validating email format
 - Fix usage of set_property to use set_service in nexpose plugin
 - Note and evidence comments in export/import in dradis-projects

v3.10 (August 2018)
 - Add comments for issues
 - Add notifications for comments
 - Add subscriptions for issues in a project
 - Nest the dradis elements under the project scope
 - Add 'Send to...' menu for issues
 - Add better handling of the Services table
 - Use puma for the development and test server
 - Remove resque dependency
 - Improve redirect on Evidence#edit
 - Fix password reset
 - Fix XSS issue in Textile textarea inputs
 - Bugs fixed: #102, #118, #321

v3.9 (January 2018)
 - Fixed issues multi delete
 - Added notes and evidence tab to node view
 - Fixed project show turbolinks
 - Restyle secondary navbar
 - Update CE theme with a green palette
 - Add paper_trail author metadata
 - Upgrade to Rails 5.1 and Ruby 2.4
 - Bugs fixed: #128, #130, #134, #173, #349
 - Add Node properties to Acunetix plugin
 - Add Node properties to Qualys plugin
 - Add metric-specific fields to the CVSS calculator
 - Add fields and Node properties to Burp plugin
 - Add Issues, Evidence and Node properties to Nikto plugin
 - Validate parent node (if present) on nodes
 - Improved pool parameter definition in database.yml.template file
 - Fixed local_time gem usage
 - Updated nokogiri gem

v3.7 (July 2017)
 - Fix dradis:reset thor task.
 - Bugs fixed: #119
 - Fix 'before_filter is deprecated' warning
 - Updated README with 'Community Projects' section
 - Updated 'poltergeist' (browser specs) configuration
 - Fix a bug that may cause duplicates in Node#issues
 - Upgraded Nokogiri (xml/html parsing library)
 - Fixed bug when search results had multiple pages
 - Fixed error in 'dradis:reset' thor task
 - Fixed error in 'dradis:backup' thor task
 - Refactored nodes tree behaviour (parents with children)
 - Refactored loading a note template

v3.6 (Mar 2017)
 - Simpler framework <> add-on interface.
 - Combine multiple issues.
 - More efficient Search.
 - HTTP API for Attachments.
 - Better sidebar styling + direct edit / delete links.
 - Upgrade to Rails 5.
 - Fix select all issues bug.
 - Fix XSS in Issues diff view.

v3.2 (Sep 2016)
 - Nodes only show :expand when they have children
 - Add multiple-nodes
 - Always display :services as table
 - Bugs fixed: #334
 - Updated Rails framework

v3.1 (Mar 2016)
 - Issue tags
 - Testing methodologies
 - Node properties
 - New add-ons: Brakeman, Metasploit, etc.
 - Millions of bug fixes

.... sorry for the hiatus!

v2.10
 - New drag'n'drop file uploads with preview
 - Updated NeXpose plugin: add NeXpose-Full support
 - Feature requests implemented: #2312560, #2332708, #2706007
 - Bugs fixed: #55, #67, #72
 - Updated to Rails 3.2.3

v2.9 (1st of February 2012)
 - New Retina Network Security Scanner plugin
 - New Zed Attack Proxy upload plugin
 - Updated VulnDB import plugin
 - Faster Nikto upload plugin
 - Faster (60x times) Nessus upload plugin
 - Faster Nmap upload plugin (through ruby-nmap gem)
 - Updated First Time User's Wizard
 - Upgrade to Rails 3.2

v2.8 (10th of October 2011)
 - Cleaner three-column layout
 - Smarter Ajax polling and auto-updating
 - New version of the Nmap upload plugin
 - New version of the Nessus upload plugin
 - ./verify.sh now checks that libxml2 is installed
 - Bugs fixed: #17, #31, #37, #43, #48

v2.7.2 (1st of August 2011)
 - Updated to Rails 3.0.9
 - Improved startup scripts
 - Bugs fixed: #5, #9, #13, #14, #15, #16, #19, #20

v2.7.1 (24th of May 2011)
 - Improved note editor: more space, less Ajax
 - Bugs fixed: #3, #4, #6, #7, #8, #10

v2.7 (19th of April 2011)
 - Improved command line API with Thor (thor -T)
 - New Configuration Manager
 - New Upload Manager
 - New plugins:
   * Metasploit import
   * NeXpose (.xml) upload
   * OpenVAS (.xml) upload
   * SureCheck (.sc) upload
   * w3af (.xml) upload
   * Web Exploitation Framework (wXf) upload
 - Updated plugins:
   * Nessus plugin supports .nessus v2
   * Vuln::DB import plugin updated to work with the latest release
 - Bugs fixed: #2888332, #2973256
 - Updated to Rails 3.0.6

v2.6.1 (11th of February 2011)
 - Fixed a 'back slash' vs 'forward slash' issue in start.sh
 - Smarten up verify.sh to find the Bundler binary
 - Deal with Burp Scanner's opinionated handling of null bytes
 - SSL certificate updated for 2011 / 2012
 - Updated libraries RedCloth 4.2.6 and Rails 3.0.4

v2.6 (2nd of December 2010)
 - New first-time repository content
 - New helper scripts to run and reset the environment
 - Upgraded libraries: ExtJS 3.3, Rails 3.0.3
 - Improved performance through asset caching
 - Bugs fixed: #3021312, #3030629, #3076709

v2.5.2 (18th of May 2010)
 - bugs fixed: #2974460
 - security patch

v2.5.1 (7th of March 2010)
 - The NotesBrowser does a better job of keeping track of the current node
 - New notes are no longer out of sync with the server
 - upgraded library: ExtJS 3.1.1
 - bugs fixed: #2964273, #2932569, #2963253


v2.5 (5th of February 2010)
 - improved Note editor (supports formatting)
 - new HTML export plugin to generate reports in HTML format
 - new Nikto Upload plugin: your favourite web server scanner output in Dradis.
 - new Burp Upload plugin: you can now import your Burp Scanner results.
 - improved 'First Time User Wizard' introduction
 - keep track of all the activity with the built-in RSS feed
 - new Rake task: dradis:backup
 - Rake dradis:reset now creates a backup of the project by default
 - Rake dradis:reset now clears the old log files
 - the Nmap Upload plugin organizes the nodes in a more structured way
 - upgraded libraries: ExtJS 3.0, Rails 2.3.5
 - bugs fixed: #2936554, #2938593

v2.4.1 (31st of October 2009)
 - bugs fixed: #2881746, #2888245, #2889402

v2.4 (10th of September 2009)
 - drag'n'drop your notes
 - new Rake tasks to backup the project, reset the environment, etc.
 - better upload plugin feedback in case of exception
 - new 'feedback' link in the top-right corner
 - Nmap Upload now uses the Nmap::Parser library
 - notification icon displayed in the attachments tab when a node has
   attachments
 - new plugin to import data from the OSVDB

v2.3 (5th of August 2009)
 - expand / collapse buttons in the tree
 - add a new node filtering facility to the tree
 - import from file functionality (nmap, nessus, etc.)
 - refactor the WordExport plugin:
     - create templates using Word only
     - convert any document into a dradis template in < 10 minutes
     - read more about it here:-
         http://dradisframework.org/WordExport_templates.html

 - project management plugin update:
     - create project templates (read 'methodologies')
     - export project in .zip format (DB + attachments)
     - import projects/templates
     - checkout / commit project revisions from and to the Meta-Server

 - "what's new in this version?" widget in the status bar to learn the latest
 features added to the framework.

v2.2 (11th of June 2009)
 - add attachments to nodes
 - add 'refresh' buttons to the tree and the notes list
 - force 'webrick' even if mongrel is installed (no SSL support in mongrel)
 - centralise the framework version information.
 - autoExpandColumn now works on IE
 - Rails runs in "production" mode

v2.1.1 (17th  of April 2009)
 - the version string was not properly updated across the different modules.

v2.1 (16th of April 2009)
 - import/export plugin architecture
 - import/export plugin generators
 - sample WordXML export plugin
 - sample WikiMedia import plugin

v2.0.1 (23rd of February 2009)
 - first security patch

v2.0 (29th of January 2009)
 - Forget Hosts, Services and Protocols. Embrace the freedom of Nodes.
 - Forget SOAP, embrace REST
 - Powered by Rails 2.0 and ExtJS 2.2 (http://www.extjs.com/)
 - Now with security! (SSL transport and user authentication)

v1.2 (4th of April 2008)
 - a slightly less annoying implementation of the web interface 'auto refresh'
 functionality.
 - the services added through the web interface can have a name now :)
 - simple prevention against embedded XSS.
 - the missing submit.png image is included in the release now.

v1.1 (29th of February 2008)
 - new web interface, the old summary is gone, the new one is much neater and
 ajax powered.<|MERGE_RESOLUTION|>--- conflicted
+++ resolved
@@ -8,14 +8,10 @@
     - Long project names interfering with search bar expansion.
     - Report 'Download' button becoming a disabled 'Processing...' button once clicked.
     - Set :author when creating Evidence from an Issue.
-<<<<<<< HEAD
     - Sidebar items not showing active state.
-    - Bug tracker items: #N, #M, #O, ...
-=======
     - Stop bin/setup from creating folders outside dradis-ce/
     - bin/setup will not error if the attachments directory already exists
     - Bug tracker items: #560
->>>>>>> b404cd7c
   * New integrations:
     - [new integration #1]
   * Integration enhancements:
