[v#.#.#] ([month] [YYYY])
<<<<<<< HEAD
  - Tylium:
    - Move '...' (more actions) menu closer to the content affected by the actions of the menu
=======
  - Add Setup Wizard
  - [entity]:
    - [future tense verb] [feature]
>>>>>>> b92188d5
  - Upgraded gems:
    - [gem]
  - Bugs fixes:
    - Comments: Show sticky toolbar when adding long comments
    - Bug tracker items:
      - [item]
  - New integrations:
    - [integration]
  - Integration enhancements:
    - [integration]:
      - [future tense verb] [integration enhancement]
      - [integration bug fixes]:
        - [future tense verb] [integration bug fix]
  - Reporting enhancements:
    - [report type]:
      - [future tense verb] [reporting enhancement]
  - REST/JSON API enhancements:
    - [API entity]:
      - [future tense verb] [API enhancement]
  - Security Fixes:
    - High: (Authenticated|Unauthenticated) (admin|author|contributor) [vulnerability description]
    - Medium: (Authenticated|Unauthenticated) (admin|author|contributor) [vulnerability description]
    - Low: (Authenticated|Unauthenticated) (admin|author|contributor) [vulnerability description]

v4.1.0 (November 2021)
  - Editor:
    - Insert an appropriate single or multiline tag for blockquotes and codeblocks
    - Limit the content height for easier access to the Create/Update button
    - Quote text from comments and resource content (cards, evidence, issues, notes, etc)
  - Evidence:
    - Create a new issue (optionally) when creating new evidence
    - Move evidence across nodes
  - Tables:
    - Add selector to change the number of records displayed
  - Tylium:
    - Import CSS manifests from addons
    - Remove extra left padding from the first line of content in a code block
    - Remove height restriction from code blocks
  - Upgraded gems:
    - nokogiri, puma, rails
  - Bugs fixes:
    - Conflict resolver
      - Apply the correct warning when a conflict happens on edit
    - Methodologies:
      - Ensure boards don't nest when the instance has been inactive
    - Tables
      - Prevent columns state from resetting
  - Integration enhancements:
    - CVSS Calculator:
      - Settings: show/hide the calculator in the Issues view
      - Toggle between CVSSv3.0 and CVSSv3.1
    - Dread Calculator:
      - Settings: show/hide the calculator in the Issues view
    - Nessus:
      - Add product_coverage & cvss3_impact_score as available Issue fields
    - Nexpose
      - Update HTML tag cleanup to better cover UnorderedList and URLLink tags in the solution field
    - Qualys
      - Add <dd>, <dt> support
      - Remove orphaned <b> tags
  - Security Fixes:
    - High: Authenticated author broken access control: read access to issue content

v4.0.0 (July 2021)
  * Dynamic content across the app
  * Upgraded gems: capybara, jquery-rails, rails, rdoc, resque-status, rubocop, nokogiri, papertrail, puma,
  * Bugs fixed:
    - Fix uploading of attachments with names that have newlines
  * REST/JSON API enhancements:
    - Add pagination support

v3.22.0 (April 2021)
  * Added the ability to import Configuration Kits
  * Comments
    - Load feed asynchronously
  * Improve accessibility:
    - Add alt text to any linked images
    - Add screen reader only text to forms
    - Adjustments to font and element contrast to meet at minimum Level AA WCAG 2.0 standards.
    - Fix any broken Aria references
    - Update element label association & add missing labels
  * Kit upload CLI command update
  * Replace deprecated font-awesome-sass gem with vendor asset files
  * Subscriptions
    - Load feed asynchronously
  * Truncate long hostnames when viewing evidence in an issue
  * Upgraded gems: Rails
  * Bugs fixed:
    - Placeholder gravatars appear if gravatar is not available

v3.21.0 (February 2021)
  * Upgraded DradisPro to run on Ruby 2.7.2 and Rails 6.1.1
  * Add view hooks for the export view
  * Increase secondary sidebar width for medium viewports
  * Upgraded gems: bundler, papertrail, rails
  * Bugs fixed:
    - Add a default user during Welcome setup
    - Correct position of sticky editor toolbar in fullscreen source view

v3.20.0 (January 2021)
  * Main sidebar improvements:
    - Labels added under icons
    - Nodes can be added in collapsed state
    - Removed animations and transitions while expanding and collapsing
  * Update logo assets
  * Navbar dropdown menu's are no longer locked to the right side of the browser
  * Upgraded gems: rails
  * Bugs fixed:
    - Editor drag and drop, and copy paste inserts attachments at the cursor
      position instead of at the end of the textarea.
    - Fixed redirect when canceling editing evidence from the issue level
  * New integrations:
    - Nipper

v3.19.0 (September 2020)
  * Auto upload attachments and screenshots without requiring the use of the staging area
  * Cards, Evidence, Issues, and Notes now have their own attachment support
  * Displays a notification badge in the browser tab when there are unread notifications
  * Editor: Allow drag & drop, copy & paste, and direct image uploading
  * Increase the node properties column size by changing it to LONGTEXT
  * Layout: Breadcrumbs have a fixed position
  * Link to our support site on the styles help page
  * Long dropdown menus are vertically scrollable
  * Bugs fixed:
    - Use absolute send times in notification emails instead of relative

v3.18.0 (July 2020)
  * Add all activity view
  * Render markup inside table columns
  * Update top navigation link styles and collapsed menu
  * Upgraded gems: rack, sanitize, sassc
  * Bugs fixed:
    - Comments:
      - Fix `edit` link available while editing
      - Fix comment borders remaining after deleting comments
    - Long unbroken table cell text in textile elements overflows
    - Secondary-sidebar long header names over-lapping icons
    - Select element text overflowing on to select arrows

v3.17.1 (Jun 2020)
  * Upgraded gems: websocket-extensions

v3.17 (May 2020)
  * Add author to evidence and notes views
  * Adjust Uploads layout to provide more visibility to the output console
  * Boards can be renamed and deleted through their dots menu
  * Card improvements:
    - Activity Feed now shows board name and link
    - No mandatory due date
    - Redirects to new url if the card has changed lists
  * Card, Evidence, Issue, and Note form data will not be lost even if the form is not saved
    - Form data will be cleared when the "Cancel" link is clicked
    - Removed prompt to restore data
  * Comments
    - Added Textile markup
    - Comment changes will not be lost even if the comment is not saved
    - Update comments feed to show author's name instead of email
  * Display note and evidence titles in breadcrumbs
  * Editor improvements:
    - New form-view to edit each field individually
    - Formatting toolbar to help with markup
    - Side-by-side editor preview that auto-updates
  * Link to Methodology from project summary chart
  * Move resource action links to dots-menu in breadcrumbs
  * Navigation sidebar in projects can be kept open while navigating across views
  * Dots-menu available in any view
  * Remove tag color from issue titles in issue summary
  * Update code element style
  * Use shared noscript partial
  * Use user model reference for activities instead of user email
  * Upgraded gems: kaminari, puma, rack, rails, sass-rails
  * Bugs fixed:
    - bin/setup creating folders outside dradis-ce/
    - bin/setup error if the attachments directory already exists
    - Board partial broken structure
    - ItemsTable extra whitespace causing unnecessary vertical scrolling
    - Fix bug with v3 board templates not uploading
    - Fix textile preview not showing on issues with very long text
    - Long items_table dropdown menus not scrollable
    - Long project names interfering with search bar expansion
    - Repetative prompt when images are pasted after navigating multiple views.
    - Report 'Download' button becoming a disabled 'Processing...' button once clicked
    - SemVer pre-release appending character
    - Set :author when creating Evidence from an Issue
    - Sidebar items not showing active state
    - Textile preview not showing on issues with very long text
    - Bug tracker items: #560
  * New integrations:
    - [new integration #1]
  * Integration enhancements:
    - Nexpose: better cipher wrapping coverage
    - Nikto: support new nested <niktoscan> format
  * Reporting enhancements:
    - HTML reports now use main app's markup rendering
  * REST/JSON API enhancements:
    - Add tags to the Issues API
  * Security Fixes:
    - Medium: Authenticated (author) persistent comments cross-site scripting

v3.16 (February 2020)
  * Update app to new Tylium layout
  * Upgrade to Rails 5.2.4.1
  * Add revision history for cards
  * Remove mysql2 gem dependency
  * Bugs fixed:
    - Fix errors on content overwrite flash messages
    - Fail and redirect to login instead of raising an error when attempting to log in as a user that has been removed
    - Fix Cancel link path for the Note Edit page

v3.15 (November 2019)
 - Methodologies v2:
   - Kanban-style boards replaced the checklists
   - Tasks can move between lists
   - Assign tasks to different team members
   - Keep Notes and information on each task
   - Export Methodology details into your reports
 - Email notifications
 - Add notification settings to decide how often to get email notifications
 - Add an smtp.yml config file to handle the SMTP configuration
 - Various mention related improvements:
   - Enhance the mentions box in comments to close when it is open and the page is
   scrolled
   - Fix bug that prevents the mentions dialog from appearing after navigating
   through the app
   - Fixed elongated avatar images so they are round once again
   - Added avatar images to mentions in comments
   - Load gravatars for users who's email has been setup with gravatar
 - Enhancement when adding new nodes to copy node label data between the single
   and multiple node forms
 - All tables can be sorted by column
 - Bugs fixed:
   - Fix handling of pipe character in node property tables
   - Fix overflow issue where content would expand out of view
   - Fix page jump when issues list is collapsed
   - Fix conflicting version message when updating records with ajax
   - Fix hamburger dropdown menu functionality
   - Fix node merging bug when `services_extras` properties are present
   - Fix cross-project info rendering
   - Prevent content block group names to be whitespaces only
   - Fix displaying of content blocks with no block groups
   - Limit project name length when viewing a project
   - Removed bullet style in node modals
   - Validate parent node project
 - Integration enhancements:
   - Burp: Make `issue.severity` available at the Issue level
   - Nessus: Fixed bullet points formatting to handle internal text column widths
   - Nexpose: Wrap ciphers in code blocks
   - Netsparker: Fix link parsing of issue.external_references
   - Jira: Loading custom (required) fields from JIRA by IssueType and Project
 - REST/JSON API enhancements:
   - Fix disappearing owner when assigning authors to a Project using the API
   - Set the "by" attribute for item revisions when using the API
 - Security Fixes:
   - Medium: Authenticated author mentioning an existing user outside of the
     project will subscribe that user to the note/issue/evidence
   - Upgraded gems: nokogiri (CVE-2019-13117)

v3.14 (August 2019)
 - Highlight code snippets
 - Collapsable sidebar in issues
 - Added Node merging feature

v3.13 (June 2019)
 - User-provided content takes priority over default local fields.
 - Fix subnodes disappearing when moved
 - Add auto-save JS that uses localStorage on textarea textchange events
 - Better welcome content

v3.12 (April 2019)
 - Using ajax in comments
 - Fixed nodes sidebar header margin
 - Added bold font to improve bold text visibility
 - Fix links display in Textile fields
 - Fix redirection destinations after edit/delete evidence
 - Refactoring cache keys in pages with comments
 - Disable turbolinks cache when displaying flash messages
 - Sort attachments in alphabetical ASCII order
 - Fix methodology checklist edit error

v3.11.1 (February 2019)
 - Fix blockcode vulnerability in Textile formatting

v3.11 (November 2018)
 - Added comments, subscriptions and notifications to notes
 - Added comments, subscriptions and notifications to evidence
 - Fix blockcode characters displaying incorrectly
 - Fix red dot still being displayed on the first visit to the page that
   caused the single unread notification
 - Upgraded some ruby gems (nokogiri, unicorn, ffi, rubyzip)
 - Fix wrong 'There are no comments' message
 - Escape html in comments
 - Track activities when multiple-creating evidence
 - Revert validating email format
 - Fix usage of set_property to use set_service in nexpose plugin
 - Note and evidence comments in export/import in dradis-projects

v3.10 (August 2018)
 - Add comments for issues
 - Add notifications for comments
 - Add subscriptions for issues in a project
 - Nest the dradis elements under the project scope
 - Add 'Send to...' menu for issues
 - Add better handling of the Services table
 - Use puma for the development and test server
 - Remove resque dependency
 - Improve redirect on Evidence#edit
 - Fix password reset
 - Fix XSS issue in Textile textarea inputs
 - Bugs fixed: #102, #118, #321

v3.9 (January 2018)
 - Fixed issues multi delete
 - Added notes and evidence tab to node view
 - Fixed project show turbolinks
 - Restyle secondary navbar
 - Update CE theme with a green palette
 - Add paper_trail author metadata
 - Upgrade to Rails 5.1 and Ruby 2.4
 - Bugs fixed: #128, #130, #134, #173, #349
 - Add Node properties to Acunetix plugin
 - Add Node properties to Qualys plugin
 - Add metric-specific fields to the CVSS calculator
 - Add fields and Node properties to Burp plugin
 - Add Issues, Evidence and Node properties to Nikto plugin
 - Validate parent node (if present) on nodes
 - Improved pool parameter definition in database.yml.template file
 - Fixed local_time gem usage
 - Updated nokogiri gem

v3.7 (July 2017)
 - Fix dradis:reset thor task.
 - Bugs fixed: #119
 - Fix 'before_filter is deprecated' warning
 - Updated README with 'Community Projects' section
 - Updated 'poltergeist' (browser specs) configuration
 - Fix a bug that may cause duplicates in Node#issues
 - Upgraded Nokogiri (xml/html parsing library)
 - Fixed bug when search results had multiple pages
 - Fixed error in 'dradis:reset' thor task
 - Fixed error in 'dradis:backup' thor task
 - Refactored nodes tree behaviour (parents with children)
 - Refactored loading a note template

v3.6 (Mar 2017)
 - Simpler framework <> add-on interface.
 - Combine multiple issues.
 - More efficient Search.
 - HTTP API for Attachments.
 - Better sidebar styling + direct edit / delete links.
 - Upgrade to Rails 5.
 - Fix select all issues bug.
 - Fix XSS in Issues diff view.

v3.2 (Sep 2016)
 - Nodes only show :expand when they have children
 - Add multiple-nodes
 - Always display :services as table
 - Bugs fixed: #334
 - Updated Rails framework

v3.1 (Mar 2016)
 - Issue tags
 - Testing methodologies
 - Node properties
 - New add-ons: Brakeman, Metasploit, etc.
 - Millions of bug fixes

.... sorry for the hiatus!

v2.10
 - New drag'n'drop file uploads with preview
 - Updated NeXpose plugin: add NeXpose-Full support
 - Feature requests implemented: #2312560, #2332708, #2706007
 - Bugs fixed: #55, #67, #72
 - Updated to Rails 3.2.3

v2.9 (1st of February 2012)
 - New Retina Network Security Scanner plugin
 - New Zed Attack Proxy upload plugin
 - Updated VulnDB import plugin
 - Faster Nikto upload plugin
 - Faster (60x times) Nessus upload plugin
 - Faster Nmap upload plugin (through ruby-nmap gem)
 - Updated First Time User's Wizard
 - Upgrade to Rails 3.2

v2.8 (10th of October 2011)
 - Cleaner three-column layout
 - Smarter Ajax polling and auto-updating
 - New version of the Nmap upload plugin
 - New version of the Nessus upload plugin
 - ./verify.sh now checks that libxml2 is installed
 - Bugs fixed: #17, #31, #37, #43, #48

v2.7.2 (1st of August 2011)
 - Updated to Rails 3.0.9
 - Improved startup scripts
 - Bugs fixed: #5, #9, #13, #14, #15, #16, #19, #20

v2.7.1 (24th of May 2011)
 - Improved note editor: more space, less Ajax
 - Bugs fixed: #3, #4, #6, #7, #8, #10

v2.7 (19th of April 2011)
 - Improved command line API with Thor (thor -T)
 - New Configuration Manager
 - New Upload Manager
 - New plugins:
   * Metasploit import
   * NeXpose (.xml) upload
   * OpenVAS (.xml) upload
   * SureCheck (.sc) upload
   * w3af (.xml) upload
   * Web Exploitation Framework (wXf) upload
 - Updated plugins:
   * Nessus plugin supports .nessus v2
   * Vuln::DB import plugin updated to work with the latest release
 - Bugs fixed: #2888332, #2973256
 - Updated to Rails 3.0.6

v2.6.1 (11th of February 2011)
 - Fixed a 'back slash' vs 'forward slash' issue in start.sh
 - Smarten up verify.sh to find the Bundler binary
 - Deal with Burp Scanner's opinionated handling of null bytes
 - SSL certificate updated for 2011 / 2012
 - Updated libraries RedCloth 4.2.6 and Rails 3.0.4

v2.6 (2nd of December 2010)
 - New first-time repository content
 - New helper scripts to run and reset the environment
 - Upgraded libraries: ExtJS 3.3, Rails 3.0.3
 - Improved performance through asset caching
 - Bugs fixed: #3021312, #3030629, #3076709

v2.5.2 (18th of May 2010)
 - bugs fixed: #2974460
 - security patch

v2.5.1 (7th of March 2010)
 - The NotesBrowser does a better job of keeping track of the current node
 - New notes are no longer out of sync with the server
 - upgraded library: ExtJS 3.1.1
 - bugs fixed: #2964273, #2932569, #2963253


v2.5 (5th of February 2010)
 - improved Note editor (supports formatting)
 - new HTML export plugin to generate reports in HTML format
 - new Nikto Upload plugin: your favourite web server scanner output in Dradis.
 - new Burp Upload plugin: you can now import your Burp Scanner results.
 - improved 'First Time User Wizard' introduction
 - keep track of all the activity with the built-in RSS feed
 - new Rake task: dradis:backup
 - Rake dradis:reset now creates a backup of the project by default
 - Rake dradis:reset now clears the old log files
 - the Nmap Upload plugin organizes the nodes in a more structured way
 - upgraded libraries: ExtJS 3.0, Rails 2.3.5
 - bugs fixed: #2936554, #2938593

v2.4.1 (31st of October 2009)
 - bugs fixed: #2881746, #2888245, #2889402

v2.4 (10th of September 2009)
 - drag'n'drop your notes
 - new Rake tasks to backup the project, reset the environment, etc.
 - better upload plugin feedback in case of exception
 - new 'feedback' link in the top-right corner
 - Nmap Upload now uses the Nmap::Parser library
 - notification icon displayed in the attachments tab when a node has
   attachments
 - new plugin to import data from the OSVDB

v2.3 (5th of August 2009)
 - expand / collapse buttons in the tree
 - add a new node filtering facility to the tree
 - import from file functionality (nmap, nessus, etc.)
 - refactor the WordExport plugin:
     - create templates using Word only
     - convert any document into a dradis template in < 10 minutes
     - read more about it here:-
         http://dradisframework.org/WordExport_templates.html

 - project management plugin update:
     - create project templates (read 'methodologies')
     - export project in .zip format (DB + attachments)
     - import projects/templates
     - checkout / commit project revisions from and to the Meta-Server

 - "what's new in this version?" widget in the status bar to learn the latest
 features added to the framework.

v2.2 (11th of June 2009)
 - add attachments to nodes
 - add 'refresh' buttons to the tree and the notes list
 - force 'webrick' even if mongrel is installed (no SSL support in mongrel)
 - centralise the framework version information.
 - autoExpandColumn now works on IE
 - Rails runs in "production" mode

v2.1.1 (17th  of April 2009)
 - the version string was not properly updated across the different modules.

v2.1 (16th of April 2009)
 - import/export plugin architecture
 - import/export plugin generators
 - sample WordXML export plugin
 - sample WikiMedia import plugin

v2.0.1 (23rd of February 2009)
 - first security patch

v2.0 (29th of January 2009)
 - Forget Hosts, Services and Protocols. Embrace the freedom of Nodes.
 - Forget SOAP, embrace REST
 - Powered by Rails 2.0 and ExtJS 2.2 (http://www.extjs.com/)
 - Now with security! (SSL transport and user authentication)

v1.2 (4th of April 2008)
 - a slightly less annoying implementation of the web interface 'auto refresh'
 functionality.
 - the services added through the web interface can have a name now :)
 - simple prevention against embedded XSS.
 - the missing submit.png image is included in the release now.

v1.1 (29th of February 2008)
 - new web interface, the old summary is gone, the new one is much neater and
 ajax powered.<|MERGE_RESOLUTION|>--- conflicted
+++ resolved
@@ -1,12 +1,7 @@
 [v#.#.#] ([month] [YYYY])
-<<<<<<< HEAD
+  - Add Setup Wizard
   - Tylium:
     - Move '...' (more actions) menu closer to the content affected by the actions of the menu
-=======
-  - Add Setup Wizard
-  - [entity]:
-    - [future tense verb] [feature]
->>>>>>> b92188d5
   - Upgraded gems:
     - [gem]
   - Bugs fixes:
