--- conflicted
+++ resolved
@@ -5,27 +5,7 @@
   * Upgraded gems: bundler, papertrail, rails
   * Bugs fixed:
     - Add a default user during Welcome setup
-<<<<<<< HEAD
     - Correct poition of sticky editor toolbar in fullscreen source view
-    - Bug tracker items: #N, #M, #O, ...
-  * New integrations:
-    - [new integration #1]
-    - [new integration ...]
-  * Integration enhancements:
-    - [integration enhancement #1]
-    - [integration enhancement ...]
-  * Reporting enhancements:
-    - [reporting enhancement #1]
-    - [reporting enhancement ...]
-  * REST/JSON API enhancements:
-    - [API enhancement #1]
-    - [API enhancement ...]
-  * Security Fixes:
-    - High: (Authenticated|Unauthenticated) (admin|author|contributor) [vulnerability description]
-    - Medium: (Authenticated|Unauthenticated) (admin|author|contributor) [vulnerability description]
-    - Low: (Authenticated|Unauthenticated) (admin|author|contributor) [vulnerability description]
-=======
->>>>>>> ee648bc3
 
 v3.20.0 (January 2021)
   * Main sidebar improvements:
