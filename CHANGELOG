<<<<<<< HEAD
[v#.#.#] ([month] [YYYY])
  - Tylium: show the resource title in the header when viewing a resource
  - Upgraded gems:
    - [gem]
  - Bugs fixes:
    - [entity]:
      - [future tense verb] [bug fix]
    - Bug tracker items:
      - [item]
  - New integrations:
    - [integration]
  - Integration enhancements:
    - [integration]:
      - [future tense verb] [integration enhancement]
      - [integration bug fixes]:
        - [future tense verb] [integration bug fix]
  - Reporting enhancements:
    - [report type]:
      - [future tense verb] [reporting enhancement]
  - REST/JSON API enhancements:
    - [API entity]:
      - [future tense verb] [API enhancement]
  - Security Fixes:
    - High: (Authenticated|Unauthenticated) (admin|author|contributor) [vulnerability description]
    - Medium: (Authenticated|Unauthenticated) (admin|author|contributor) [vulnerability description]
    - Low: (Authenticated|Unauthenticated) (admin|author|contributor) [vulnerability description]


v4.3.0 ([month] 2022)
  - Setup Wizard: initial content choice.
  - Uploads: do not reset form so you can keep uploading output files from the same scanner
  - Upgraded gems:
    - nokogiri, puma, rails
=======
v4.3.0 (April 2022)
  - Setup Wizard: Add option to pre-populate sample data
  - Uploads: Allow subsequent file uploads from the same scanner without needing to re-select the scanner
  - Upgraded gems: nokogiri, puma, rails
>>>>>>> eea40eee
  - Bugs fixes:
    - Editor: 
      - Add keyboard shortcut support for windows and linux
      - Allow text selection expansion using shift-click
    - Subscriptions: Show correct Subscribe/Unsubscribe link after a new comment is posted
    - Tables: Prevent columns state from resetting after 2 hours
  - Integration enhancements:
    - Openvas: Update Node label parsing. Include :hostname and :asset_id properties

v4.2.1 (February 2022)
  - Bug fixes: Fix issue default fields appearing in the evidence table

v4.2.0 (February 2022)
  - Editor: Support fields with the same name in the Fields View
  - Increased table loading performance on Issues, Evidence, and Notes for
    projects with *a lot* of issues, evidence, or notes
  - Issues:
    - Display evidence in a table
    - Load evidence tab content asynchronously
    - Multi-delete evidence at the issue level
    - Update evidence content while creating evidence records at the issue-level
  - Setup:
    - Add Setup Wizard
    - Avoids hard-coding "../../shared/"
    - Store gem dependencies under ./vendor/bundle/
  - Tylium:
    - Import CSS manifests from addons
    - Move '...' (more actions) menu closer to the content affected by the actions of the menu
    - Move the 'Edit' action out of the '...' (more actions) menu for issues, evidence, notes, etc.
    - Remove extra left padding from the first line of content in a code block
    - Remove height restriction from code blocks
    - Simplify issues table columns
    - Updates focus state outline color
  - Upgraded gems:
    - mini_racer, puma, rails
  - Bugs fixes:
    - Comments: Show sticky toolbar when adding long comments
    - Tables: Prevents the select all button from selecting filtered out rows when a filter is been applied
    - Subscriptions: Fixes a caching issue preventing users from subscribing or
      unsubscribing after the first cache was stored
    - Issues: Send To menu updates when new plugins are installed
  - Integration enhancements:
    - Dradis Projects:
      - Fixes missing parent nodes during template and package imports
      - Fixes missing nodes for attachments during template and package imports
    - Nexpose:
      - Add the Hostname Node property from the `name` rather than `site-name` tag
    - Nipper:
      - Add Nipperv1 fields to issues
    - PDF Export:
      - Add Thor task for console export
      - Add view hook for Export#index
    - Qualys:
      - Add 'element.qualys_collection' as issue field
      - Add Qualys Web Application Scanner (WAS) support

v4.1.2 (December 2021)
  - Upgraded gems:
    - rails
  - Security Fixes:
    - High: Authenticated author path traversal

v4.1.0 (November 2021)
  - Editor:
    - Insert an appropriate single or multiline tag for blockquotes and codeblocks
    - Limit the content height for easier access to the Create/Update button
    - Quote text from comments and resource content (cards, evidence, issues, notes, etc)
  - Evidence:
    - Create a new issue (optionally) when creating new evidence
    - Move evidence across nodes
  - Tables:
    - Add selector to change the number of records displayed
  - Tylium:
    - Import CSS manifests from addons
    - Remove extra left padding from the first line of content in a code block
    - Remove height restriction from code blocks
  - Upgraded gems:
    - nokogiri, puma, rails
  - Bugs fixes:
    - Conflict resolver
      - Apply the correct warning when a conflict happens on edit
    - Methodologies:
      - Ensure boards don't nest when the instance has been inactive
    - Tables
      - Prevent columns state from resetting
  - Integration enhancements:
    - CVSS Calculator:
      - Settings: show/hide the calculator in the Issues view
      - Toggle between CVSSv3.0 and CVSSv3.1
    - Dread Calculator:
      - Settings: show/hide the calculator in the Issues view
    - Nessus:
      - Add product_coverage & cvss3_impact_score as available Issue fields
    - Nexpose
      - Update HTML tag cleanup to better cover UnorderedList and URLLink tags in the solution field
    - Qualys
      - Add <dd>, <dt> support
      - Remove orphaned <b> tags
  - Security Fixes:
    - High: Authenticated author broken access control: read access to issue content

v4.0.0 (July 2021)
  * Dynamic content across the app
  * Upgraded gems: capybara, jquery-rails, rails, rdoc, resque-status, rubocop, nokogiri, papertrail, puma,
  * Bugs fixed:
    - Fix uploading of attachments with names that have newlines
  * REST/JSON API enhancements:
    - Add pagination support

v3.22.0 (April 2021)
  * Added the ability to import Configuration Kits
  * Comments
    - Load feed asynchronously
  * Improve accessibility:
    - Add alt text to any linked images
    - Add screen reader only text to forms
    - Adjustments to font and element contrast to meet at minimum Level AA WCAG 2.0 standards.
    - Fix any broken Aria references
    - Update element label association & add missing labels
  * Kit upload CLI command update
  * Replace deprecated font-awesome-sass gem with vendor asset files
  * Subscriptions
    - Load feed asynchronously
  * Truncate long hostnames when viewing evidence in an issue
  * Upgraded gems: Rails
  * Bugs fixed:
    - Placeholder gravatars appear if gravatar is not available

v3.21.0 (February 2021)
  * Upgraded DradisPro to run on Ruby 2.7.2 and Rails 6.1.1
  * Add view hooks for the export view
  * Increase secondary sidebar width for medium viewports
  * Upgraded gems: bundler, papertrail, rails
  * Bugs fixed:
    - Add a default user during Welcome setup
    - Correct position of sticky editor toolbar in fullscreen source view

v3.20.0 (January 2021)
  * Main sidebar improvements:
    - Labels added under icons
    - Nodes can be added in collapsed state
    - Removed animations and transitions while expanding and collapsing
  * Update logo assets
  * Navbar dropdown menu's are no longer locked to the right side of the browser
  * Upgraded gems: rails
  * Bugs fixed:
    - Editor drag and drop, and copy paste inserts attachments at the cursor
      position instead of at the end of the textarea.
    - Fixed redirect when canceling editing evidence from the issue level
  * New integrations:
    - Nipper

v3.19.0 (September 2020)
  * Auto upload attachments and screenshots without requiring the use of the staging area
  * Cards, Evidence, Issues, and Notes now have their own attachment support
  * Displays a notification badge in the browser tab when there are unread notifications
  * Editor: Allow drag & drop, copy & paste, and direct image uploading
  * Increase the node properties column size by changing it to LONGTEXT
  * Layout: Breadcrumbs have a fixed position
  * Link to our support site on the styles help page
  * Long dropdown menus are vertically scrollable
  * Bugs fixed:
    - Use absolute send times in notification emails instead of relative

v3.18.0 (July 2020)
  * Add all activity view
  * Render markup inside table columns
  * Update top navigation link styles and collapsed menu
  * Upgraded gems: rack, sanitize, sassc
  * Bugs fixed:
    - Comments:
      - Fix `edit` link available while editing
      - Fix comment borders remaining after deleting comments
    - Long unbroken table cell text in textile elements overflows
    - Secondary-sidebar long header names over-lapping icons
    - Select element text overflowing on to select arrows

v3.17.1 (Jun 2020)
  * Upgraded gems: websocket-extensions

v3.17 (May 2020)
  * Add author to evidence and notes views
  * Adjust Uploads layout to provide more visibility to the output console
  * Boards can be renamed and deleted through their dots menu
  * Card improvements:
    - Activity Feed now shows board name and link
    - No mandatory due date
    - Redirects to new url if the card has changed lists
  * Card, Evidence, Issue, and Note form data will not be lost even if the form is not saved
    - Form data will be cleared when the "Cancel" link is clicked
    - Removed prompt to restore data
  * Comments
    - Added Textile markup
    - Comment changes will not be lost even if the comment is not saved
    - Update comments feed to show author's name instead of email
  * Display note and evidence titles in breadcrumbs
  * Editor improvements:
    - New form-view to edit each field individually
    - Formatting toolbar to help with markup
    - Side-by-side editor preview that auto-updates
  * Link to Methodology from project summary chart
  * Move resource action links to dots-menu in breadcrumbs
  * Navigation sidebar in projects can be kept open while navigating across views
  * Dots-menu available in any view
  * Remove tag color from issue titles in issue summary
  * Update code element style
  * Use shared noscript partial
  * Use user model reference for activities instead of user email
  * Upgraded gems: kaminari, puma, rack, rails, sass-rails
  * Bugs fixed:
    - bin/setup creating folders outside dradis-ce/
    - bin/setup error if the attachments directory already exists
    - Board partial broken structure
    - ItemsTable extra whitespace causing unnecessary vertical scrolling
    - Fix bug with v3 board templates not uploading
    - Fix textile preview not showing on issues with very long text
    - Long items_table dropdown menus not scrollable
    - Long project names interfering with search bar expansion
    - Repetative prompt when images are pasted after navigating multiple views.
    - Report 'Download' button becoming a disabled 'Processing...' button once clicked
    - SemVer pre-release appending character
    - Set :author when creating Evidence from an Issue
    - Sidebar items not showing active state
    - Textile preview not showing on issues with very long text
    - Bug tracker items: #560
  * New integrations:
    - [new integration #1]
  * Integration enhancements:
    - Nexpose: better cipher wrapping coverage
    - Nikto: support new nested <niktoscan> format
  * Reporting enhancements:
    - HTML reports now use main app's markup rendering
  * REST/JSON API enhancements:
    - Add tags to the Issues API
  * Security Fixes:
    - Medium: Authenticated (author) persistent comments cross-site scripting

v3.16 (February 2020)
  * Update app to new Tylium layout
  * Upgrade to Rails 5.2.4.1
  * Add revision history for cards
  * Remove mysql2 gem dependency
  * Bugs fixed:
    - Fix errors on content overwrite flash messages
    - Fail and redirect to login instead of raising an error when attempting to log in as a user that has been removed
    - Fix Cancel link path for the Note Edit page

v3.15 (November 2019)
 - Methodologies v2:
   - Kanban-style boards replaced the checklists
   - Tasks can move between lists
   - Assign tasks to different team members
   - Keep Notes and information on each task
   - Export Methodology details into your reports
 - Email notifications
 - Add notification settings to decide how often to get email notifications
 - Add an smtp.yml config file to handle the SMTP configuration
 - Various mention related improvements:
   - Enhance the mentions box in comments to close when it is open and the page is
   scrolled
   - Fix bug that prevents the mentions dialog from appearing after navigating
   through the app
   - Fixed elongated avatar images so they are round once again
   - Added avatar images to mentions in comments
   - Load gravatars for users who's email has been setup with gravatar
 - Enhancement when adding new nodes to copy node label data between the single
   and multiple node forms
 - All tables can be sorted by column
 - Bugs fixed:
   - Fix handling of pipe character in node property tables
   - Fix overflow issue where content would expand out of view
   - Fix page jump when issues list is collapsed
   - Fix conflicting version message when updating records with ajax
   - Fix hamburger dropdown menu functionality
   - Fix node merging bug when `services_extras` properties are present
   - Fix cross-project info rendering
   - Prevent content block group names to be whitespaces only
   - Fix displaying of content blocks with no block groups
   - Limit project name length when viewing a project
   - Removed bullet style in node modals
   - Validate parent node project
 - Integration enhancements:
   - Burp: Make `issue.severity` available at the Issue level
   - Nessus: Fixed bullet points formatting to handle internal text column widths
   - Nexpose: Wrap ciphers in code blocks
   - Netsparker: Fix link parsing of issue.external_references
   - Jira: Loading custom (required) fields from JIRA by IssueType and Project
 - REST/JSON API enhancements:
   - Fix disappearing owner when assigning authors to a Project using the API
   - Set the "by" attribute for item revisions when using the API
 - Security Fixes:
   - Medium: Authenticated author mentioning an existing user outside of the
     project will subscribe that user to the note/issue/evidence
   - Upgraded gems: nokogiri (CVE-2019-13117)

v3.14 (August 2019)
 - Highlight code snippets
 - Collapsable sidebar in issues
 - Added Node merging feature

v3.13 (June 2019)
 - User-provided content takes priority over default local fields.
 - Fix subnodes disappearing when moved
 - Add auto-save JS that uses localStorage on textarea textchange events
 - Better welcome content

v3.12 (April 2019)
 - Using ajax in comments
 - Fixed nodes sidebar header margin
 - Added bold font to improve bold text visibility
 - Fix links display in Textile fields
 - Fix redirection destinations after edit/delete evidence
 - Refactoring cache keys in pages with comments
 - Disable turbolinks cache when displaying flash messages
 - Sort attachments in alphabetical ASCII order
 - Fix methodology checklist edit error

v3.11.1 (February 2019)
 - Fix blockcode vulnerability in Textile formatting

v3.11 (November 2018)
 - Added comments, subscriptions and notifications to notes
 - Added comments, subscriptions and notifications to evidence
 - Fix blockcode characters displaying incorrectly
 - Fix red dot still being displayed on the first visit to the page that
   caused the single unread notification
 - Upgraded some ruby gems (nokogiri, unicorn, ffi, rubyzip)
 - Fix wrong 'There are no comments' message
 - Escape html in comments
 - Track activities when multiple-creating evidence
 - Revert validating email format
 - Fix usage of set_property to use set_service in nexpose plugin
 - Note and evidence comments in export/import in dradis-projects

v3.10 (August 2018)
 - Add comments for issues
 - Add notifications for comments
 - Add subscriptions for issues in a project
 - Nest the dradis elements under the project scope
 - Add 'Send to...' menu for issues
 - Add better handling of the Services table
 - Use puma for the development and test server
 - Remove resque dependency
 - Improve redirect on Evidence#edit
 - Fix password reset
 - Fix XSS issue in Textile textarea inputs
 - Bugs fixed: #102, #118, #321

v3.9 (January 2018)
 - Fixed issues multi delete
 - Added notes and evidence tab to node view
 - Fixed project show turbolinks
 - Restyle secondary navbar
 - Update CE theme with a green palette
 - Add paper_trail author metadata
 - Upgrade to Rails 5.1 and Ruby 2.4
 - Bugs fixed: #128, #130, #134, #173, #349
 - Add Node properties to Acunetix plugin
 - Add Node properties to Qualys plugin
 - Add metric-specific fields to the CVSS calculator
 - Add fields and Node properties to Burp plugin
 - Add Issues, Evidence and Node properties to Nikto plugin
 - Validate parent node (if present) on nodes
 - Improved pool parameter definition in database.yml.template file
 - Fixed local_time gem usage
 - Updated nokogiri gem

v3.7 (July 2017)
 - Fix dradis:reset thor task.
 - Bugs fixed: #119
 - Fix 'before_filter is deprecated' warning
 - Updated README with 'Community Projects' section
 - Updated 'poltergeist' (browser specs) configuration
 - Fix a bug that may cause duplicates in Node#issues
 - Upgraded Nokogiri (xml/html parsing library)
 - Fixed bug when search results had multiple pages
 - Fixed error in 'dradis:reset' thor task
 - Fixed error in 'dradis:backup' thor task
 - Refactored nodes tree behaviour (parents with children)
 - Refactored loading a note template

v3.6 (Mar 2017)
 - Simpler framework <> add-on interface.
 - Combine multiple issues.
 - More efficient Search.
 - HTTP API for Attachments.
 - Better sidebar styling + direct edit / delete links.
 - Upgrade to Rails 5.
 - Fix select all issues bug.
 - Fix XSS in Issues diff view.

v3.2 (Sep 2016)
 - Nodes only show :expand when they have children
 - Add multiple-nodes
 - Always display :services as table
 - Bugs fixed: #334
 - Updated Rails framework

v3.1 (Mar 2016)
 - Issue tags
 - Testing methodologies
 - Node properties
 - New add-ons: Brakeman, Metasploit, etc.
 - Millions of bug fixes

.... sorry for the hiatus!

v2.10
 - New drag'n'drop file uploads with preview
 - Updated NeXpose plugin: add NeXpose-Full support
 - Feature requests implemented: #2312560, #2332708, #2706007
 - Bugs fixed: #55, #67, #72
 - Updated to Rails 3.2.3

v2.9 (1st of February 2012)
 - New Retina Network Security Scanner plugin
 - New Zed Attack Proxy upload plugin
 - Updated VulnDB import plugin
 - Faster Nikto upload plugin
 - Faster (60x times) Nessus upload plugin
 - Faster Nmap upload plugin (through ruby-nmap gem)
 - Updated First Time User's Wizard
 - Upgrade to Rails 3.2

v2.8 (10th of October 2011)
 - Cleaner three-column layout
 - Smarter Ajax polling and auto-updating
 - New version of the Nmap upload plugin
 - New version of the Nessus upload plugin
 - ./verify.sh now checks that libxml2 is installed
 - Bugs fixed: #17, #31, #37, #43, #48

v2.7.2 (1st of August 2011)
 - Updated to Rails 3.0.9
 - Improved startup scripts
 - Bugs fixed: #5, #9, #13, #14, #15, #16, #19, #20

v2.7.1 (24th of May 2011)
 - Improved note editor: more space, less Ajax
 - Bugs fixed: #3, #4, #6, #7, #8, #10

v2.7 (19th of April 2011)
 - Improved command line API with Thor (thor -T)
 - New Configuration Manager
 - New Upload Manager
 - New plugins:
   * Metasploit import
   * NeXpose (.xml) upload
   * OpenVAS (.xml) upload
   * SureCheck (.sc) upload
   * w3af (.xml) upload
   * Web Exploitation Framework (wXf) upload
 - Updated plugins:
   * Nessus plugin supports .nessus v2
   * Vuln::DB import plugin updated to work with the latest release
 - Bugs fixed: #2888332, #2973256
 - Updated to Rails 3.0.6

v2.6.1 (11th of February 2011)
 - Fixed a 'back slash' vs 'forward slash' issue in start.sh
 - Smarten up verify.sh to find the Bundler binary
 - Deal with Burp Scanner's opinionated handling of null bytes
 - SSL certificate updated for 2011 / 2012
 - Updated libraries RedCloth 4.2.6 and Rails 3.0.4

v2.6 (2nd of December 2010)
 - New first-time repository content
 - New helper scripts to run and reset the environment
 - Upgraded libraries: ExtJS 3.3, Rails 3.0.3
 - Improved performance through asset caching
 - Bugs fixed: #3021312, #3030629, #3076709

v2.5.2 (18th of May 2010)
 - bugs fixed: #2974460
 - security patch

v2.5.1 (7th of March 2010)
 - The NotesBrowser does a better job of keeping track of the current node
 - New notes are no longer out of sync with the server
 - upgraded library: ExtJS 3.1.1
 - bugs fixed: #2964273, #2932569, #2963253


v2.5 (5th of February 2010)
 - improved Note editor (supports formatting)
 - new HTML export plugin to generate reports in HTML format
 - new Nikto Upload plugin: your favourite web server scanner output in Dradis.
 - new Burp Upload plugin: you can now import your Burp Scanner results.
 - improved 'First Time User Wizard' introduction
 - keep track of all the activity with the built-in RSS feed
 - new Rake task: dradis:backup
 - Rake dradis:reset now creates a backup of the project by default
 - Rake dradis:reset now clears the old log files
 - the Nmap Upload plugin organizes the nodes in a more structured way
 - upgraded libraries: ExtJS 3.0, Rails 2.3.5
 - bugs fixed: #2936554, #2938593

v2.4.1 (31st of October 2009)
 - bugs fixed: #2881746, #2888245, #2889402

v2.4 (10th of September 2009)
 - drag'n'drop your notes
 - new Rake tasks to backup the project, reset the environment, etc.
 - better upload plugin feedback in case of exception
 - new 'feedback' link in the top-right corner
 - Nmap Upload now uses the Nmap::Parser library
 - notification icon displayed in the attachments tab when a node has
   attachments
 - new plugin to import data from the OSVDB

v2.3 (5th of August 2009)
 - expand / collapse buttons in the tree
 - add a new node filtering facility to the tree
 - import from file functionality (nmap, nessus, etc.)
 - refactor the WordExport plugin:
     - create templates using Word only
     - convert any document into a dradis template in < 10 minutes
     - read more about it here:-
         http://dradisframework.org/WordExport_templates.html

 - project management plugin update:
     - create project templates (read 'methodologies')
     - export project in .zip format (DB + attachments)
     - import projects/templates
     - checkout / commit project revisions from and to the Meta-Server

 - "what's new in this version?" widget in the status bar to learn the latest
 features added to the framework.

v2.2 (11th of June 2009)
 - add attachments to nodes
 - add 'refresh' buttons to the tree and the notes list
 - force 'webrick' even if mongrel is installed (no SSL support in mongrel)
 - centralise the framework version information.
 - autoExpandColumn now works on IE
 - Rails runs in "production" mode

v2.1.1 (17th  of April 2009)
 - the version string was not properly updated across the different modules.

v2.1 (16th of April 2009)
 - import/export plugin architecture
 - import/export plugin generators
 - sample WordXML export plugin
 - sample WikiMedia import plugin

v2.0.1 (23rd of February 2009)
 - first security patch

v2.0 (29th of January 2009)
 - Forget Hosts, Services and Protocols. Embrace the freedom of Nodes.
 - Forget SOAP, embrace REST
 - Powered by Rails 2.0 and ExtJS 2.2 (http://www.extjs.com/)
 - Now with security! (SSL transport and user authentication)

v1.2 (4th of April 2008)
 - a slightly less annoying implementation of the web interface 'auto refresh'
 functionality.
 - the services added through the web interface can have a name now :)
 - simple prevention against embedded XSS.
 - the missing submit.png image is included in the release now.

v1.1 (29th of February 2008)
 - new web interface, the old summary is gone, the new one is much neater and
 ajax powered.<|MERGE_RESOLUTION|>--- conflicted
+++ resolved
@@ -1,4 +1,3 @@
-<<<<<<< HEAD
 [v#.#.#] ([month] [YYYY])
   - Tylium: show the resource title in the header when viewing a resource
   - Upgraded gems:
@@ -26,18 +25,10 @@
     - Medium: (Authenticated|Unauthenticated) (admin|author|contributor) [vulnerability description]
     - Low: (Authenticated|Unauthenticated) (admin|author|contributor) [vulnerability description]
 
-
-v4.3.0 ([month] 2022)
-  - Setup Wizard: initial content choice.
-  - Uploads: do not reset form so you can keep uploading output files from the same scanner
-  - Upgraded gems:
-    - nokogiri, puma, rails
-=======
 v4.3.0 (April 2022)
   - Setup Wizard: Add option to pre-populate sample data
   - Uploads: Allow subsequent file uploads from the same scanner without needing to re-select the scanner
   - Upgraded gems: nokogiri, puma, rails
->>>>>>> eea40eee
   - Bugs fixes:
     - Editor: 
       - Add keyboard shortcut support for windows and linux
