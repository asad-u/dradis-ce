[v#.#.#] ([month] [YYYY])
<<<<<<< HEAD
  - Login View: Design update
=======
  - Tylium: Improve mobile experience
>>>>>>> 6d35d40a
  - Upgraded gems:
    - [gem]
  - Bugs fixes:
    - [entity]:
      - [future tense verb] [bug fix]
    - Bug tracker items:
      - [item]
  - New integrations:
    - [integration]
  - Integration enhancements:
    - [integration]:
      - [future tense verb] [integration enhancement]
      - [integration bug fixes]:
        - [future tense verb] [integration bug fix]
  - Reporting enhancements:
    - [report type]:
      - [future tense verb] [reporting enhancement]
  - REST/JSON API enhancements:
    - [API entity]:
      - [future tense verb] [API enhancement]
  - Security Fixes:
    - High: (Authenticated|Unauthenticated) (admin|author|contributor) [vulnerability description]
    - Medium: (Authenticated|Unauthenticated) (admin|author|contributor) [vulnerability description]
    - Low: (Authenticated|Unauthenticated) (admin|author|contributor) [vulnerability description]

v4.3.0 (April 2022)
  - Setup Wizard: Add option to pre-populate sample data
  - Uploads: Allow subsequent file uploads from the same scanner without needing to re-select the scanner
  - Upgraded gems: nokogiri, puma, rails
  - Bugs fixes:
    - Editor:
      - Add keyboard shortcut support for windows and linux
      - Allow text selection expansion using shift-click
    - Subscriptions: Show correct Subscribe/Unsubscribe link after a new comment is posted
    - Tables: Prevent columns state from resetting after 2 hours
  - Integration enhancements:
    - Openvas: Update Node label parsing. Include :hostname and :asset_id properties

v4.2.1 (February 2022)
  - Bug fixes: Fix issue default fields appearing in the evidence table

v4.2.0 (February 2022)
  - Editor: Support fields with the same name in the Fields View
  - Increased table loading performance on Issues, Evidence, and Notes for
    projects with *a lot* of issues, evidence, or notes
  - Issues:
    - Display evidence in a table
    - Load evidence tab content asynchronously
    - Multi-delete evidence at the issue level
    - Update evidence content while creating evidence records at the issue-level
  - Setup:
    - Add Setup Wizard
    - Avoids hard-coding "../../shared/"
    - Store gem dependencies under ./vendor/bundle/
  - Tylium:
    - Import CSS manifests from addons
    - Move '...' (more actions) menu closer to the content affected by the actions of the menu
    - Move the 'Edit' action out of the '...' (more actions) menu for issues, evidence, notes, etc.
    - Remove extra left padding from the first line of content in a code block
    - Remove height restriction from code blocks
    - Simplify issues table columns
    - Updates focus state outline color
  - Upgraded gems:
    - mini_racer, puma, rails
  - Bugs fixes:
    - Comments: Show sticky toolbar when adding long comments
    - Tables: Prevents the select all button from selecting filtered out rows when a filter is been applied
    - Subscriptions: Fixes a caching issue preventing users from subscribing or
      unsubscribing after the first cache was stored
    - Issues: Send To menu updates when new plugins are installed
  - Integration enhancements:
    - Dradis Projects:
      - Fixes missing parent nodes during template and package imports
      - Fixes missing nodes for attachments during template and package imports
    - Nexpose:
      - Add the Hostname Node property from the `name` rather than `site-name` tag
    - Nipper:
      - Add Nipperv1 fields to issues
    - PDF Export:
      - Add Thor task for console export
      - Add view hook for Export#index
    - Qualys:
      - Add 'element.qualys_collection' as issue field
      - Add Qualys Web Application Scanner (WAS) support

v4.1.2 (December 2021)
  - Upgraded gems:
    - rails
  - Security Fixes:
    - High: Authenticated author path traversal

v4.1.0 (November 2021)
  - Editor:
    - Insert an appropriate single or multiline tag for blockquotes and codeblocks
    - Limit the content height for easier access to the Create/Update button
    - Quote text from comments and resource content (cards, evidence, issues, notes, etc)
  - Evidence:
    - Create a new issue (optionally) when creating new evidence
    - Move evidence across nodes
  - Tables:
    - Add selector to change the number of records displayed
  - Tylium:
    - Import CSS manifests from addons
    - Remove extra left padding from the first line of content in a code block
    - Remove height restriction from code blocks
  - Upgraded gems:
    - nokogiri, puma, rails
  - Bugs fixes:
    - Conflict resolver
      - Apply the correct warning when a conflict happens on edit
    - Methodologies:
      - Ensure boards don't nest when the instance has been inactive
    - Tables
      - Prevent columns state from resetting
  - Integration enhancements:
    - CVSS Calculator:
      - Settings: show/hide the calculator in the Issues view
      - Toggle between CVSSv3.0 and CVSSv3.1
    - Dread Calculator:
      - Settings: show/hide the calculator in the Issues view
    - Nessus:
      - Add product_coverage & cvss3_impact_score as available Issue fields
    - Nexpose
      - Update HTML tag cleanup to better cover UnorderedList and URLLink tags in the solution field
    - Qualys
      - Add <dd>, <dt> support
      - Remove orphaned <b> tags
  - Security Fixes:
    - High: Authenticated author broken access control: read access to issue content

v4.0.0 (July 2021)
  * Dynamic content across the app
  * Upgraded gems: capybara, jquery-rails, rails, rdoc, resque-status, rubocop, nokogiri, papertrail, puma,
  * Bugs fixed:
    - Fix uploading of attachments with names that have newlines
  * REST/JSON API enhancements:
    - Add pagination support

v3.22.0 (April 2021)
  * Added the ability to import Configuration Kits
  * Comments
    - Load feed asynchronously
  * Improve accessibility:
    - Add alt text to any linked images
    - Add screen reader only text to forms
    - Adjustments to font and element contrast to meet at minimum Level AA WCAG 2.0 standards.
    - Fix any broken Aria references
    - Update element label association & add missing labels
  * Kit upload CLI command update
  * Replace deprecated font-awesome-sass gem with vendor asset files
  * Subscriptions
    - Load feed asynchronously
  * Truncate long hostnames when viewing evidence in an issue
  * Upgraded gems: Rails
  * Bugs fixed:
    - Placeholder gravatars appear if gravatar is not available

v3.21.0 (February 2021)
  * Upgraded DradisPro to run on Ruby 2.7.2 and Rails 6.1.1
  * Add view hooks for the export view
  * Increase secondary sidebar width for medium viewports
  * Upgraded gems: bundler, papertrail, rails
  * Bugs fixed:
    - Add a default user during Welcome setup
    - Correct position of sticky editor toolbar in fullscreen source view

v3.20.0 (January 2021)
  * Main sidebar improvements:
    - Labels added under icons
    - Nodes can be added in collapsed state
    - Removed animations and transitions while expanding and collapsing
  * Update logo assets
  * Navbar dropdown menu's are no longer locked to the right side of the browser
  * Upgraded gems: rails
  * Bugs fixed:
    - Editor drag and drop, and copy paste inserts attachments at the cursor
      position instead of at the end of the textarea.
    - Fixed redirect when canceling editing evidence from the issue level
  * New integrations:
    - Nipper

v3.19.0 (September 2020)
  * Auto upload attachments and screenshots without requiring the use of the staging area
  * Cards, Evidence, Issues, and Notes now have their own attachment support
  * Displays a notification badge in the browser tab when there are unread notifications
  * Editor: Allow drag & drop, copy & paste, and direct image uploading
  * Increase the node properties column size by changing it to LONGTEXT
  * Layout: Breadcrumbs have a fixed position
  * Link to our support site on the styles help page
  * Long dropdown menus are vertically scrollable
  * Bugs fixed:
    - Use absolute send times in notification emails instead of relative

v3.18.0 (July 2020)
  * Add all activity view
  * Render markup inside table columns
  * Update top navigation link styles and collapsed menu
  * Upgraded gems: rack, sanitize, sassc
  * Bugs fixed:
    - Comments:
      - Fix `edit` link available while editing
      - Fix comment borders remaining after deleting comments
    - Long unbroken table cell text in textile elements overflows
    - Secondary-sidebar long header names over-lapping icons
    - Select element text overflowing on to select arrows

v3.17.1 (Jun 2020)
  * Upgraded gems: websocket-extensions

v3.17 (May 2020)
  * Add author to evidence and notes views
  * Adjust Uploads layout to provide more visibility to the output console
  * Boards can be renamed and deleted through their dots menu
  * Card improvements:
    - Activity Feed now shows board name and link
    - No mandatory due date
    - Redirects to new url if the card has changed lists
  * Card, Evidence, Issue, and Note form data will not be lost even if the form is not saved
    - Form data will be cleared when the "Cancel" link is clicked
    - Removed prompt to restore data
  * Comments
    - Added Textile markup
    - Comment changes will not be lost even if the comment is not saved
    - Update comments feed to show author's name instead of email
  * Display note and evidence titles in breadcrumbs
  * Editor improvements:
    - New form-view to edit each field individually
    - Formatting toolbar to help with markup
    - Side-by-side editor preview that auto-updates
  * Link to Methodology from project summary chart
  * Move resource action links to dots-menu in breadcrumbs
  * Navigation sidebar in projects can be kept open while navigating across views
  * Dots-menu available in any view
  * Remove tag color from issue titles in issue summary
  * Update code element style
  * Use shared noscript partial
  * Use user model reference for activities instead of user email
  * Upgraded gems: kaminari, puma, rack, rails, sass-rails
  * Bugs fixed:
    - bin/setup creating folders outside dradis-ce/
    - bin/setup error if the attachments directory already exists
    - Board partial broken structure
    - ItemsTable extra whitespace causing unnecessary vertical scrolling
    - Fix bug with v3 board templates not uploading
    - Fix textile preview not showing on issues with very long text
    - Long items_table dropdown menus not scrollable
    - Long project names interfering with search bar expansion
    - Repetative prompt when images are pasted after navigating multiple views.
    - Report 'Download' button becoming a disabled 'Processing...' button once clicked
    - SemVer pre-release appending character
    - Set :author when creating Evidence from an Issue
    - Sidebar items not showing active state
    - Textile preview not showing on issues with very long text
    - Bug tracker items: #560
  * New integrations:
    - [new integration #1]
  * Integration enhancements:
    - Nexpose: better cipher wrapping coverage
    - Nikto: support new nested <niktoscan> format
  * Reporting enhancements:
    - HTML reports now use main app's markup rendering
  * REST/JSON API enhancements:
    - Add tags to the Issues API
  * Security Fixes:
    - Medium: Authenticated (author) persistent comments cross-site scripting

v3.16 (February 2020)
  * Update app to new Tylium layout
  * Upgrade to Rails 5.2.4.1
  * Add revision history for cards
  * Remove mysql2 gem dependency
  * Bugs fixed:
    - Fix errors on content overwrite flash messages
    - Fail and redirect to login instead of raising an error when attempting to log in as a user that has been removed
    - Fix Cancel link path for the Note Edit page

v3.15 (November 2019)
 - Methodologies v2:
   - Kanban-style boards replaced the checklists
   - Tasks can move between lists
   - Assign tasks to different team members
   - Keep Notes and information on each task
   - Export Methodology details into your reports
 - Email notifications
 - Add notification settings to decide how often to get email notifications
 - Add an smtp.yml config file to handle the SMTP configuration
 - Various mention related improvements:
   - Enhance the mentions box in comments to close when it is open and the page is
   scrolled
   - Fix bug that prevents the mentions dialog from appearing after navigating
   through the app
   - Fixed elongated avatar images so they are round once again
   - Added avatar images to mentions in comments
   - Load gravatars for users who's email has been setup with gravatar
 - Enhancement when adding new nodes to copy node label data between the single
   and multiple node forms
 - All tables can be sorted by column
 - Bugs fixed:
   - Fix handling of pipe character in node property tables
   - Fix overflow issue where content would expand out of view
   - Fix page jump when issues list is collapsed
   - Fix conflicting version message when updating records with ajax
   - Fix hamburger dropdown menu functionality
   - Fix node merging bug when `services_extras` properties are present
   - Fix cross-project info rendering
   - Prevent content block group names to be whitespaces only
   - Fix displaying of content blocks with no block groups
   - Limit project name length when viewing a project
   - Removed bullet style in node modals
   - Validate parent node project
 - Integration enhancements:
   - Burp: Make `issue.severity` available at the Issue level
   - Nessus: Fixed bullet points formatting to handle internal text column widths
   - Nexpose: Wrap ciphers in code blocks
   - Netsparker: Fix link parsing of issue.external_references
   - Jira: Loading custom (required) fields from JIRA by IssueType and Project
 - REST/JSON API enhancements:
   - Fix disappearing owner when assigning authors to a Project using the API
   - Set the "by" attribute for item revisions when using the API
 - Security Fixes:
   - Medium: Authenticated author mentioning an existing user outside of the
     project will subscribe that user to the note/issue/evidence
   - Upgraded gems: nokogiri (CVE-2019-13117)

v3.14 (August 2019)
 - Highlight code snippets
 - Collapsable sidebar in issues
 - Added Node merging feature

v3.13 (June 2019)
 - User-provided content takes priority over default local fields.
 - Fix subnodes disappearing when moved
 - Add auto-save JS that uses localStorage on textarea textchange events
 - Better welcome content

v3.12 (April 2019)
 - Using ajax in comments
 - Fixed nodes sidebar header margin
 - Added bold font to improve bold text visibility
 - Fix links display in Textile fields
 - Fix redirection destinations after edit/delete evidence
 - Refactoring cache keys in pages with comments
 - Disable turbolinks cache when displaying flash messages
 - Sort attachments in alphabetical ASCII order
 - Fix methodology checklist edit error

v3.11.1 (February 2019)
 - Fix blockcode vulnerability in Textile formatting

v3.11 (November 2018)
 - Added comments, subscriptions and notifications to notes
 - Added comments, subscriptions and notifications to evidence
 - Fix blockcode characters displaying incorrectly
 - Fix red dot still being displayed on the first visit to the page that
   caused the single unread notification
 - Upgraded some ruby gems (nokogiri, unicorn, ffi, rubyzip)
 - Fix wrong 'There are no comments' message
 - Escape html in comments
 - Track activities when multiple-creating evidence
 - Revert validating email format
 - Fix usage of set_property to use set_service in nexpose plugin
 - Note and evidence comments in export/import in dradis-projects

v3.10 (August 2018)
 - Add comments for issues
 - Add notifications for comments
 - Add subscriptions for issues in a project
 - Nest the dradis elements under the project scope
 - Add 'Send to...' menu for issues
 - Add better handling of the Services table
 - Use puma for the development and test server
 - Remove resque dependency
 - Improve redirect on Evidence#edit
 - Fix password reset
 - Fix XSS issue in Textile textarea inputs
 - Bugs fixed: #102, #118, #321

v3.9 (January 2018)
 - Fixed issues multi delete
 - Added notes and evidence tab to node view
 - Fixed project show turbolinks
 - Restyle secondary navbar
 - Update CE theme with a green palette
 - Add paper_trail author metadata
 - Upgrade to Rails 5.1 and Ruby 2.4
 - Bugs fixed: #128, #130, #134, #173, #349
 - Add Node properties to Acunetix plugin
 - Add Node properties to Qualys plugin
 - Add metric-specific fields to the CVSS calculator
 - Add fields and Node properties to Burp plugin
 - Add Issues, Evidence and Node properties to Nikto plugin
 - Validate parent node (if present) on nodes
 - Improved pool parameter definition in database.yml.template file
 - Fixed local_time gem usage
 - Updated nokogiri gem

v3.7 (July 2017)
 - Fix dradis:reset thor task.
 - Bugs fixed: #119
 - Fix 'before_filter is deprecated' warning
 - Updated README with 'Community Projects' section
 - Updated 'poltergeist' (browser specs) configuration
 - Fix a bug that may cause duplicates in Node#issues
 - Upgraded Nokogiri (xml/html parsing library)
 - Fixed bug when search results had multiple pages
 - Fixed error in 'dradis:reset' thor task
 - Fixed error in 'dradis:backup' thor task
 - Refactored nodes tree behaviour (parents with children)
 - Refactored loading a note template

v3.6 (Mar 2017)
 - Simpler framework <> add-on interface.
 - Combine multiple issues.
 - More efficient Search.
 - HTTP API for Attachments.
 - Better sidebar styling + direct edit / delete links.
 - Upgrade to Rails 5.
 - Fix select all issues bug.
 - Fix XSS in Issues diff view.

v3.2 (Sep 2016)
 - Nodes only show :expand when they have children
 - Add multiple-nodes
 - Always display :services as table
 - Bugs fixed: #334
 - Updated Rails framework

v3.1 (Mar 2016)
 - Issue tags
 - Testing methodologies
 - Node properties
 - New add-ons: Brakeman, Metasploit, etc.
 - Millions of bug fixes

.... sorry for the hiatus!

v2.10
 - New drag'n'drop file uploads with preview
 - Updated NeXpose plugin: add NeXpose-Full support
 - Feature requests implemented: #2312560, #2332708, #2706007
 - Bugs fixed: #55, #67, #72
 - Updated to Rails 3.2.3

v2.9 (1st of February 2012)
 - New Retina Network Security Scanner plugin
 - New Zed Attack Proxy upload plugin
 - Updated VulnDB import plugin
 - Faster Nikto upload plugin
 - Faster (60x times) Nessus upload plugin
 - Faster Nmap upload plugin (through ruby-nmap gem)
 - Updated First Time User's Wizard
 - Upgrade to Rails 3.2

v2.8 (10th of October 2011)
 - Cleaner three-column layout
 - Smarter Ajax polling and auto-updating
 - New version of the Nmap upload plugin
 - New version of the Nessus upload plugin
 - ./verify.sh now checks that libxml2 is installed
 - Bugs fixed: #17, #31, #37, #43, #48

v2.7.2 (1st of August 2011)
 - Updated to Rails 3.0.9
 - Improved startup scripts
 - Bugs fixed: #5, #9, #13, #14, #15, #16, #19, #20

v2.7.1 (24th of May 2011)
 - Improved note editor: more space, less Ajax
 - Bugs fixed: #3, #4, #6, #7, #8, #10

v2.7 (19th of April 2011)
 - Improved command line API with Thor (thor -T)
 - New Configuration Manager
 - New Upload Manager
 - New plugins:
   * Metasploit import
   * NeXpose (.xml) upload
   * OpenVAS (.xml) upload
   * SureCheck (.sc) upload
   * w3af (.xml) upload
   * Web Exploitation Framework (wXf) upload
 - Updated plugins:
   * Nessus plugin supports .nessus v2
   * Vuln::DB import plugin updated to work with the latest release
 - Bugs fixed: #2888332, #2973256
 - Updated to Rails 3.0.6

v2.6.1 (11th of February 2011)
 - Fixed a 'back slash' vs 'forward slash' issue in start.sh
 - Smarten up verify.sh to find the Bundler binary
 - Deal with Burp Scanner's opinionated handling of null bytes
 - SSL certificate updated for 2011 / 2012
 - Updated libraries RedCloth 4.2.6 and Rails 3.0.4

v2.6 (2nd of December 2010)
 - New first-time repository content
 - New helper scripts to run and reset the environment
 - Upgraded libraries: ExtJS 3.3, Rails 3.0.3
 - Improved performance through asset caching
 - Bugs fixed: #3021312, #3030629, #3076709

v2.5.2 (18th of May 2010)
 - bugs fixed: #2974460
 - security patch

v2.5.1 (7th of March 2010)
 - The NotesBrowser does a better job of keeping track of the current node
 - New notes are no longer out of sync with the server
 - upgraded library: ExtJS 3.1.1
 - bugs fixed: #2964273, #2932569, #2963253


v2.5 (5th of February 2010)
 - improved Note editor (supports formatting)
 - new HTML export plugin to generate reports in HTML format
 - new Nikto Upload plugin: your favourite web server scanner output in Dradis.
 - new Burp Upload plugin: you can now import your Burp Scanner results.
 - improved 'First Time User Wizard' introduction
 - keep track of all the activity with the built-in RSS feed
 - new Rake task: dradis:backup
 - Rake dradis:reset now creates a backup of the project by default
 - Rake dradis:reset now clears the old log files
 - the Nmap Upload plugin organizes the nodes in a more structured way
 - upgraded libraries: ExtJS 3.0, Rails 2.3.5
 - bugs fixed: #2936554, #2938593

v2.4.1 (31st of October 2009)
 - bugs fixed: #2881746, #2888245, #2889402

v2.4 (10th of September 2009)
 - drag'n'drop your notes
 - new Rake tasks to backup the project, reset the environment, etc.
 - better upload plugin feedback in case of exception
 - new 'feedback' link in the top-right corner
 - Nmap Upload now uses the Nmap::Parser library
 - notification icon displayed in the attachments tab when a node has
   attachments
 - new plugin to import data from the OSVDB

v2.3 (5th of August 2009)
 - expand / collapse buttons in the tree
 - add a new node filtering facility to the tree
 - import from file functionality (nmap, nessus, etc.)
 - refactor the WordExport plugin:
     - create templates using Word only
     - convert any document into a dradis template in < 10 minutes
     - read more about it here:-
         http://dradisframework.org/WordExport_templates.html

 - project management plugin update:
     - create project templates (read 'methodologies')
     - export project in .zip format (DB + attachments)
     - import projects/templates
     - checkout / commit project revisions from and to the Meta-Server

 - "what's new in this version?" widget in the status bar to learn the latest
 features added to the framework.

v2.2 (11th of June 2009)
 - add attachments to nodes
 - add 'refresh' buttons to the tree and the notes list
 - force 'webrick' even if mongrel is installed (no SSL support in mongrel)
 - centralise the framework version information.
 - autoExpandColumn now works on IE
 - Rails runs in "production" mode

v2.1.1 (17th  of April 2009)
 - the version string was not properly updated across the different modules.

v2.1 (16th of April 2009)
 - import/export plugin architecture
 - import/export plugin generators
 - sample WordXML export plugin
 - sample WikiMedia import plugin

v2.0.1 (23rd of February 2009)
 - first security patch

v2.0 (29th of January 2009)
 - Forget Hosts, Services and Protocols. Embrace the freedom of Nodes.
 - Forget SOAP, embrace REST
 - Powered by Rails 2.0 and ExtJS 2.2 (http://www.extjs.com/)
 - Now with security! (SSL transport and user authentication)

v1.2 (4th of April 2008)
 - a slightly less annoying implementation of the web interface 'auto refresh'
 functionality.
 - the services added through the web interface can have a name now :)
 - simple prevention against embedded XSS.
 - the missing submit.png image is included in the release now.

v1.1 (29th of February 2008)
 - new web interface, the old summary is gone, the new one is much neater and
 ajax powered.<|MERGE_RESOLUTION|>--- conflicted
+++ resolved
@@ -1,9 +1,6 @@
 [v#.#.#] ([month] [YYYY])
-<<<<<<< HEAD
   - Login View: Design update
-=======
   - Tylium: Improve mobile experience
->>>>>>> 6d35d40a
   - Upgraded gems:
     - [gem]
   - Bugs fixes:
