v3.22.0 (MMM’21)
<<<<<<< HEAD
  * Replace deprecated font-awesome-sass gem with vendor asset files
=======
  * Added the ability to import Configuration Kits
  * Improve accessibility:
    - Add alt text to any linked images
    - Add screen reader only text to forms
    - Adjustments to font and element contrast to meet at minimum Level AA WCAG 2.0 standards.
    - Fix any broken Aria references
    - Update element label association & add missing labels
  * Truncate long hostnames when viewing evidence in an issue
>>>>>>> e496b55f
  * Upgraded gems: [gem #1], [gem #2]
  * Bugs fixed:
    - [bug fixed #1]
    - [bug fixed ...]
    - Bug tracker items: #N, #M, #O, ...
  * New integrations:
    - [new integration #1]
    - [new integration ...]
  * Integration enhancements:
    - [integration enhancement #1]
    - [integration enhancement ...]
  * Reporting enhancements:
    - [reporting enhancement #1]
    - [reporting enhancement ...]
  * REST/JSON API enhancements:
    - [API enhancement #1]
    - [API enhancement ...]
  * Security Fixes:
    - High: (Authenticated|Unauthenticated) (admin|author|contributor) [vulnerability description]
    - Medium: (Authenticated|Unauthenticated) (admin|author|contributor) [vulnerability description]
    - Low: (Authenticated|Unauthenticated) (admin|author|contributor) [vulnerability description]

v3.21.0 (February 2021)
  * Upgraded DradisPro to run on Ruby 2.7.2 and Rails 6.1.1
  * Add view hooks for the export view
  * Increase secondary sidebar width for medium viewports
  * Upgraded gems: bundler, papertrail, rails
  * Bugs fixed:
    - Add a default user during Welcome setup
    - Correct position of sticky editor toolbar in fullscreen source view

v3.20.0 (January 2021)
  * Main sidebar improvements:
    - Labels added under icons
    - Nodes can be added in collapsed state
    - Removed animations and transitions while expanding and collapsing
  * Update logo assets
  * Navbar dropdown menu's are no longer locked to the right side of the browser
  * Upgraded gems: rails
  * Bugs fixed:
    - Editor drag and drop, and copy paste inserts attachments at the cursor
      position instead of at the end of the textarea.
    - Fixed redirect when canceling editing evidence from the issue level
  * New integrations:
    - Nipper

v3.19.0 (September 2020)
  * Auto upload attachments and screenshots without requiring the use of the staging area
  * Cards, Evidence, Issues, and Notes now have their own attachment support
  * Displays a notification badge in the browser tab when there are unread notifications
  * Editor: Allow drag & drop, copy & paste, and direct image uploading
  * Increase the node properties column size by changing it to LONGTEXT
  * Layout: Breadcrumbs have a fixed position
  * Link to our support site on the styles help page
  * Long dropdown menus are vertically scrollable
  * Bugs fixed:
    - Use absolute send times in notification emails instead of relative

v3.18.0 (July 2020)
  * Add all activity view
  * Render markup inside table columns
  * Update top navigation link styles and collapsed menu
  * Upgraded gems: rack, sanitize, sassc
  * Bugs fixed:
    - Comments:
      - Fix `edit` link available while editing
      - Fix comment borders remaining after deleting comments
    - Long unbroken table cell text in textile elements overflows
    - Secondary-sidebar long header names over-lapping icons
    - Select element text overflowing on to select arrows

v3.17.1 (Jun 2020)
  * Upgraded gems: websocket-extensions

v3.17 (May 2020)
  * Add author to evidence and notes views
  * Adjust Uploads layout to provide more visibility to the output console
  * Boards can be renamed and deleted through their dots menu
  * Card improvements:
    - Activity Feed now shows board name and link
    - No mandatory due date
    - Redirects to new url if the card has changed lists
  * Card, Evidence, Issue, and Note form data will not be lost even if the form is not saved
    - Form data will be cleared when the "Cancel" link is clicked
    - Removed prompt to restore data
  * Comments
    - Added Textile markup
    - Comment changes will not be lost even if the comment is not saved
    - Update comments feed to show author's name instead of email
  * Display note and evidence titles in breadcrumbs
  * Editor improvements:
    - New form-view to edit each field individually
    - Formatting toolbar to help with markup
    - Side-by-side editor preview that auto-updates
  * Link to Methodology from project summary chart
  * Move resource action links to dots-menu in breadcrumbs
  * Navigation sidebar in projects can be kept open while navigating across views
  * Dots-menu available in any view
  * Remove tag color from issue titles in issue summary
  * Update code element style
  * Use shared noscript partial
  * Use user model reference for activities instead of user email
  * Upgraded gems: kaminari, puma, rack, rails, sass-rails
  * Bugs fixed:
    - bin/setup creating folders outside dradis-ce/
    - bin/setup error if the attachments directory already exists
    - Board partial broken structure
    - ItemsTable extra whitespace causing unnecessary vertical scrolling
    - Fix bug with v3 board templates not uploading
    - Fix textile preview not showing on issues with very long text
    - Long items_table dropdown menus not scrollable
    - Long project names interfering with search bar expansion
    - Repetative prompt when images are pasted after navigating multiple views.
    - Report 'Download' button becoming a disabled 'Processing...' button once clicked
    - SemVer pre-release appending character
    - Set :author when creating Evidence from an Issue
    - Sidebar items not showing active state
    - Textile preview not showing on issues with very long text
    - Bug tracker items: #560
  * New integrations:
    - [new integration #1]
  * Integration enhancements:
    - Nexpose: better cipher wrapping coverage
    - Nikto: support new nested <niktoscan> format
  * Reporting enhancements:
    - HTML reports now use main app's markup rendering
  * REST/JSON API enhancements:
    - Add tags to the Issues API
  * Security Fixes:
    - Medium: Authenticated (author) persistent comments cross-site scripting

v3.16 (February 2020)
  * Update app to new Tylium layout
  * Upgrade to Rails 5.2.4.1
  * Add revision history for cards
  * Remove mysql2 gem dependency
  * Bugs fixed:
    - Fix errors on content overwrite flash messages
    - Fail and redirect to login instead of raising an error when attempting to log in as a user that has been removed
    - Fix Cancel link path for the Note Edit page

v3.15 (November 2019)
 - Methodologies v2:
   - Kanban-style boards replaced the checklists
   - Tasks can move between lists
   - Assign tasks to different team members
   - Keep Notes and information on each task
   - Export Methodology details into your reports
 - Email notifications
 - Add notification settings to decide how often to get email notifications
 - Add an smtp.yml config file to handle the SMTP configuration
 - Various mention related improvements:
   - Enhance the mentions box in comments to close when it is open and the page is
   scrolled
   - Fix bug that prevents the mentions dialog from appearing after navigating
   through the app
   - Fixed elongated avatar images so they are round once again
   - Added avatar images to mentions in comments
   - Load gravatars for users who's email has been setup with gravatar
 - Enhancement when adding new nodes to copy node label data between the single
   and multiple node forms
 - All tables can be sorted by column
 - Bugs fixed:
   - Fix handling of pipe character in node property tables
   - Fix overflow issue where content would expand out of view
   - Fix page jump when issues list is collapsed
   - Fix conflicting version message when updating records with ajax
   - Fix hamburger dropdown menu functionality
   - Fix node merging bug when `services_extras` properties are present
   - Fix cross-project info rendering
   - Prevent content block group names to be whitespaces only
   - Fix displaying of content blocks with no block groups
   - Limit project name length when viewing a project
   - Removed bullet style in node modals
   - Validate parent node project
 - Integration enhancements:
   - Burp: Make `issue.severity` available at the Issue level
   - Nessus: Fixed bullet points formatting to handle internal text column widths
   - Nexpose: Wrap ciphers in code blocks
   - Netsparker: Fix link parsing of issue.external_references
   - Jira: Loading custom (required) fields from JIRA by IssueType and Project
 - REST/JSON API enhancements:
   - Fix disappearing owner when assigning authors to a Project using the API
   - Set the "by" attribute for item revisions when using the API
 - Security Fixes:
   - Medium: Authenticated author mentioning an existing user outside of the
     project will subscribe that user to the note/issue/evidence
   - Upgraded gems: nokogiri (CVE-2019-13117)

v3.14 (August 2019)
 - Highlight code snippets
 - Collapsable sidebar in issues
 - Added Node merging feature

v3.13 (June 2019)
 - User-provided content takes priority over default local fields.
 - Fix subnodes disappearing when moved
 - Add auto-save JS that uses localStorage on textarea textchange events
 - Better welcome content

v3.12 (April 2019)
 - Using ajax in comments
 - Fixed nodes sidebar header margin
 - Added bold font to improve bold text visibility
 - Fix links display in Textile fields
 - Fix redirection destinations after edit/delete evidence
 - Refactoring cache keys in pages with comments
 - Disable turbolinks cache when displaying flash messages
 - Sort attachments in alphabetical ASCII order
 - Fix methodology checklist edit error

v3.11.1 (February 2019)
 - Fix blockcode vulnerability in Textile formatting

v3.11 (November 2018)
 - Added comments, subscriptions and notifications to notes
 - Added comments, subscriptions and notifications to evidence
 - Fix blockcode characters displaying incorrectly
 - Fix red dot still being displayed on the first visit to the page that
   caused the single unread notification
 - Upgraded some ruby gems (nokogiri, unicorn, ffi, rubyzip)
 - Fix wrong 'There are no comments' message
 - Escape html in comments
 - Track activities when multiple-creating evidence
 - Revert validating email format
 - Fix usage of set_property to use set_service in nexpose plugin
 - Note and evidence comments in export/import in dradis-projects

v3.10 (August 2018)
 - Add comments for issues
 - Add notifications for comments
 - Add subscriptions for issues in a project
 - Nest the dradis elements under the project scope
 - Add 'Send to...' menu for issues
 - Add better handling of the Services table
 - Use puma for the development and test server
 - Remove resque dependency
 - Improve redirect on Evidence#edit
 - Fix password reset
 - Fix XSS issue in Textile textarea inputs
 - Bugs fixed: #102, #118, #321

v3.9 (January 2018)
 - Fixed issues multi delete
 - Added notes and evidence tab to node view
 - Fixed project show turbolinks
 - Restyle secondary navbar
 - Update CE theme with a green palette
 - Add paper_trail author metadata
 - Upgrade to Rails 5.1 and Ruby 2.4
 - Bugs fixed: #128, #130, #134, #173, #349
 - Add Node properties to Acunetix plugin
 - Add Node properties to Qualys plugin
 - Add metric-specific fields to the CVSS calculator
 - Add fields and Node properties to Burp plugin
 - Add Issues, Evidence and Node properties to Nikto plugin
 - Validate parent node (if present) on nodes
 - Improved pool parameter definition in database.yml.template file
 - Fixed local_time gem usage
 - Updated nokogiri gem

v3.7 (July 2017)
 - Fix dradis:reset thor task.
 - Bugs fixed: #119
 - Fix 'before_filter is deprecated' warning
 - Updated README with 'Community Projects' section
 - Updated 'poltergeist' (browser specs) configuration
 - Fix a bug that may cause duplicates in Node#issues
 - Upgraded Nokogiri (xml/html parsing library)
 - Fixed bug when search results had multiple pages
 - Fixed error in 'dradis:reset' thor task
 - Fixed error in 'dradis:backup' thor task
 - Refactored nodes tree behaviour (parents with children)
 - Refactored loading a note template

v3.6 (Mar 2017)
 - Simpler framework <> add-on interface.
 - Combine multiple issues.
 - More efficient Search.
 - HTTP API for Attachments.
 - Better sidebar styling + direct edit / delete links.
 - Upgrade to Rails 5.
 - Fix select all issues bug.
 - Fix XSS in Issues diff view.

v3.2 (Sep 2016)
 - Nodes only show :expand when they have children
 - Add multiple-nodes
 - Always display :services as table
 - Bugs fixed: #334
 - Updated Rails framework

v3.1 (Mar 2016)
 - Issue tags
 - Testing methodologies
 - Node properties
 - New add-ons: Brakeman, Metasploit, etc.
 - Millions of bug fixes

.... sorry for the hiatus!

v2.10
 - New drag'n'drop file uploads with preview
 - Updated NeXpose plugin: add NeXpose-Full support
 - Feature requests implemented: #2312560, #2332708, #2706007
 - Bugs fixed: #55, #67, #72
 - Updated to Rails 3.2.3

v2.9 (1st of February 2012)
 - New Retina Network Security Scanner plugin
 - New Zed Attack Proxy upload plugin
 - Updated VulnDB import plugin
 - Faster Nikto upload plugin
 - Faster (60x times) Nessus upload plugin
 - Faster Nmap upload plugin (through ruby-nmap gem)
 - Updated First Time User's Wizard
 - Upgrade to Rails 3.2

v2.8 (10th of October 2011)
 - Cleaner three-column layout
 - Smarter Ajax polling and auto-updating
 - New version of the Nmap upload plugin
 - New version of the Nessus upload plugin
 - ./verify.sh now checks that libxml2 is installed
 - Bugs fixed: #17, #31, #37, #43, #48

v2.7.2 (1st of August 2011)
 - Updated to Rails 3.0.9
 - Improved startup scripts
 - Bugs fixed: #5, #9, #13, #14, #15, #16, #19, #20

v2.7.1 (24th of May 2011)
 - Improved note editor: more space, less Ajax
 - Bugs fixed: #3, #4, #6, #7, #8, #10

v2.7 (19th of April 2011)
 - Improved command line API with Thor (thor -T)
 - New Configuration Manager
 - New Upload Manager
 - New plugins:
   * Metasploit import
   * NeXpose (.xml) upload
   * OpenVAS (.xml) upload
   * SureCheck (.sc) upload
   * w3af (.xml) upload
   * Web Exploitation Framework (wXf) upload
 - Updated plugins:
   * Nessus plugin supports .nessus v2
   * Vuln::DB import plugin updated to work with the latest release
 - Bugs fixed: #2888332, #2973256
 - Updated to Rails 3.0.6

v2.6.1 (11th of February 2011)
 - Fixed a 'back slash' vs 'forward slash' issue in start.sh
 - Smarten up verify.sh to find the Bundler binary
 - Deal with Burp Scanner's opinionated handling of null bytes
 - SSL certificate updated for 2011 / 2012
 - Updated libraries RedCloth 4.2.6 and Rails 3.0.4

v2.6 (2nd of December 2010)
 - New first-time repository content
 - New helper scripts to run and reset the environment
 - Upgraded libraries: ExtJS 3.3, Rails 3.0.3
 - Improved performance through asset caching
 - Bugs fixed: #3021312, #3030629, #3076709

v2.5.2 (18th of May 2010)
 - bugs fixed: #2974460
 - security patch

v2.5.1 (7th of March 2010)
 - The NotesBrowser does a better job of keeping track of the current node
 - New notes are no longer out of sync with the server
 - upgraded library: ExtJS 3.1.1
 - bugs fixed: #2964273, #2932569, #2963253


v2.5 (5th of February 2010)
 - improved Note editor (supports formatting)
 - new HTML export plugin to generate reports in HTML format
 - new Nikto Upload plugin: your favourite web server scanner output in Dradis.
 - new Burp Upload plugin: you can now import your Burp Scanner results.
 - improved 'First Time User Wizard' introduction
 - keep track of all the activity with the built-in RSS feed
 - new Rake task: dradis:backup
 - Rake dradis:reset now creates a backup of the project by default
 - Rake dradis:reset now clears the old log files
 - the Nmap Upload plugin organizes the nodes in a more structured way
 - upgraded libraries: ExtJS 3.0, Rails 2.3.5
 - bugs fixed: #2936554, #2938593

v2.4.1 (31st of October 2009)
 - bugs fixed: #2881746, #2888245, #2889402

v2.4 (10th of September 2009)
 - drag'n'drop your notes
 - new Rake tasks to backup the project, reset the environment, etc.
 - better upload plugin feedback in case of exception
 - new 'feedback' link in the top-right corner
 - Nmap Upload now uses the Nmap::Parser library
 - notification icon displayed in the attachments tab when a node has
   attachments
 - new plugin to import data from the OSVDB

v2.3 (5th of August 2009)
 - expand / collapse buttons in the tree
 - add a new node filtering facility to the tree
 - import from file functionality (nmap, nessus, etc.)
 - refactor the WordExport plugin:
     - create templates using Word only
     - convert any document into a dradis template in < 10 minutes
     - read more about it here:-
         http://dradisframework.org/WordExport_templates.html

 - project management plugin update:
     - create project templates (read 'methodologies')
     - export project in .zip format (DB + attachments)
     - import projects/templates
     - checkout / commit project revisions from and to the Meta-Server

 - "what's new in this version?" widget in the status bar to learn the latest
 features added to the framework.

v2.2 (11th of June 2009)
 - add attachments to nodes
 - add 'refresh' buttons to the tree and the notes list
 - force 'webrick' even if mongrel is installed (no SSL support in mongrel)
 - centralise the framework version information.
 - autoExpandColumn now works on IE
 - Rails runs in "production" mode

v2.1.1 (17th  of April 2009)
 - the version string was not properly updated across the different modules.

v2.1 (16th of April 2009)
 - import/export plugin architecture
 - import/export plugin generators
 - sample WordXML export plugin
 - sample WikiMedia import plugin

v2.0.1 (23rd of February 2009)
 - first security patch

v2.0 (29th of January 2009)
 - Forget Hosts, Services and Protocols. Embrace the freedom of Nodes.
 - Forget SOAP, embrace REST
 - Powered by Rails 2.0 and ExtJS 2.2 (http://www.extjs.com/)
 - Now with security! (SSL transport and user authentication)

v1.2 (4th of April 2008)
 - a slightly less annoying implementation of the web interface 'auto refresh'
 functionality.
 - the services added through the web interface can have a name now :)
 - simple prevention against embedded XSS.
 - the missing submit.png image is included in the release now.

v1.1 (29th of February 2008)
 - new web interface, the old summary is gone, the new one is much neater and
 ajax powered.<|MERGE_RESOLUTION|>--- conflicted
+++ resolved
@@ -1,7 +1,4 @@
 v3.22.0 (MMM’21)
-<<<<<<< HEAD
-  * Replace deprecated font-awesome-sass gem with vendor asset files
-=======
   * Added the ability to import Configuration Kits
   * Improve accessibility:
     - Add alt text to any linked images
@@ -9,8 +6,8 @@
     - Adjustments to font and element contrast to meet at minimum Level AA WCAG 2.0 standards.
     - Fix any broken Aria references
     - Update element label association & add missing labels
+  * Replace deprecated font-awesome-sass gem with vendor asset files
   * Truncate long hostnames when viewing evidence in an issue
->>>>>>> e496b55f
   * Upgraded gems: [gem #1], [gem #2]
   * Bugs fixed:
     - [bug fixed #1]
