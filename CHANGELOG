[v#.#.#] ([month] [YYYY])
  - Editor:
    - Insert an appropriate single or multiline tag for blockquotes and codeblocks
    - Limit the content height for easier access to the Create/Update button
    - Quote text from comments and resource content (cards, evidence, issues, notes, etc)
  - Evidence:
    - Create a new issue (optionally) when creating new evidence
<<<<<<< HEAD
  - Tables:
    - Add selector to change the number of records displayed
=======
    - Move evidence across nodes
>>>>>>> 0d3d0ff4
  - Tylium:
    - Import CSS manifests from addon
    - Remove extra left padding from the first line of content in a code block
    - Remove height restriction from code blocks
  - Upgraded gems:
    - nokogiri, puma, rails
  - Bugs fixes:
    - Methodologies:
      - Ensure boards don't nest when the instance has been inactive
    - Tables
      - Prevent columns state from resetting
    - Bug tracker items:
      - [item]
  - New integrations:
    - [integration]
  - Integration enhancements:
    - [integration]:
      - [future tense verb] [integration enhancement]
      - [integration bug fixes]:
        - [future tense verb] [integration bug fix]
  - Reporting enhancements:
    - [report type]:
      - [future tense verb] [reporting enhancement]
  - REST/JSON API enhancements:
    - [API entity]:
      - [future tense verb] [API enhancement]
  - Security Fixes:
    - High: (Authenticated|Unauthenticated) (admin|author|contributor) [vulnerability description]
    - Medium: (Authenticated|Unauthenticated) (admin|author|contributor) [vulnerability description]
    - Low: (Authenticated|Unauthenticated) (admin|author|contributor) [vulnerability description]

v4.0.0 (July 2021)
  * Dynamic content across the app
  * Upgraded gems: capybara, jquery-rails, rails, rdoc, resque-status, rubocop, nokogiri, papertrail, puma,
  * Bugs fixed:
    - Fix uploading of attachments with names that have newlines
  * REST/JSON API enhancements:
    - Add pagination support

v3.22.0 (April 2021)
  * Added the ability to import Configuration Kits
  * Comments
    - Load feed asynchronously
  * Improve accessibility:
    - Add alt text to any linked images
    - Add screen reader only text to forms
    - Adjustments to font and element contrast to meet at minimum Level AA WCAG 2.0 standards.
    - Fix any broken Aria references
    - Update element label association & add missing labels
  * Kit upload CLI command update
  * Replace deprecated font-awesome-sass gem with vendor asset files
  * Subscriptions
    - Load feed asynchronously
  * Truncate long hostnames when viewing evidence in an issue
  * Upgraded gems: Rails
  * Bugs fixed:
    - Placeholder gravatars appear if gravatar is not available

v3.21.0 (February 2021)
  * Upgraded DradisPro to run on Ruby 2.7.2 and Rails 6.1.1
  * Add view hooks for the export view
  * Increase secondary sidebar width for medium viewports
  * Upgraded gems: bundler, papertrail, rails
  * Bugs fixed:
    - Add a default user during Welcome setup
    - Correct position of sticky editor toolbar in fullscreen source view

v3.20.0 (January 2021)
  * Main sidebar improvements:
    - Labels added under icons
    - Nodes can be added in collapsed state
    - Removed animations and transitions while expanding and collapsing
  * Update logo assets
  * Navbar dropdown menu's are no longer locked to the right side of the browser
  * Upgraded gems: rails
  * Bugs fixed:
    - Editor drag and drop, and copy paste inserts attachments at the cursor
      position instead of at the end of the textarea.
    - Fixed redirect when canceling editing evidence from the issue level
  * New integrations:
    - Nipper

v3.19.0 (September 2020)
  * Auto upload attachments and screenshots without requiring the use of the staging area
  * Cards, Evidence, Issues, and Notes now have their own attachment support
  * Displays a notification badge in the browser tab when there are unread notifications
  * Editor: Allow drag & drop, copy & paste, and direct image uploading
  * Increase the node properties column size by changing it to LONGTEXT
  * Layout: Breadcrumbs have a fixed position
  * Link to our support site on the styles help page
  * Long dropdown menus are vertically scrollable
  * Bugs fixed:
    - Use absolute send times in notification emails instead of relative

v3.18.0 (July 2020)
  * Add all activity view
  * Render markup inside table columns
  * Update top navigation link styles and collapsed menu
  * Upgraded gems: rack, sanitize, sassc
  * Bugs fixed:
    - Comments:
      - Fix `edit` link available while editing
      - Fix comment borders remaining after deleting comments
    - Long unbroken table cell text in textile elements overflows
    - Secondary-sidebar long header names over-lapping icons
    - Select element text overflowing on to select arrows

v3.17.1 (Jun 2020)
  * Upgraded gems: websocket-extensions

v3.17 (May 2020)
  * Add author to evidence and notes views
  * Adjust Uploads layout to provide more visibility to the output console
  * Boards can be renamed and deleted through their dots menu
  * Card improvements:
    - Activity Feed now shows board name and link
    - No mandatory due date
    - Redirects to new url if the card has changed lists
  * Card, Evidence, Issue, and Note form data will not be lost even if the form is not saved
    - Form data will be cleared when the "Cancel" link is clicked
    - Removed prompt to restore data
  * Comments
    - Added Textile markup
    - Comment changes will not be lost even if the comment is not saved
    - Update comments feed to show author's name instead of email
  * Display note and evidence titles in breadcrumbs
  * Editor improvements:
    - New form-view to edit each field individually
    - Formatting toolbar to help with markup
    - Side-by-side editor preview that auto-updates
  * Link to Methodology from project summary chart
  * Move resource action links to dots-menu in breadcrumbs
  * Navigation sidebar in projects can be kept open while navigating across views
  * Dots-menu available in any view
  * Remove tag color from issue titles in issue summary
  * Update code element style
  * Use shared noscript partial
  * Use user model reference for activities instead of user email
  * Upgraded gems: kaminari, puma, rack, rails, sass-rails
  * Bugs fixed:
    - bin/setup creating folders outside dradis-ce/
    - bin/setup error if the attachments directory already exists
    - Board partial broken structure
    - ItemsTable extra whitespace causing unnecessary vertical scrolling
    - Fix bug with v3 board templates not uploading
    - Fix textile preview not showing on issues with very long text
    - Long items_table dropdown menus not scrollable
    - Long project names interfering with search bar expansion
    - Repetative prompt when images are pasted after navigating multiple views.
    - Report 'Download' button becoming a disabled 'Processing...' button once clicked
    - SemVer pre-release appending character
    - Set :author when creating Evidence from an Issue
    - Sidebar items not showing active state
    - Textile preview not showing on issues with very long text
    - Bug tracker items: #560
  * New integrations:
    - [new integration #1]
  * Integration enhancements:
    - Nexpose: better cipher wrapping coverage
    - Nikto: support new nested <niktoscan> format
  * Reporting enhancements:
    - HTML reports now use main app's markup rendering
  * REST/JSON API enhancements:
    - Add tags to the Issues API
  * Security Fixes:
    - Medium: Authenticated (author) persistent comments cross-site scripting

v3.16 (February 2020)
  * Update app to new Tylium layout
  * Upgrade to Rails 5.2.4.1
  * Add revision history for cards
  * Remove mysql2 gem dependency
  * Bugs fixed:
    - Fix errors on content overwrite flash messages
    - Fail and redirect to login instead of raising an error when attempting to log in as a user that has been removed
    - Fix Cancel link path for the Note Edit page

v3.15 (November 2019)
 - Methodologies v2:
   - Kanban-style boards replaced the checklists
   - Tasks can move between lists
   - Assign tasks to different team members
   - Keep Notes and information on each task
   - Export Methodology details into your reports
 - Email notifications
 - Add notification settings to decide how often to get email notifications
 - Add an smtp.yml config file to handle the SMTP configuration
 - Various mention related improvements:
   - Enhance the mentions box in comments to close when it is open and the page is
   scrolled
   - Fix bug that prevents the mentions dialog from appearing after navigating
   through the app
   - Fixed elongated avatar images so they are round once again
   - Added avatar images to mentions in comments
   - Load gravatars for users who's email has been setup with gravatar
 - Enhancement when adding new nodes to copy node label data between the single
   and multiple node forms
 - All tables can be sorted by column
 - Bugs fixed:
   - Fix handling of pipe character in node property tables
   - Fix overflow issue where content would expand out of view
   - Fix page jump when issues list is collapsed
   - Fix conflicting version message when updating records with ajax
   - Fix hamburger dropdown menu functionality
   - Fix node merging bug when `services_extras` properties are present
   - Fix cross-project info rendering
   - Prevent content block group names to be whitespaces only
   - Fix displaying of content blocks with no block groups
   - Limit project name length when viewing a project
   - Removed bullet style in node modals
   - Validate parent node project
 - Integration enhancements:
   - Burp: Make `issue.severity` available at the Issue level
   - Nessus: Fixed bullet points formatting to handle internal text column widths
   - Nexpose: Wrap ciphers in code blocks
   - Netsparker: Fix link parsing of issue.external_references
   - Jira: Loading custom (required) fields from JIRA by IssueType and Project
 - REST/JSON API enhancements:
   - Fix disappearing owner when assigning authors to a Project using the API
   - Set the "by" attribute for item revisions when using the API
 - Security Fixes:
   - Medium: Authenticated author mentioning an existing user outside of the
     project will subscribe that user to the note/issue/evidence
   - Upgraded gems: nokogiri (CVE-2019-13117)

v3.14 (August 2019)
 - Highlight code snippets
 - Collapsable sidebar in issues
 - Added Node merging feature

v3.13 (June 2019)
 - User-provided content takes priority over default local fields.
 - Fix subnodes disappearing when moved
 - Add auto-save JS that uses localStorage on textarea textchange events
 - Better welcome content

v3.12 (April 2019)
 - Using ajax in comments
 - Fixed nodes sidebar header margin
 - Added bold font to improve bold text visibility
 - Fix links display in Textile fields
 - Fix redirection destinations after edit/delete evidence
 - Refactoring cache keys in pages with comments
 - Disable turbolinks cache when displaying flash messages
 - Sort attachments in alphabetical ASCII order
 - Fix methodology checklist edit error

v3.11.1 (February 2019)
 - Fix blockcode vulnerability in Textile formatting

v3.11 (November 2018)
 - Added comments, subscriptions and notifications to notes
 - Added comments, subscriptions and notifications to evidence
 - Fix blockcode characters displaying incorrectly
 - Fix red dot still being displayed on the first visit to the page that
   caused the single unread notification
 - Upgraded some ruby gems (nokogiri, unicorn, ffi, rubyzip)
 - Fix wrong 'There are no comments' message
 - Escape html in comments
 - Track activities when multiple-creating evidence
 - Revert validating email format
 - Fix usage of set_property to use set_service in nexpose plugin
 - Note and evidence comments in export/import in dradis-projects

v3.10 (August 2018)
 - Add comments for issues
 - Add notifications for comments
 - Add subscriptions for issues in a project
 - Nest the dradis elements under the project scope
 - Add 'Send to...' menu for issues
 - Add better handling of the Services table
 - Use puma for the development and test server
 - Remove resque dependency
 - Improve redirect on Evidence#edit
 - Fix password reset
 - Fix XSS issue in Textile textarea inputs
 - Bugs fixed: #102, #118, #321

v3.9 (January 2018)
 - Fixed issues multi delete
 - Added notes and evidence tab to node view
 - Fixed project show turbolinks
 - Restyle secondary navbar
 - Update CE theme with a green palette
 - Add paper_trail author metadata
 - Upgrade to Rails 5.1 and Ruby 2.4
 - Bugs fixed: #128, #130, #134, #173, #349
 - Add Node properties to Acunetix plugin
 - Add Node properties to Qualys plugin
 - Add metric-specific fields to the CVSS calculator
 - Add fields and Node properties to Burp plugin
 - Add Issues, Evidence and Node properties to Nikto plugin
 - Validate parent node (if present) on nodes
 - Improved pool parameter definition in database.yml.template file
 - Fixed local_time gem usage
 - Updated nokogiri gem

v3.7 (July 2017)
 - Fix dradis:reset thor task.
 - Bugs fixed: #119
 - Fix 'before_filter is deprecated' warning
 - Updated README with 'Community Projects' section
 - Updated 'poltergeist' (browser specs) configuration
 - Fix a bug that may cause duplicates in Node#issues
 - Upgraded Nokogiri (xml/html parsing library)
 - Fixed bug when search results had multiple pages
 - Fixed error in 'dradis:reset' thor task
 - Fixed error in 'dradis:backup' thor task
 - Refactored nodes tree behaviour (parents with children)
 - Refactored loading a note template

v3.6 (Mar 2017)
 - Simpler framework <> add-on interface.
 - Combine multiple issues.
 - More efficient Search.
 - HTTP API for Attachments.
 - Better sidebar styling + direct edit / delete links.
 - Upgrade to Rails 5.
 - Fix select all issues bug.
 - Fix XSS in Issues diff view.

v3.2 (Sep 2016)
 - Nodes only show :expand when they have children
 - Add multiple-nodes
 - Always display :services as table
 - Bugs fixed: #334
 - Updated Rails framework

v3.1 (Mar 2016)
 - Issue tags
 - Testing methodologies
 - Node properties
 - New add-ons: Brakeman, Metasploit, etc.
 - Millions of bug fixes

.... sorry for the hiatus!

v2.10
 - New drag'n'drop file uploads with preview
 - Updated NeXpose plugin: add NeXpose-Full support
 - Feature requests implemented: #2312560, #2332708, #2706007
 - Bugs fixed: #55, #67, #72
 - Updated to Rails 3.2.3

v2.9 (1st of February 2012)
 - New Retina Network Security Scanner plugin
 - New Zed Attack Proxy upload plugin
 - Updated VulnDB import plugin
 - Faster Nikto upload plugin
 - Faster (60x times) Nessus upload plugin
 - Faster Nmap upload plugin (through ruby-nmap gem)
 - Updated First Time User's Wizard
 - Upgrade to Rails 3.2

v2.8 (10th of October 2011)
 - Cleaner three-column layout
 - Smarter Ajax polling and auto-updating
 - New version of the Nmap upload plugin
 - New version of the Nessus upload plugin
 - ./verify.sh now checks that libxml2 is installed
 - Bugs fixed: #17, #31, #37, #43, #48

v2.7.2 (1st of August 2011)
 - Updated to Rails 3.0.9
 - Improved startup scripts
 - Bugs fixed: #5, #9, #13, #14, #15, #16, #19, #20

v2.7.1 (24th of May 2011)
 - Improved note editor: more space, less Ajax
 - Bugs fixed: #3, #4, #6, #7, #8, #10

v2.7 (19th of April 2011)
 - Improved command line API with Thor (thor -T)
 - New Configuration Manager
 - New Upload Manager
 - New plugins:
   * Metasploit import
   * NeXpose (.xml) upload
   * OpenVAS (.xml) upload
   * SureCheck (.sc) upload
   * w3af (.xml) upload
   * Web Exploitation Framework (wXf) upload
 - Updated plugins:
   * Nessus plugin supports .nessus v2
   * Vuln::DB import plugin updated to work with the latest release
 - Bugs fixed: #2888332, #2973256
 - Updated to Rails 3.0.6

v2.6.1 (11th of February 2011)
 - Fixed a 'back slash' vs 'forward slash' issue in start.sh
 - Smarten up verify.sh to find the Bundler binary
 - Deal with Burp Scanner's opinionated handling of null bytes
 - SSL certificate updated for 2011 / 2012
 - Updated libraries RedCloth 4.2.6 and Rails 3.0.4

v2.6 (2nd of December 2010)
 - New first-time repository content
 - New helper scripts to run and reset the environment
 - Upgraded libraries: ExtJS 3.3, Rails 3.0.3
 - Improved performance through asset caching
 - Bugs fixed: #3021312, #3030629, #3076709

v2.5.2 (18th of May 2010)
 - bugs fixed: #2974460
 - security patch

v2.5.1 (7th of March 2010)
 - The NotesBrowser does a better job of keeping track of the current node
 - New notes are no longer out of sync with the server
 - upgraded library: ExtJS 3.1.1
 - bugs fixed: #2964273, #2932569, #2963253


v2.5 (5th of February 2010)
 - improved Note editor (supports formatting)
 - new HTML export plugin to generate reports in HTML format
 - new Nikto Upload plugin: your favourite web server scanner output in Dradis.
 - new Burp Upload plugin: you can now import your Burp Scanner results.
 - improved 'First Time User Wizard' introduction
 - keep track of all the activity with the built-in RSS feed
 - new Rake task: dradis:backup
 - Rake dradis:reset now creates a backup of the project by default
 - Rake dradis:reset now clears the old log files
 - the Nmap Upload plugin organizes the nodes in a more structured way
 - upgraded libraries: ExtJS 3.0, Rails 2.3.5
 - bugs fixed: #2936554, #2938593

v2.4.1 (31st of October 2009)
 - bugs fixed: #2881746, #2888245, #2889402

v2.4 (10th of September 2009)
 - drag'n'drop your notes
 - new Rake tasks to backup the project, reset the environment, etc.
 - better upload plugin feedback in case of exception
 - new 'feedback' link in the top-right corner
 - Nmap Upload now uses the Nmap::Parser library
 - notification icon displayed in the attachments tab when a node has
   attachments
 - new plugin to import data from the OSVDB

v2.3 (5th of August 2009)
 - expand / collapse buttons in the tree
 - add a new node filtering facility to the tree
 - import from file functionality (nmap, nessus, etc.)
 - refactor the WordExport plugin:
     - create templates using Word only
     - convert any document into a dradis template in < 10 minutes
     - read more about it here:-
         http://dradisframework.org/WordExport_templates.html

 - project management plugin update:
     - create project templates (read 'methodologies')
     - export project in .zip format (DB + attachments)
     - import projects/templates
     - checkout / commit project revisions from and to the Meta-Server

 - "what's new in this version?" widget in the status bar to learn the latest
 features added to the framework.

v2.2 (11th of June 2009)
 - add attachments to nodes
 - add 'refresh' buttons to the tree and the notes list
 - force 'webrick' even if mongrel is installed (no SSL support in mongrel)
 - centralise the framework version information.
 - autoExpandColumn now works on IE
 - Rails runs in "production" mode

v2.1.1 (17th  of April 2009)
 - the version string was not properly updated across the different modules.

v2.1 (16th of April 2009)
 - import/export plugin architecture
 - import/export plugin generators
 - sample WordXML export plugin
 - sample WikiMedia import plugin

v2.0.1 (23rd of February 2009)
 - first security patch

v2.0 (29th of January 2009)
 - Forget Hosts, Services and Protocols. Embrace the freedom of Nodes.
 - Forget SOAP, embrace REST
 - Powered by Rails 2.0 and ExtJS 2.2 (http://www.extjs.com/)
 - Now with security! (SSL transport and user authentication)

v1.2 (4th of April 2008)
 - a slightly less annoying implementation of the web interface 'auto refresh'
 functionality.
 - the services added through the web interface can have a name now :)
 - simple prevention against embedded XSS.
 - the missing submit.png image is included in the release now.

v1.1 (29th of February 2008)
 - new web interface, the old summary is gone, the new one is much neater and
 ajax powered.<|MERGE_RESOLUTION|>--- conflicted
+++ resolved
@@ -5,14 +5,11 @@
     - Quote text from comments and resource content (cards, evidence, issues, notes, etc)
   - Evidence:
     - Create a new issue (optionally) when creating new evidence
-<<<<<<< HEAD
+    - Move evidence across nodes
   - Tables:
     - Add selector to change the number of records displayed
-=======
-    - Move evidence across nodes
->>>>>>> 0d3d0ff4
   - Tylium:
-    - Import CSS manifests from addon
+    - Import CSS manifests from addons
     - Remove extra left padding from the first line of content in a code block
     - Remove height restriction from code blocks
   - Upgraded gems:
