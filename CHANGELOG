--- conflicted
+++ resolved
@@ -1,12 +1,5 @@
 [v#.#.#] ([MMM’YY])
-<<<<<<< HEAD
-  * Dynamic content across the app
-  * Replace jQuery-ujs with rails-ujs
   * Return users to the last view before the session expired
-  * Update the API to handle pagination
-=======
-  * [feature #1]
->>>>>>> 445495fd
   * [feature #2]
   * [feature ...]
   * Upgraded gems: [gem #1], [gem #2]
