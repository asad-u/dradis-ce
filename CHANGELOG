<<<<<<< HEAD
v3.7 (Xxx ####)
 - Fix dradis:reset thor task.
=======
v3.7 (July 2017)
>>>>>>> 0bea5212
 - Bugs fixed: #119
 - Fix 'before_filter is deprecated' warning
 - Updated README with 'Community Projects' section
 - Updated 'poltergeist' (browser specs) configuration
 - Fix a bug that may cause duplicates in Node#issues
 - Upgraded Nokogiri (xml/html parsing library)
 - Fixed bug when search results had multiple pages
 - Fixed error in 'dradis:reset' thor task
 - Fixed error in 'dradis:backup' thor task
 - Refactored nodes tree behaviour (parents with children)
 - Refactored loading a note template

v3.6 (Mar 2017)
 - Simpler framework <> add-on interface.
 - Combine multiple issues.
 - More efficient Search.
 - HTTP API for Attachments.
 - Better sidebar styling + direct edit / delete links.
 - Upgrade to Rails 5.
 - Fix select all issues bug.
 - Fix XSS in Issues diff view.

v3.2 (Sep 2016)
 - Nodes only show :expand when they have children
 - Add multiple-nodes
 - Always display :services as table
 - Bugs fixed: #334
 - Updated Rails framework

v3.1 (Mar 2016)
 - Issue tags
 - Testing methodologies
 - Node properties
 - New add-ons: Brakeman, Metasploit, etc.
 - Millions of bug fixes

.... sorry for the hiatus!

v2.10
 - New drag'n'drop file uploads with preview
 - Updated NeXpose plugin: add NeXpose-Full support
 - Feature requests implemented: #2312560, #2332708, #2706007
 - Bugs fixed: #55, #67, #72
 - Updated to Rails 3.2.3

v2.9 (1st of February 2012)
 - New Retina Network Security Scanner plugin
 - New Zed Attack Proxy upload plugin
 - Updated VulnDB import plugin
 - Faster Nikto upload plugin
 - Faster (60x times) Nessus upload plugin
 - Faster Nmap upload plugin (through ruby-nmap gem)
 - Updated First Time User's Wizard
 - Upgrade to Rails 3.2

v2.8 (10th of October 2011)
 - Cleaner three-column layout
 - Smarter Ajax polling and auto-updating
 - New version of the Nmap upload plugin
 - New version of the Nessus upload plugin
 - ./verify.sh now checks that libxml2 is installed
 - Bugs fixed: #17, #31, #37, #43, #48

v2.7.2 (1st of August 2011)
 - Updated to Rails 3.0.9
 - Improved startup scripts
 - Bugs fixed: #5, #9, #13, #14, #15, #16, #19, #20

v2.7.1 (24th of May 2011)
 - Improved note editor: more space, less Ajax
 - Bugs fixed: #3, #4, #6, #7, #8, #10

v2.7 (19th of April 2011)
 - Improved command line API with Thor (thor -T)
 - New Configuration Manager
 - New Upload Manager
 - New plugins:
   * Metasploit import
   * NeXpose (.xml) upload
   * OpenVAS (.xml) upload
   * SureCheck (.sc) upload
   * w3af (.xml) upload
   * Web Exploitation Framework (wXf) upload
 - Updated plugins:
   * Nessus plugin supports .nessus v2
   * Vuln::DB import plugin updated to work with the latest release
 - Bugs fixed: #2888332, #2973256
 - Updated to Rails 3.0.6

v2.6.1 (11th of February 2011)
 - Fixed a 'back slash' vs 'forward slash' issue in start.sh
 - Smarten up verify.sh to find the Bundler binary
 - Deal with Burp Scanner's opinionated handling of null bytes
 - SSL certificate updated for 2011 / 2012
 - Updated libraries RedCloth 4.2.6 and Rails 3.0.4

v2.6 (2nd of December 2010)
 - New first-time repository content
 - New helper scripts to run and reset the environment
 - Upgraded libraries: ExtJS 3.3, Rails 3.0.3
 - Improved performance through asset caching
 - Bugs fixed: #3021312, #3030629, #3076709

v2.5.2 (18th of May 2010)
 - bugs fixed: #2974460
 - security patch

v2.5.1 (7th of March 2010)
 - The NotesBrowser does a better job of keeping track of the current node
 - New notes are no longer out of sync with the server
 - upgraded library: ExtJS 3.1.1
 - bugs fixed: #2964273, #2932569, #2963253


v2.5 (5th of February 2010)
 - improved Note editor (supports formatting)
 - new HTML export plugin to generate reports in HTML format
 - new Nikto Upload plugin: your favourite web server scanner output in Dradis.
 - new Burp Upload plugin: you can now import your Burp Scanner results.
 - improved 'First Time User Wizard' introduction
 - keep track of all the activity with the built-in RSS feed
 - new Rake task: dradis:backup
 - Rake dradis:reset now creates a backup of the project by default
 - Rake dradis:reset now clears the old log files
 - the Nmap Upload plugin organizes the nodes in a more structured way
 - upgraded libraries: ExtJS 3.0, Rails 2.3.5
 - bugs fixed: #2936554, #2938593

v2.4.1 (31st of October 2009)
 - bugs fixed: #2881746, #2888245, #2889402

v2.4 (10th of September 2009)
 - drag'n'drop your notes
 - new Rake tasks to backup the project, reset the environment, etc.
 - better upload plugin feedback in case of exception
 - new 'feedback' link in the top-right corner
 - Nmap Upload now uses the Nmap::Parser library
 - notification icon displayed in the attachments tab when a node has
   attachments
 - new plugin to import data from the OSVDB

v2.3 (5th of August 2009)
 - expand / collapse buttons in the tree
 - add a new node filtering facility to the tree
 - import from file functionality (nmap, nessus, etc.)
 - refactor the WordExport plugin:
     - create templates using Word only
     - convert any document into a dradis template in < 10 minutes
     - read more about it here:-
         http://dradisframework.org/WordExport_templates.html

 - project management plugin update:
     - create project templates (read 'methodologies')
     - export project in .zip format (DB + attachments)
     - import projects/templates
     - checkout / commit project revisions from and to the Meta-Server

 - "what's new in this version?" widget in the status bar to learn the latest
 features added to the framework.

v2.2 (11th of June 2009)
 - add attachments to nodes
 - add 'refresh' buttons to the tree and the notes list
 - force 'webrick' even if mongrel is installed (no SSL support in mongrel)
 - centralise the framework version information.
 - autoExpandColumn now works on IE
 - Rails runs in "production" mode

v2.1.1 (17th  of April 2009)
 - the version string was not properly updated across the different modules.

v2.1 (16th of April 2009)
 - import/export plugin architecture
 - import/export plugin generators
 - sample WordXML export plugin
 - sample WikiMedia import plugin

v2.0.1 (23rd of February 2009)
 - first security patch

v2.0 (29th of January 2009)
 - Forget Hosts, Services and Protocols. Embrace the freedom of Nodes.
 - Forget SOAP, embrace REST
 - Powered by Rails 2.0 and ExtJS 2.2 (http://www.extjs.com/)
 - Now with security! (SSL transport and user authentication)

v1.2 (4th of April 2008)
 - a slightly less annoying implementation of the web interface 'auto refresh'
 functionality.
 - the services added through the web interface can have a name now :)
 - simple prevention against embedded XSS.
 - the missing submit.png image is included in the release now.

v1.1 (29th of February 2008)
 - new web interface, the old summary is gone, the new one is much neater and
 ajax powered.<|MERGE_RESOLUTION|>--- conflicted
+++ resolved
@@ -1,9 +1,5 @@
-<<<<<<< HEAD
-v3.7 (Xxx ####)
+v3.7 (July 2017)
  - Fix dradis:reset thor task.
-=======
-v3.7 (July 2017)
->>>>>>> 0bea5212
  - Bugs fixed: #119
  - Fix 'before_filter is deprecated' warning
  - Updated README with 'Community Projects' section
