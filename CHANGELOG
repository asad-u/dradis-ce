--- conflicted
+++ resolved
@@ -3,11 +3,8 @@
   * Use shared noscript partial
   * Upgraded gems: puma, sass-rails
   * Bugs fixed:
-<<<<<<< HEAD
+    - Long project names interfering with search bar expansion.
     - Set :author when creating Evidence from an Issue.
-=======
-    - Long project names interfering with search bar expansion.
->>>>>>> d3dc35eb
     - Bug tracker items: #N, #M, #O, ...
   * New integrations:
     - [new integration #1]
