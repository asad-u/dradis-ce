--- conflicted
+++ resolved
@@ -102,13 +102,8 @@
 gem 'sanitize', '5.2.1'
 
 # SQLite3 DB driver
-<<<<<<< HEAD
-gem 'sqlite3' unless ENV['HEROKU']
-gem 'pg' if ENV['HEROKU']
-=======
 # gem 'sqlite3' unless ENV['HEROKU']
 gem 'pg' #if ENV['HEROKU']
->>>>>>> 1cc9c0a0
 
 # --------------------------------------------------------- Dradis Professional
 # Authorisation
