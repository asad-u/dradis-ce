--- conflicted
+++ resolved
@@ -179,15 +179,9 @@
 
 group :test do
   gem 'database_cleaner'
-<<<<<<< HEAD
-  gem 'factory_girl_rails'
-  gem 'capybara', '~> 2.13'
-  gem 'chromedriver-helper'
-=======
   gem 'factory_bot_rails'
   gem 'capybara', '~> 3.6.0'
-  gem 'poltergeist'
->>>>>>> 9fdab182
+  gem 'chromedriver-helper'
   gem 'guard-rspec', require: false
   gem 'selenium-webdriver'
   gem 'shoulda-matchers', '~> 3.1'
