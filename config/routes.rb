--- conflicted
+++ resolved
@@ -54,13 +54,8 @@
       resources :revisions, only: [:index, :show]
     end
 
-<<<<<<< HEAD
-    constraints(id: /.*/) do
-      resources :attachments
-=======
     constraints(:filename => /.*/) do
       resources :attachments, param: :filename
->>>>>>> c20e3c4f
     end
   end
 
