Rails.application.routes.draw do
  # ------------------------------------------------------------ Authentication
  # These routes allow users to set the shared password
  get  '/setup' => 'sessions#init'
  post '/setup' => 'sessions#setup'

  # Sign in / sign out
  get '/login'  => 'sessions#new'
  get '/logout' => 'sessions#destroy'
  resource :session

  # ------------------------------------------------------------ Project routes
  concern :multiple_destroy do
    collection do
      delete :multiple_destroy
    end
  end

  resources :projects, only: [:show] do
    resources :activities, only: [] do
      collection do
        get :poll, constraints: { format: /js/ }
      end
    end

    resources :comments

    post :create_multiple_evidence, to: 'evidence#create_multiple'

    resources :issues, concerns: :multiple_destroy do
      collection do
        post :import
        resources :merge, only: [:new, :create], controller: 'issues/merge'
      end

      resources :nodes, only: [:show], controller: 'issues/nodes'
      resources :revisions, only: [:index, :show]
    end
<<<<<<< HEAD
    resources :subscriptions, only: [:create, :destroy]
  end
=======
>>>>>>> b0e0ee98

    resources :methodologies do
      collection { post :preview }
      member do
        get :add
        put :update_task
      end
    end

    resources :nodes do
      collection do
        post :sort
        post :create_multiple
      end

      member do
        get :tree
      end

      resources :notes, concerns: :multiple_destroy do
        resources :revisions, only: [:index, :show]
      end

      resources :evidence, except: :index, concerns: :multiple_destroy do
        resources :revisions, only: [:index, :show]
      end

      constraints(:filename => /.*/) do
        resources :attachments, param: :filename
      end
    end

    resources :revisions, only: [] do
      member { post :recover }
    end

    get 'search' => 'search#index'
    get 'trash' => 'revisions#trash'

    # ------------------------------------------------------- Export Manager
    get  '/export'                   => 'export#index',             as: :export_manager
    post '/export'                   => 'export#create'
    get  '/export/validate'          => 'export#validate',          as: :validate_export
    get  '/export/validation_status' => 'export#validation_status', as: :validation_status

    # ------------------------------------------------------- Upload Manager
    get  '/upload'        => 'upload#index',  as: :upload_manager
    post '/upload'        => 'upload#create'
    post '/upload/parse'  => 'upload#parse'
    get  '/upload/status' => 'upload#status'
  end


  resources :configurations, only: [:index, :update]

  resources :console, only: [] do
    collection { get :status }
  end

  # -------------------------------------------------------------- Static pages
  # jQuery Textile URLs
  get '/preview' => 'home#textilize',  as: :preview, defaults: { format: 'json' }
  get '/markup-help' => 'home#markup_help', as: :markup

  root to: 'home#index'
end<|MERGE_RESOLUTION|>--- conflicted
+++ resolved
@@ -36,11 +36,9 @@
       resources :nodes, only: [:show], controller: 'issues/nodes'
       resources :revisions, only: [:index, :show]
     end
-<<<<<<< HEAD
+    
     resources :subscriptions, only: [:create, :destroy]
   end
-=======
->>>>>>> b0e0ee98
 
     resources :methodologies do
       collection { post :preview }
