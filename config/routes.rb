--- conflicted
+++ resolved
@@ -100,20 +100,5 @@
   get '/preview' => 'home#textilize',  as: :preview, defaults: { format: 'json' }
   get '/markup-help' => 'home#markup_help', as: :markup
 
-<<<<<<< HEAD
-
-  # ------------------------------------------------------------ Export Manager
-  get  '/export'                   => 'export#index',             as: :export_manager
-  post '/export'                   => 'export#create'
-  get  '/export/validate'          => 'export#validate',          as: :validate_export
-  get  '/export/validation_status' => 'export#validation_status', as: :validation_status
-
-  # ------------------------------------------------------------ Upload Manager
-  get  '/upload'        => 'upload#index',  as: :upload_manager
-  post '/upload'        => 'upload#create'
-  post '/upload/parse'  => 'upload#parse'
-
-=======
->>>>>>> e7b75dd6
   root to: 'home#index'
 end