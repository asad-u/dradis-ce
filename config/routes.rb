--- conflicted
+++ resolved
@@ -41,20 +41,6 @@
     collection { get :status }
   end
 
-<<<<<<< HEAD
-  resources :issues, concerns: :multiple_destroy do
-    collection do
-      post :import
-      resources :merge, only: [:new, :create], controller: 'issues/merge'
-    end
-
-    resources :comments
-    resources :nodes, only: [:show], controller: 'issues/nodes'
-    resources :revisions, only: [:index, :show]
-  end
-
-=======
->>>>>>> 3e41d348
   resources :methodologies do
     collection { post :preview }
     member do
