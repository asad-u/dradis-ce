--- conflicted
+++ resolved
@@ -222,13 +222,8 @@
 
     it "filters excludes issues and methodology type" do
       node = create(:node, label: "First node")
-<<<<<<< HEAD
-      Project.new.issue_library
-      Node.methodology_library
-=======
-      Node.issue_library
+      project.issue_library
       project.methodology_library
->>>>>>> 2fe5f6f3
 
       results = described_class.new(query: 'node', scope: :nodes, project: project).results
       expect(results.size).to eq 1
