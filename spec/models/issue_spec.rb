--- conflicted
+++ resolved
@@ -28,14 +28,7 @@
     expect(issue.affected.first).to eq(host)
   end
 
-<<<<<<< HEAD
-  describe "on delete" do
-=======
-  it { should have_many(:evidence).dependent(:destroy) }
-  it { should have_many(:activities) }
-
   describe 'on delete' do
->>>>>>> ee6c01f0
     before do
       @issue = create(:issue, node: create(:node))
       @activities = create_list(:activity, 2, trackable: @issue)
