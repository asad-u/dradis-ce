# This file is copied to spec/ when you run 'rails generate rspec:install'
ENV['RAILS_ENV'] ||= 'test'
require File.expand_path('../../config/environment', __FILE__)
# Prevent database truncation if the environment is production
abort("The Rails environment is running in production mode!") if Rails.env.production?
require 'spec_helper'
require 'rspec/rails'
# Add additional requires below this line. Rails is not loaded until this point!

require 'capybara/rspec'
<<<<<<< HEAD
=======
require 'capybara/poltergeist'
require 'paper_trail/frameworks/rspec'
>>>>>>> 9fdab182
require 'shoulda/matchers'


# Requires supporting ruby files with custom matchers and macros, etc, in
# spec/support/ and its subdirectories. Files matching `spec/**/*_spec.rb` are
# run as spec files by default. This means that files in spec/support that end
# in _spec.rb will both be required and run as specs, causing the specs to be
# run twice. It is recommended that you do not name files matching this glob to
# end with _spec.rb. You can configure this pattern with the --pattern
# option on the command line or in ~/.rspec, .rspec or `.rspec-local`.
#
# The following line is provided for convenience purposes. It has the downside
# of increasing the boot-up time by auto-requiring all files in the support
# directory. Alternatively, in the individual `*_spec.rb` files, manually
# require only the support files necessary.
#
# Dir[Rails.root.join('spec/support/**/*.rb')].each { |f| require f }
["", "engines/**/"].each do |dir|
  Dir[Rails.root.join("#{dir}spec/support/**/*.rb")].each { |f| require f }
end

# Checks for pending migration and applies them before tests are run.
# If you are not using ActiveRecord, you can remove this line.
ActiveRecord::Migration.maintain_test_schema!

Capybara.register_driver :chrome do |app|
  options = %w[headless disable-gpu window-size=1920,1080]
  Capybara::Selenium::Driver.new app, browser: :chrome,
    options: Selenium::WebDriver::Chrome::Options.new(args: options)
end

<<<<<<< HEAD
Capybara.javascript_driver = :chrome
=======
Capybara.server = :puma, { Silent: true }
Capybara.javascript_driver = :poltergeist
>>>>>>> 9fdab182

RSpec.configure do |config|
  # Remove this line if you're not using ActiveRecord or ActiveRecord fixtures
  config.fixture_path = "#{::Rails.root}/spec/fixtures"

  # If you're not using ActiveRecord, or you'd prefer not to run each of your
  # examples within a transaction, remove the following line or assign false
  # instead of true.
  config.use_transactional_fixtures = false

  # RSpec Rails can automatically mix in different behaviours to your tests
  # based on their file location, for example enabling you to call `get` and
  # `post` in specs under `spec/controllers`.
  #
  # You can disable this behaviour by removing the line below, and instead
  # explicitly tag your specs with their type, e.g.:
  #
  #     RSpec.describe UsersController, :type => :controller do
  #       # ...
  #     end
  #
  # The different available types are documented in the features, such as in
  # https://relishapp.com/rspec/rspec-rails/docs
  config.infer_spec_type_from_file_location!

  # Filter lines from Rails gems in backtraces.
  config.filter_rails_from_backtrace!
  # arbitrary gems may also be filtered via:
  # config.filter_gems_from_backtrace("gem name")

  # config.include ControllerMacros, type: :controller
  config.include ControllerMacros, type: :feature
  # config.include SelecterHelper,   type: :feature
  # config.include SupportHelper,    type: :controller
  # config.include SupportHelper,    type: :feature
  # config.include SupportHelper,    type: :request
  config.include FactoryBot::Syntax::Methods
  # config.include WaitForAjax, type: :feature

  config.example_status_persistence_file_path = Rails.root.join("spec", ".examples.txt")

  config.before(:suite) do
    begin
      FactoryBot.lint
    ensure
      DatabaseCleaner.clean_with(:truncation)
    end
  end

  config.before(:each) do
    DatabaseCleaner.strategy = :transaction
  end

  # When using JS, the Poltergeist driver needs to access the DB from an external
  # process, if we're in a transaction, stuff like newly created Users won't be
  # available to the driver
  #
  # See:
  #  https://github.com/plataformatec/devise/wiki/How-To:-Test-with-Capybara
  #  http://devblog.avdi.org/2012/08/31/configuring-database_cleaner-with-rails-rspec-capybara-and-selenium/
  config.before(:each, js: true) do
    DatabaseCleaner.strategy = :truncation
  end

  config.before(:each) do
    DatabaseCleaner.start
  end

  config.after(:each) do
    DatabaseCleaner.clean
  end
end

Shoulda::Matchers.configure do |config|
  config.integrate do |with|
    # Choose a test framework:
    with.test_framework :rspec
    # with.test_framework :minitest
    # with.test_framework :minitest_4
    # with.test_framework :test_unit

    # Choose one or more libraries:
    # with.library :active_record
    # with.library :active_model
    # with.library :action_controller
    # Or, choose the following (which implies all of the above):
    with.library :rails
  end
end

ActiveJob::Base.queue_adapter = :test<|MERGE_RESOLUTION|>--- conflicted
+++ resolved
@@ -8,11 +8,7 @@
 # Add additional requires below this line. Rails is not loaded until this point!
 
 require 'capybara/rspec'
-<<<<<<< HEAD
-=======
-require 'capybara/poltergeist'
 require 'paper_trail/frameworks/rspec'
->>>>>>> 9fdab182
 require 'shoulda/matchers'
 
 
@@ -44,12 +40,8 @@
     options: Selenium::WebDriver::Chrome::Options.new(args: options)
 end
 
-<<<<<<< HEAD
+Capybara.server = :puma, { Silent: true }
 Capybara.javascript_driver = :chrome
-=======
-Capybara.server = :puma, { Silent: true }
-Capybara.javascript_driver = :poltergeist
->>>>>>> 9fdab182
 
 RSpec.configure do |config|
   # Remove this line if you're not using ActiveRecord or ActiveRecord fixtures
