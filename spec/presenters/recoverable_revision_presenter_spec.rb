require 'rails_helper'

RSpec.describe RecoverableRevisionPresenter do
<<<<<<< HEAD
  let(:project) { Project.new }
=======

  before { PaperTrail.enabled = true }
  after  { PaperTrail.enabled = false }
>>>>>>> 842959ef

  class FakeView
    include ActionView::Helpers::TextHelper

    def current_project
      Project.new
    end
  end

  include ActionView::Helpers::TagHelper

  def revision_title_tag(text)
    content_tag :span, text, class: 'item-content'
  end

  def presenter_for(revision)
    described_class.new(revision, FakeView.new)
  end

  describe 'for a methodology' do
    before do
      methodology_content = File.read(Rails.root.join('spec/fixtures/files/methodologies/webapp.xml'))

      note = project.methodology_library.notes.create(
        author:  'methodology builder',
        text:     methodology_content,
        category: Category.default,
      )
      note.destroy
      revision = RecoverableRevision.new(note.versions.last)

      @presenter = presenter_for(revision)
    end

    it 'has the correct title' do
      expect(@presenter.send(:title)).to eq revision_title_tag('Webapp')
    end

    it 'has the correct type' do
      expect(@presenter.send(:type)).to eq 'Methodology'
    end
  end

  describe 'for an Issue' do
    before do
      issue = create(:issue, text: "#[Title]#\nMy issue")
      issue.destroy
      revision = RecoverableRevision.new(issue.versions.last)

      @presenter = presenter_for(revision)
    end

    it 'has the correct title' do
      expect(@presenter.send(:title)).to eq revision_title_tag("My issue")
    end

    it 'has the correct type' do
      expect(@presenter.send(:type)).to eq 'Issue'
    end
  end

  describe 'for a note' do
    before do
      note = create(:note, text: "#[Title]#\nMy note")
      note.destroy
      revision = RecoverableRevision.new(note.versions.last)

      @presenter = presenter_for(revision)
    end

    it 'has the correct title' do
      expect(@presenter.send(:title)).to eq revision_title_tag('My note')
    end

    it 'has the correct type' do
      expect(@presenter.send(:type)).to eq 'Note'
    end
  end
end<|MERGE_RESOLUTION|>--- conflicted
+++ resolved
@@ -1,13 +1,10 @@
 require 'rails_helper'
 
 RSpec.describe RecoverableRevisionPresenter do
-<<<<<<< HEAD
-  let(:project) { Project.new }
-=======
-
   before { PaperTrail.enabled = true }
   after  { PaperTrail.enabled = false }
->>>>>>> 842959ef
+
+  let(:project) { Project.new }
 
   class FakeView
     include ActionView::Helpers::TextHelper
