require 'rails_helper'

describe "evidence pages", js: true do
  include ActivityMacros

  subject { page }

  shared_examples "an evidence page with poller" do
    describe "when someone else updates the current Evidence" do
      before do
        @evidence.update(content: "whatever")
        create(:activity, action: :update, trackable: @evidence, user: @other_user)

        call_poller
      end

      it "displays a warning" do
        should have_selector "#evidence-updated-alert"
      end
    end

    describe "and someone deletes that Evidence" do
      before do
        @evidence.destroy
        create(:activity, action: :destroy, trackable: @evidence, user: @other_user)
        call_poller
      end

      it "displays a warning" do
        should have_selector "#evidence-deleted-alert"
      end
    end

    describe "and someone updates then deletes that evidence" do
      before do
        @evidence.update(content: "whatever")
        create(:activity, action: :update, trackable: @evidence, user: @other_user)
        @evidence.destroy
        create(:activity, action: :destroy, trackable: @evidence, user: @other_user)
        call_poller
      end

      it "displays a warning" do
        # Make sure the 'update' actions pointing to a no-longer-existent
        # Evidence don't crash the poller!
        should have_selector "#evidence-deleted-alert"
      end
    end
  end

  before do
    login_to_project_as_user
    @other_user = create(:user)
    @node       = create(:node, project: @project)
    issue       = create(:issue, node: @project.issue_library)
    @evidence   = create(:evidence, node: @node, issue: issue)
  end

  describe "when I am viewing an Evidence" do
    before do visit project_node_evidence_path(current_project, @node, @evidence)

      # Wait for ajax
<<<<<<< HEAD
      find('[data-behavior="fetch"] .comment-feed')
      find('[data-behavior="fetch"] .subscriptions-feed')
=======
      find('[data-behavior~=fetch-comments] .comment-feed')
>>>>>>> 8e0b6cda
    end

    it_behaves_like "an evidence page with poller"
  end

  describe "when I am editing an Evidence" do
    before { visit edit_project_node_evidence_path(current_project, @node, @evidence) }
    it_behaves_like "an evidence page with poller"
  end
end<|MERGE_RESOLUTION|>--- conflicted
+++ resolved
@@ -60,12 +60,8 @@
     before do visit project_node_evidence_path(current_project, @node, @evidence)
 
       # Wait for ajax
-<<<<<<< HEAD
-      find('[data-behavior="fetch"] .comment-feed')
-      find('[data-behavior="fetch"] .subscriptions-feed')
-=======
       find('[data-behavior~=fetch-comments] .comment-feed')
->>>>>>> 8e0b6cda
+      find('[data-behavior~=fetch-subscriptions] .comment-feed')
     end
 
     it_behaves_like "an evidence page with poller"
