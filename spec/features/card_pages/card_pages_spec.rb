--- conflicted
+++ resolved
@@ -236,7 +236,6 @@
         expect(page).to have_selector("a[href='#{project_board_list_card_path(current_project, @board, @list, @card)}'][data-method='delete']")
       end
 
-<<<<<<< HEAD
       describe "clicking 'delete'" do
         before { PaperTrail.enabled = true }
         after  { PaperTrail.enabled = false }
@@ -247,10 +246,6 @@
             click_link 'Delete'
           end
         end
-=======
-      describe "clicking 'delete'", versioning: true do
-        let(:submit_form) { click_link 'Delete' }
->>>>>>> 8f480e02
 
         it 'deletes the card' do
           id = @card.id
