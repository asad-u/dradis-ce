--- conflicted
+++ resolved
@@ -177,12 +177,8 @@
       visit project_board_list_card_path(current_project, @board, @list, @card)
 
       # Wait for ajax
-<<<<<<< HEAD
-      find('[data-behavior="fetch"] .comment-feed')
-      find('[data-behavior="fetch"] .subscriptions-feed')
-=======
       find('[data-behavior~=fetch-comments] .comment-feed')
->>>>>>> 8e0b6cda
+      find('[data-behavior~=fetch-subscriptions] .comment-feed')
     end
 
     let(:action) { :show }
