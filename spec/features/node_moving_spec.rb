require 'rails_helper'

describe "moving a node", js: true do

  subject { page }

  before do
    login_to_project_as_user

    @node_0 = create_node(label: "Node 0", project: current_project)
    @node_1 = create_node(label: "Node 1", project: current_project)
    @node_2 = create_node(label: "Node 2", parent: @node_0)
    @node_3 = create_node(label: "Node 3", parent: @node_0)
    @node_4 = create_node(label: "Node 4", parent: @node_1)
    @node_5 = create_node(label: "Node 5", parent: @node_2)

    # Tree:
    #
    # - node_0
    #   - node_2
    #     - node_5
    #   - node_3
    # - node_1
    #   - node_4

  end

  before do
    visit project_node_path(current_node.project, current_node)
    click_link "Move"
  end

  let(:current_node) { @node_2 }

  example "moving a node below another node" do
    within_move_node_modal do
      click_node_toggle_button(@node_0)
      find_link(@node_3.label).trigger('click')
      find_button("Move").click
    end
    expect(@node_2.reload.parent).to eq @node_3
    expect(current_path).to eq project_node_path(current_project, @node_2)
  end


  # Bug fix ;)
  example "moving a node below a sub-node of a different root node" do
    within_move_node_modal do
      click_node_toggle_button(@node_1)
      click_link @node_4.label
      click_button "Move"
    end

    expect(@node_2.reload.parent).to eq @node_4
    expect(current_path).to eq project_node_path(current_project, @node_2)
  end


  describe "selecting a descendant of the current node" do
    it "doesn't allow you to submit the form" do
<<<<<<< HEAD
      expect(submit_move_button[:disabled]).to eq 'true'
=======
      within_move_node_modal do
        click_node_toggle_button(@node_0)
        click_node_toggle_button(@node_2)
        find_link(@node_5.label, visible: :all).trigger("click")
      end

      expect(submit_move_button[:disabled]).to be true
>>>>>>> 9fdab182
    end
  end


  describe "selecting 'move to root'" do
    before { choose :node_move_destination_root }

    describe "and clicking 'Move'" do
      before do
        within_move_node_modal do
          click_button "Move"
        end
      end

      it "makes the node a root node" do
        expect(current_node.reload)
      end
    end

    describe "and clicking within the tree" do
      before do
        within_move_node_modal do
          click_node_toggle_button(@node_1)
          click_link @node_4.label
        end
      end

      it "selects the 'Move below node' radio button again" do
        root_radio_button = find("#node_move_destination_root")
        node_radio_button = find("#node_move_destination_node")
        expect(root_radio_button).not_to be_checked
        expect(node_radio_button).to be_checked
      end
    end
  end


  context "when moving a root node" do
    let(:current_node) { @node_0 }

    it "doesn't show the 'move to root' radio buttons" do
      within_move_node_modal do
        should_not have_field :node_move_destination_root
        should_not have_field :node_move_destination_node
      end
    end
  end


  def create_node(attrs={})
    create(:node, attrs.merge(project: current_project))
  end

  def within_move_node_modal
    within("#modal_move_node") { yield }
  end

  def click_node_toggle_button(node)
    find("#modal_move_node [data-node-id='#{node.id}'] > a.toggle").click
  end

  def submit_move_button
    find("#modal_move_node .btn-primary")
  end

end<|MERGE_RESOLUTION|>--- conflicted
+++ resolved
@@ -58,9 +58,6 @@
 
   describe "selecting a descendant of the current node" do
     it "doesn't allow you to submit the form" do
-<<<<<<< HEAD
-      expect(submit_move_button[:disabled]).to eq 'true'
-=======
       within_move_node_modal do
         click_node_toggle_button(@node_0)
         click_node_toggle_button(@node_2)
@@ -68,7 +65,6 @@
       end
 
       expect(submit_move_button[:disabled]).to be true
->>>>>>> 9fdab182
     end
   end
 
