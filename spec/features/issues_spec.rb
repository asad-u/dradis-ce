require 'rails_helper'

describe 'Issues pages' do
  subject { page }

  it 'should require authenticated users' do
    visit project_issues_path(create(:project))
    expect(current_path).to eq(login_path)
    expect(page).to have_content('Access denied.')
  end

  context 'as authenticated user' do

    before { login_to_project_as_user }

    context 'with an Issue library' do
      let(:issuelib) { current_project.issue_library }

      describe 'index page' do
        it 'presents a link to add new issue' do
          visit project_issues_path(current_project)
          expect(page).to have_xpath("//a[@href='#{new_project_issue_path(current_project)}']")
        end

        it 'shows an *empty list* message if none have been assigned' do
          visit project_issues_path(current_project)
          expect(current_path).to eq(project_issues_path(current_project))
          expect(page).to have_content('nothing yet')
        end

        it 'presents a list of all existing issues in the library' do
          list = ['Directory listings', 'Out-of-date Apache', 'Clear-text protocols']
          list.each do |title|
            issuelib.notes.create(
              category: Category.issue,
              author: 'rspec',
              text: "#[Title]#\n#{title}\n\n#[Description]#\nFoobar\n\n"
            )
          end

          visit project_issues_path(current_project)
          expect(current_path).to eq(project_issues_path(current_project))
          list.each do |title|
            expect(page).to have_content(title)
          end
        end

      end

      describe 'new page', js: true do
        let(:submit_form) { click_button 'Create Issue' }

        let(:action_path) { new_project_issue_path(current_project) }
        it_behaves_like 'a textile form view', Issue
        it_behaves_like 'an editor that remembers what view you like'

        context 'submitting the form with valid information' do
          before do
            visit new_project_issue_path(current_project)
            click_link 'Source'
            fill_in :issue_text,
              with: "#[Title]#\nRspec issue\n\n#[Description]#\nNew description\n\n"
          end

          it 'creates a new Issue under the Issue library with the right Category and Author'  do
            expect { submit_form }.to change { current_project.issues.count }.by(1)
            issue = current_project.issues.last
            expect(current_path).to eq(project_issue_path(current_project, issue))
            expect(page).to have_content('Rspec issue')

            expect(issue.category).to eq(Category.issue)
            expect(issue.author).to eq(@logged_in_as.email)
          end

          include_examples 'creates an Activity', :create, Issue

        end

        context 'submitting the form with invalid information' do
          before do
            visit new_project_issue_path(current_project)
            click_link 'Source'

            # Manually update the textarea, otherwise we will get a timeout
            execute_script("$('#issue_text').val('#{'a' * 65536}').trigger('textchange');")
          end

          it "doesn't create a new Issue" do
            expect { submit_form }.not_to change { current_project.issues.count }
          end

          include_examples "doesn't create an Activity"

          it 'shows the form again with an error message' do
            submit_form
            should have_selector '.alert.alert-error'
          end
        end

        context 'when passed a note template', js: true do
          it 'preloads the editor with the template' do
            template_path = Rails.root.join('spec/fixtures/files/note_templates/')
            allow(NoteTemplate).to receive(:pwd).and_return(template_path)

            template_content = File.read(template_path.join('simple_note.txt'))
            visit new_project_issue_path(current_project, template: 'simple_note')

            expect(find_field('item_form[field_name_0]').value).to include('IPAddress')
            expect(find_field('item_form[field_name_1]').value).to include('Hostname')
            expect(find_field('item_form[field_name_2]').value).to include('OS')
            expect(page).to have_select('item_form[field_value_2]')
          end
        end

        context 'when the issue has a Tags field' do
          it 'tags the issue with the corresponding tag if only one is present' do
            tag_field = '!f89406_private'
            visit new_project_issue_path(current_project)
            click_link 'Source'
            fill_in :issue_text,
              with: "#[Title]#\nRspec issue\n\n#[Tags]#\n#{tag_field}\n\n"

            expect { submit_form }.to change { current_project.issues.count }.by(1)
            issue = current_project.issues.last
            expect(issue.tags.count).to eq(1)
            expect(issue.tag_list).to eq(tag_field)
          end

          it 'tags the issue with the first tag if more than one are present' do
            tag_field = '!f89406_private, !468847_public'
            visit new_project_issue_path(current_project)
            click_link 'Source'
            fill_in :issue_text,
              with: "#[Title]#\nRspec issue\n\n#[Tags]#\n#{tag_field}\n\n"

            expect { submit_form }.to change { current_project.issues.count }.by(1)
            issue = current_project.issues.last
            expect(issue.tags.count).to eq(1)
            expect(issue.tag_list).to eq(tag_field.split(', ').first)
          end
        end

        describe 'local caching' do
          let(:add_tags) do
            @tag_1 = current_project.tags.create(name: '!9467bd_critical')
            @tag_2 = current_project.tags.create(name: '!d62728_high')
          end

          let(:model_path) { new_project_issue_path(current_project) }
          let(:model_attributes) { [{ name: :text, value: 'New Issue' }] }
          let(:model_attributes_for_template) { [{ name: :text, value: 'New Issue Template' }] }

          include_examples 'a form with local auto save', Issue, :new
        end
      end

      describe 'edit page', js: true do
        let(:submit_form) { click_button 'Update Issue' }

        let(:action_path) { edit_project_issue_path(current_project, @issue) }
        let(:item) { @issue }
        it_behaves_like 'a textile form view', Issue
        it_behaves_like 'an editor that remembers what view you like'

        before do
          issuelib = current_project.issue_library
          @issue = create(:issue, node: issuelib, updated_at: 2.seconds.ago)
          visit edit_project_issue_path(current_project, @issue)
          click_link 'Source'
        end

        describe 'submitting the form with valid information' do
          let(:new_content) { "#[Description]#\r\nNew info" }
          before do
            fill_in :issue_text, with: new_content
          end

          let(:submit_form) { click_button 'Update Issue' }

          it 'updates and shows the issue' do
            submit_form
            expect(@issue.reload.text).to eq new_content
            expect(current_path).to eq project_issue_path(current_project, @issue)
          end

          let(:model) { @issue }
          include_examples 'creates an Activity', :update

          it "creates a version with the user's email as 'whodunnit'" do
            with_versioning do
              submit_form
              expect(@issue.reload.versions.last.whodunnit).to eq @logged_in_as.email
            end
          end

          let(:column) { :text }
          let(:record) { @issue }
          it_behaves_like 'a page which handles edit conflicts'
        end

        context 'submitting the form with invalid information' do
          before do
            # Manually update the textarea, otherwise we will get a timeout
            execute_script("$('#issue_text').val('#{'a' * 65536}').trigger('textchange');")
          end

          it "doesn't update the issue" do
            expect { submit_form }.not_to change { @issue.reload.text }
          end

          include_examples "doesn't create an Activity"

          it 'shows the form again with an error message' do
            submit_form
            should have_selector '.alert.alert-error'
          end
        end

        describe 'local caching' do
          let(:add_tags) do
            @tag_1 = current_project.tags.create(name: '!9467bd_critical')
            @tag_2 = current_project.tags.create(name: '!d62728_high')
          end

          let(:model_path) { edit_project_issue_path(current_project, @issue) }
          let(:model_attributes) { [{ name: :text, value: 'Edit Issue' }] }

          include_examples 'a form with local auto save', Issue, :edit
        end
      end

      describe 'show page' do
        before do
          @issue = issuelib.notes.create(
            category: Category.issue,
            author: 'rspec',
            text: "#[Title]#\nMultiple Apache bugs\n\n",
            node: create(:node, :with_project)
          )
          # @issue is currently loaded as a Note, not an Issue. Make sure it
          # has the right class:
          @issue = Issue.find(@issue.id)
          extra_setup
          visit project_issue_path(current_project, @issue)
        end

        let(:extra_setup) do
          create_activities
          create_comments
        end
        let(:create_activities) { nil }
        let(:create_comments) { nil }

        context 'when there are host nodes with evidence' do
          let(:extra_setup) do
            host1 = create(:node, label: '10.0.0.1', project: current_project, type_id: Node::Types::HOST)
            host1.evidence.create(
              author: 'rspec',
              issue_id: @issue.id,
              content: "#[EvidenceBlock1]#\nThis apache is old!"
            )

            host2 = create(:node, label: '10.0.0.2', project: current_project, type_id: Node::Types::HOST)
            3.times do |i|
              host2.evidence.create(
                author: 'rspec',
                issue_id: @issue.id,
                content: "#[EvidenceBlock1]#\nThis apache is old (#{i})!",
                node: create(:node, project: current_project)
              )
            end
          end

          it 'presents the table of hosts affected by a given issue', js: true do
            click_link 'Evidence'
            expect(page).to have_selector('[data-behavior~=dradis-datatable]')
            expect(find('.secondary-sidebar-content')).to have_content('10.0.0.1')
            expect(find('.secondary-sidebar-content')).to have_content('10.0.0.2', count: 3)
<<<<<<< HEAD
          end

          it 'presents the evidence of the first node' do
            expect(page).to have_content('This apache is old!')
=======
>>>>>>> f119d88b
          end

          it 'presents the evidence of the other nodes on click', js: true do
            skip "enable when we move out from PhantomJS and support js 'fetch'"
            click_link 'Evidence'
            click_link '10.0.0.2 (3)'
            expect(page).to have_content('This apache is old (0)!')
          end
        end

        let(:trackable) { @issue }
        it_behaves_like 'a page with an activity feed'

        let(:commentable) { @issue }
        it_behaves_like 'a page with a comments feed'

        let(:subscribable) { @issue }
        it_behaves_like 'a page with subscribe/unsubscribe links'

        describe "clicking 'delete'", js: true do
          before { visit project_issue_path(current_project, @issue) }

          let(:submit_form) do
            page.accept_confirm do
              within('.actions', match: :first) do
                find('.dots-dropdown').click
                click_link 'Delete'
              end
            end
            expect(page).to have_text "Issue deleted." # forces waiting
          end

          it 'deletes the issue' do
            id = @issue.id
            submit_form
            expect(Issue.exists?(id)).to be false
          end

          let(:model) { @issue }
          include_examples 'creates an Activity', :destroy

          include_examples 'deleted item is listed in Trash', :issue
          include_examples 'recover deleted item', :issue
        end
      end
    end
  end
end<|MERGE_RESOLUTION|>--- conflicted
+++ resolved
@@ -276,13 +276,6 @@
             expect(page).to have_selector('[data-behavior~=dradis-datatable]')
             expect(find('.secondary-sidebar-content')).to have_content('10.0.0.1')
             expect(find('.secondary-sidebar-content')).to have_content('10.0.0.2', count: 3)
-<<<<<<< HEAD
-          end
-
-          it 'presents the evidence of the first node' do
-            expect(page).to have_content('This apache is old!')
-=======
->>>>>>> f119d88b
           end
 
           it 'presents the evidence of the other nodes on click', js: true do
