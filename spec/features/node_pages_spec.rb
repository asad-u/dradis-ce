require 'rails_helper'

describe "node pages" do
  subject { page }

  before do
    login_to_project_as_user
  end

  describe "creating new nodes" do
    context "when a project has no nodes defined yet" do
      it "says so in the sidebar" do
        visit project_path(current_project)
        within ".main-sidebar" do
          should have_selector ".no-nodes", text: "No nodes defined yet"
        end
      end
    end

    describe "clicking the '+' button in the 'Nodes' sidebar", js: true do
      before do
        visit project_path(current_project)
        find(".add-subnode > a").click
      end

      let(:submit_form) { click_button "Add" }

      it "shows a modal for adding a top-level node" do
        expect(page).to have_field :node_label
      end

      describe "submitting the 'new top-level node' form" do
        it "creates and shows the new node" do
          fill_in :node_label, with: "My awesome node"
          expect{submit_form}.to change{Node.count}.by(1)
          expect(page).to have_content "Successfully created node."
          new_node = Node.last
          expect(current_path).to eq project_node_path(new_node.project, new_node)
        end
      end

      include_examples "creates an Activity", :create, Node

      example "adding multiple root nodes" do
        choose "Add multiple"
        expect(page).to have_no_field :node_label
        expect(page).to have_field :nodes_list

        # Include a blank line to make sure that no node gets created:
        fill_in :nodes_list, with: <<-LIST.strip_heredoc
            node 1

            node_2
                 node with trailing whitespace
          LIST

        expect do
          click_button "Add"
<<<<<<< HEAD
        end.to change { Node.in_tree.count }.by(3) \
          .and change { ActiveJob::Base.queue_adapter.enqueued_jobs.size }.by(3)

        expect(
          ActiveJob::Base.queue_adapter.enqueued_jobs.map { |h|
            h[:job]
          }.last(3)
        ).to eq Array.new(3, ActivityTrackingJob)
        expect(
          ActiveJob::Base.queue_adapter.enqueued_jobs.map { |h1|
            h1[:args].map { |h2| h2['action'] }
          }.flatten.last(3)
        ).to eq Array.new(3, 'create')
        expect(
          ActiveJob::Base.queue_adapter.enqueued_jobs.map { |h1|
            h1[:args].map { |h2| h2['trackable_type'] }
          }.flatten.last(3)
        ).to eq Array.new(3, 'Node')
=======
        end.to change{ current_project.nodes.in_tree.count }.by(3).and change{ Activity.count }.by(3)
>>>>>>> f0073fb7

        expect(current_project.nodes.last(3).map(&:label)).to match_array([
          "node 1",
          "node_2",
          "node with trailing whitespace",
        ])
      end

      example "adding multiple root host nodes" do
        choose "Add multiple"

        fill_in :nodes_list, with: "foo\nbar"
        select "Host", from: :nodes_type_id

        expect do
          click_button "Add"
        end.to change{ current_project.nodes.in_tree.count }.by(2)

        expect(
          current_project.nodes.in_tree.last(2).all? { |n| n.type_id == Node::Types::HOST }
        ).to be true
      end
    end

    describe "adding child nodes to an existing node", :js do
      before do
        visit project_node_path(node.project, node)
        click_link "Add subnode"
      end

      let(:node) { create(:node, project: current_project) }

      example "adding a single node" do
        fill_in :node_label, with: "My new node"
        expect do
<<<<<<< HEAD
          click_button 'Add'
        end.to change { node.children.count }.by(1)
          .and have_enqueued_job(ActivityTrackingJob).with(
            action: 'create',
            trackable_id: node.children.last.try(:id) || Node.last.id + 1,
            trackable_type: 'Node',
            user_id: @logged_in_as.id
          )
=======
          click_button "Add"
        end.to change{ node.children.count }.by(1).and change{Activity.count}.by(1)
>>>>>>> f0073fb7

        new_node = node.children.last
        expect(new_node.label).to eq "My new node"
      end

      example "adding multiple nodes" do
        choose "Add multiple"
        expect(page).to have_no_field :node_label
        expect(page).to have_field :nodes_list

        # Include a blank line to make sure that no node gets created:
        fill_in :nodes_list, with: <<-LIST.strip_heredoc
            node 1

            node_2
                 node with trailing whitespace
          LIST

        expect do
<<<<<<< HEAD
          click_button 'Add'
        end.to change { node.children.count }.by(3)
        .and change { ActiveJob::Base.queue_adapter.enqueued_jobs.size }.by(3)

        expect(
          ActiveJob::Base.queue_adapter.enqueued_jobs.map { |h|
            h[:job]
          }.last(3)
        ).to eq Array.new(3, ActivityTrackingJob)
        expect(
          ActiveJob::Base.queue_adapter.enqueued_jobs.map { |h1|
            h1[:args].map { |h2| h2['action'] }
          }.flatten.last(3)
        ).to eq Array.new(3, 'create')
        expect(
          ActiveJob::Base.queue_adapter.enqueued_jobs.map { |h1|
            h1[:args].map { |h2| h2['trackable_type'] }
          }.flatten.last(3)
        ).to eq Array.new(3, 'Node')
=======
          click_button "Add"
        end.to change{ node.children.count }.by(3).and change{ Activity.count }.by(3)
>>>>>>> f0073fb7

        expect(node.children.pluck(:label)).to match_array([
          "node 1",
          "node_2",
          "node with trailing whitespace",
        ])
      end

      example "adding multiple nodes - submitting a blank textarea" do
        choose "Add multiple"
        fill_in :nodes_list, with: "   \n \n \n    \n "
        click_button "Add"
        expect(page).to have_content "Please add at least one node"
      end
    end
  end


  describe "clicking 'rename' on a node", js: true do
    before do
      @node = create(:node, label: "My node", project: current_project)
      visit project_node_path(@node.project, @node)
      click_link "Rename"
    end

    let(:submit_form) { click_button "Rename" }

    it "shows a modal to rename the node" do
      should have_content "Rename My node node"
      should have_field :node_label
    end

    describe "submitting a new name" do
      before { fill_in :node_label, with: "new node name" }

      it "updates the node's name" do
        submit_form
        expect(@node.reload.label).to eq "new node name"
      end

      it "creates an Activity" do
<<<<<<< HEAD
        expect { submit_form }.to have_enqueued_job(ActivityTrackingJob).with(
          action: 'update',
          trackable_id: @node.id,
          trackable_type: 'Node',
          user_id: @logged_in_as.id
        )
=======
        expect{ submit_form }.to change{ Activity.count }.by(1)

        activity = Activity.last
        expect(activity.trackable).to eq @node
        # TODO: Project singleton
        # expect(activity.project).to eq @project
        expect(activity.user).to eq @logged_in_as.email
        expect(activity.action).to eq "update"
>>>>>>> f0073fb7
      end
    end

    describe "submitting an invalid name" do
      before { fill_in :node_label, with: "" }

      it "doesn't update the node's name" do
        expect{ submit_form }.not_to change{ @node.reload.label }
      end

      include_examples "doesn't create an Activity"
    end
  end


  describe "clicking 'Delete' on a node", js: true do
    before do
      @node = create(:node, label: "My node", project: current_project)
      visit project_node_path(@node.project, @node)
      click_link "Delete"
    end

    it "shows a modal to rename the node" do
      should have_content(
        'Are you sure you want to delete the "My node" node from your project?'
      )
    end

    describe "confirming the deletion" do
      let(:submit_form) do
        within "#modal_delete_node" do
          click_link "Delete"
          expect(current_path).to eq project_path(current_project)
        end
      end

      it "deletes the node" do
        node_id = @node.id
        submit_form
        expect(current_project.nodes.find_by_id(node_id)).to be_nil
      end

      let(:model) { @node }
      include_examples "creates an Activity", :destroy
    end
  end


  describe "show page" do
    before do
      @properties = { foo: "bar", fizz: "buzz" }
      @node = create(:node, project: current_project, properties: @properties)
      extra_setup
      visit project_node_path(@node.project, @node)
    end

    let(:extra_setup) { nil }

    context "when the node has activities" do
      include ActivityMacros

      let(:extra_setup) do
        @note       = create(:note, node: @node)
        @issue      = create(:issue, node: current_project.issue_library)
        @evidence   = create(:evidence, issue: @issue, node: @node)
        @other_node = create(:node, project: current_project)
        @activities = [@node, @note, @evidence].flat_map do |model|
          [
            # TODO: Project singleton
            # create(:create_activity, trackable: model, project: @project),
            create(:create_activity, trackable: model),
            # create(:update_activity, trackable: model,  project: @project)
            create(:update_activity, trackable: model)
          ]
        end
        @other_activity = create(:update_activity, trackable: @other_node)
      end

      it "lists them in the activity feed" do
        within activity_feed do
          @activities.each do |activity|
            should have_activity(activity)
          end
          should_not have_activity(@other_activity)
        end
      end
    end

    context "when the node has no recent activity" do
      it { should have_content "no activity" }
    end

    context "when the node has nested notes or evidence" do
      let(:extra_setup) do
        @note           = create(:note, node: @node, text: "#[Title]#\nMy note")
        @issue          = create(:issue, node: current_project.issue_library)
        @evidence       = create(:evidence, issue: @issue, node: @node)
        other_node      = create(:node, project: current_project)
        @other_note     = create(:note,     node: other_node)
        @other_evidence = create(:evidence, node: other_node)
      end

      it "lists them in the sidebar" do
        within ".secondary-navbar" do
          should have_selector "#note_#{@note.id}_link", text: "My note"
          should have_selector "#evidence_#{@evidence.id}_link"
          should_not have_selector "#note_#{@other_note.id}_link"
          should_not have_selector "#evidence_#{@other_evidence.id}_link"
        end
      end
    end

    it "shows the node's properties" do
      @properties.each do |key, value|
        should have_selector "h4", text: key.to_s.capitalize
        should have_selector "p",  text: value
      end
    end
  end


  describe "edit page" do
    before do
      @properties = { foo: "bar", fizz: "buzz" }
      @node = create(:node, label: "My node", project: current_project, properties: @properties)
      extra_setup
      visit edit_project_node_path(@node.project, @node)
    end

    let(:extra_setup) { nil }
    let(:submit_form) { click_button "Update Node" }

    it "has a form to edit the node's properties" do
      should have_field :node_raw_properties
      expect(
        find("#node_raw_properties").text.squish
      ).to eq @node.raw_properties.squish
    end

    describe "when this node is not a root node" do
      let(:extra_setup) do
        @node.parent = create(:node, label: "Parent", project: current_project)
        @node.save!
      end

      it "shows the current node in the sidebar node tree", js: true do # bug fix
        within ".main-sidebar .nodes-nav" do
          click_link class: 'toggle'
          should have_content 'My node'
        end
      end
    end

    describe "submitting the form with valid information" do
      before do
        # fill_in :node_raw_properties doesn't work for some reason :(
        find("#node_raw_properties").set('{ "hello" : "hola" }')
      end

      it "updates the node's properties" do
        submit_form
        expect(@node.reload.properties).to eq({ "hello" => "hola" })
      end

      it "redirects to the node's show page" do
        submit_form
        expect(current_path).to eq project_node_path(@node.project, @node)
      end

      let(:model) { @node }
      include_examples "creates an Activity", :update
    end

    describe "submitting the form with invalid information" do
      before do
        # invalid JSON:
        find("#node_raw_properties").set('{ "hello" "hola" }')
      end

      it "doesn't update the node's properties" do
        expect{ submit_form }.not_to change{ @node.reload.properties }
      end

      # UPGRADE: fix specs
      # include_examples "doesn't create an Activity"
    end
  end
end<|MERGE_RESOLUTION|>--- conflicted
+++ resolved
@@ -56,8 +56,7 @@
 
         expect do
           click_button "Add"
-<<<<<<< HEAD
-        end.to change { Node.in_tree.count }.by(3) \
+        end.to change { current_project.nodes.in_tree.count }.by(3) \
           .and change { ActiveJob::Base.queue_adapter.enqueued_jobs.size }.by(3)
 
         expect(
@@ -75,9 +74,6 @@
             h1[:args].map { |h2| h2['trackable_type'] }
           }.flatten.last(3)
         ).to eq Array.new(3, 'Node')
-=======
-        end.to change{ current_project.nodes.in_tree.count }.by(3).and change{ Activity.count }.by(3)
->>>>>>> f0073fb7
 
         expect(current_project.nodes.last(3).map(&:label)).to match_array([
           "node 1",
@@ -113,7 +109,6 @@
       example "adding a single node" do
         fill_in :node_label, with: "My new node"
         expect do
-<<<<<<< HEAD
           click_button 'Add'
         end.to change { node.children.count }.by(1)
           .and have_enqueued_job(ActivityTrackingJob).with(
@@ -122,10 +117,6 @@
             trackable_type: 'Node',
             user_id: @logged_in_as.id
           )
-=======
-          click_button "Add"
-        end.to change{ node.children.count }.by(1).and change{Activity.count}.by(1)
->>>>>>> f0073fb7
 
         new_node = node.children.last
         expect(new_node.label).to eq "My new node"
@@ -145,7 +136,6 @@
           LIST
 
         expect do
-<<<<<<< HEAD
           click_button 'Add'
         end.to change { node.children.count }.by(3)
         .and change { ActiveJob::Base.queue_adapter.enqueued_jobs.size }.by(3)
@@ -165,10 +155,6 @@
             h1[:args].map { |h2| h2['trackable_type'] }
           }.flatten.last(3)
         ).to eq Array.new(3, 'Node')
-=======
-          click_button "Add"
-        end.to change{ node.children.count }.by(3).and change{ Activity.count }.by(3)
->>>>>>> f0073fb7
 
         expect(node.children.pluck(:label)).to match_array([
           "node 1",
@@ -210,23 +196,12 @@
       end
 
       it "creates an Activity" do
-<<<<<<< HEAD
         expect { submit_form }.to have_enqueued_job(ActivityTrackingJob).with(
           action: 'update',
           trackable_id: @node.id,
           trackable_type: 'Node',
           user_id: @logged_in_as.id
         )
-=======
-        expect{ submit_form }.to change{ Activity.count }.by(1)
-
-        activity = Activity.last
-        expect(activity.trackable).to eq @node
-        # TODO: Project singleton
-        # expect(activity.project).to eq @project
-        expect(activity.user).to eq @logged_in_as.email
-        expect(activity.action).to eq "update"
->>>>>>> f0073fb7
       end
     end
 
