require 'rails_helper'

describe "note pages", js: true do
  include ActivityMacros

  subject { page }

  before do
    login_to_project_as_user
    @other_user = create(:user, :admin)
    @node       = create(:node, project: current_project)
    @note       = create(:note, node: @node)
  end

  shared_examples "a note page with poller" do
    describe "and someone else updates the same Note" do
      before do
        @note.update(text: "whatever")
        create(:activity, action: :update, trackable: @note, user: @other_user)


        call_poller
      end

      it "displays a warning" do
        should have_selector "#note-updated-alert"
      end
    end

    describe "and someone deletes that Note" do
      before do
        @note.destroy
        create(:activity, action: :destroy, trackable: @note, user: @other_user)

        call_poller
      end

      it "displays a warning" do
        should have_selector "#note-deleted-alert"
      end
    end

    describe "and someone updates then deletes that note" do
      before do
        @note.update(text: "whatever")
        create(:activity, action: :update, trackable: @note, user: @other_user)
        @note.destroy
        create(:activity, action: :destroy, trackable: @note, user: @other_user)
        call_poller
      end

      it "displays a warning" do
        # Make sure the 'update' actions pointing to a no-longer-existent Note
        # don't crash the poller!
        should have_selector "#note-deleted-alert"
      end
    end
  end

  describe "when I am viewing a Note" do
    before do
      visit project_node_note_path(current_project, @node, @note)

      # Wait for ajax
<<<<<<< HEAD
      find('[data-behavior="fetch"] .comment-feed')
      find('[data-behavior="fetch"] .subscriptions-feed')
=======
      find('[data-behavior~=fetch-comments] .comment-feed')
>>>>>>> 8e0b6cda
    end

    it_behaves_like "a note page with poller"
  end

  describe "when I am editing a Note" do
    before { visit edit_project_node_note_path(current_project, @node, @note) }
    it_behaves_like "a note page with poller"
  end
end<|MERGE_RESOLUTION|>--- conflicted
+++ resolved
@@ -62,12 +62,8 @@
       visit project_node_note_path(current_project, @node, @note)
 
       # Wait for ajax
-<<<<<<< HEAD
-      find('[data-behavior="fetch"] .comment-feed')
-      find('[data-behavior="fetch"] .subscriptions-feed')
-=======
       find('[data-behavior~=fetch-comments] .comment-feed')
->>>>>>> 8e0b6cda
+      find('[data-behavior~=fetch-subscriptions] .comment-feed')
     end
 
     it_behaves_like "a note page with poller"
