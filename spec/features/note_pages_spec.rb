require 'rails_helper'

describe "note pages" do
  subject { page }

  include ActivityMacros

  before do
    # avoid messing around with any existing templates:
    allow(NoteTemplate).to receive(:pwd).and_return(Pathname.new('tmp/templates/notes'))
    FileUtils.mkdir_p(Rails.root.join("tmp","templates","notes"))
    login_to_project_as_user
    @node = create(:node, project: current_project)
  end

  after(:all) do
    FileUtils.rm_rf('tmp/templates')
  end

  example 'show page with wrong Node ID in URL' do
    node       = create(:node, project: current_project)
    note       = create(:note, node: node)
    wrong_node = create(:node, project: current_project)
    expect do
      visit project_node_note_path(current_project, wrong_node, note)
    end.to raise_error(ActiveRecord::RecordNotFound)
  end

  describe "show page" do
    before do
      text = "#[Title]#\nMy note\n\n#[Description]#\nMy description"
      @note = create(:note, node: @node, text: text)
      create_activities
      create_comments
      visit project_node_note_path(current_project, @node, @note)
    end

    let(:create_activities) { nil }
    let(:create_comments) { nil }

    it "shows the note's contents" do
      should have_selector "h4", text: "Title"
      should have_selector "p",  text: "My note"
      should have_selector "h4", text: "Description"
      should have_selector "p",  text: "My description"
    end

    let(:trackable) { @note }
    it_behaves_like "a page with an activity feed"

<<<<<<< HEAD
    describe "clicking 'delete'", js: true do
      let(:submit_form) do
        page.accept_confirm do
          within('.note-text-inner') { click_link 'Delete' }
        end
        expect(page).to have_text 'Note deleted'
      end
=======
    let(:commentable) { @note }
    it_behaves_like 'a page with a comments feed'

    let(:subscribable) { @note }
    it_behaves_like 'a page with subscribe/unsubscribe links'

    describe "clicking 'delete'" do
      let(:submit_form) { within('.note-text-inner') { click_link "Delete" } }
>>>>>>> 9fdab182

      it "deletes the note and redirects to the node's page" do
        id = @note.id
        submit_form
        expect(Note.find_by_id(id)).to be_nil
        expect(current_path).to eq project_node_path(@node.project, @node)
      end

      let(:model) { @note }
      include_examples "creates an Activity", :destroy

      include_examples "deleted item is listed in Trash", :note
      include_examples "recover deleted item", :note
      include_examples "recover deleted item without node", :note
    end
  end

  describe "edit page" do
    before do
      @note = create(:note, node: @node, updated_at: 2.seconds.ago)
      visit edit_project_node_note_path(current_project, @node, @note)
    end

    let(:submit_form) { click_button "Update Note" }

    it "has a form to edit the note" do
      should have_field :note_text
      should have_field :note_category_id
    end

    it "uses the full-screen editor plugin" # TODO

    it_behaves_like "a form with a help button"

    # TODO handle the case where a Note has no paperclip versions (legacy data)

    describe "submitting the form with valid information" do
      let(:new_content) { 'New note text' }
      before { fill_in :note_text, with: new_content }

      it "updates the note" do
        submit_form
        expect(@note.reload.text).to eq new_content
      end

      it "shows the updated note" do
        submit_form
        expect(current_path).to eq project_node_note_path(current_project, @node, @note)
        expect(page).to have_content new_content
      end

      let(:model) { @note }
      include_examples "creates an Activity", :update

      let(:column) { :text }
      let(:record) { @note }
      it_behaves_like "a page which handles edit conflicts"
    end

    describe "submitting the form with invalid information" do
      before { fill_in :note_text, with: "a"*65536 }

      # TODO how to handle conflicting edits in this case?

      it "doesn't update the note" do
        expect{submit_form}.not_to change{@note.reload.text}
      end

      include_examples "doesn't create an Activity"

      it "shows the form again with an error message" do
        submit_form
        should have_field :note_text
        should have_selector ".alert.alert-error"
      end
    end
  end


  describe "new page" do
    let(:content) { "This is an example note" }
    let(:path)    { Rails.root.join("tmp", "templates", "notes", "tmpnote.txt") }

    # Create the dummy NoteTemplate:
    before do
      File.write(path, content)
      visit new_project_node_note_path(current_project, @node, params)
    end
    after { File.delete(path) }

    let(:submit_form) { click_button "Create Note" }

    context "when no template is specified" do
      let(:params) { {} }

      it "displays a blank textarea" do
        textarea = find("textarea#note_text")
        expect(textarea.value.strip).to eq ""
      end

      it "uses the textile-editor plugin"

      it_behaves_like "a form with a help button"

      describe "submitting the form with valid information" do
        let(:new_note) { @node.notes.order('created_at ASC').last }

        before do
          # "fill_in :note_text" doesn't work for some reason :(
          find("#note_text").set('This is a note')
        end

        it "creates a new note from the current user" do
          expect{submit_form}.to change{@node.notes.count}.by(1)
          expect(new_note.author).to eq @logged_in_as.email
        end

        it "shows the newly created note" do
          submit_form
          expect(current_path).to eq project_node_note_path(current_project, @node, new_note)
          expect(page).to have_content "This is a note"
        end

        include_examples "creates an Activity", :create, Note
      end

      describe "submitting the form with invalid information" do
        before { fill_in :note_text, with: "a"*65536 }

        it "doesn't create a note" do
          expect{submit_form}.not_to change{Note.count}
        end

        include_examples "doesn't create an Activity"

        it "shows the form again with an error message" do
          submit_form
          should have_field :note_text
          should have_selector ".alert.alert-error"
        end
      end
    end

    context "when a NoteTemplate is specified" do
      let(:params)  { { template: "tmpnote" } }

      it "pre-populates the textarea with the template contents" do
        textarea = find("textarea#note_text")
        expect(textarea.value.strip).to eq content
      end

      it "uses the textile-editor plugin"
    end
  end
end<|MERGE_RESOLUTION|>--- conflicted
+++ resolved
@@ -48,7 +48,12 @@
     let(:trackable) { @note }
     it_behaves_like "a page with an activity feed"
 
-<<<<<<< HEAD
+    let(:commentable) { @note }
+    it_behaves_like 'a page with a comments feed'
+
+    let(:subscribable) { @note }
+    it_behaves_like 'a page with subscribe/unsubscribe links'
+
     describe "clicking 'delete'", js: true do
       let(:submit_form) do
         page.accept_confirm do
@@ -56,16 +61,6 @@
         end
         expect(page).to have_text 'Note deleted'
       end
-=======
-    let(:commentable) { @note }
-    it_behaves_like 'a page with a comments feed'
-
-    let(:subscribable) { @note }
-    it_behaves_like 'a page with subscribe/unsubscribe links'
-
-    describe "clicking 'delete'" do
-      let(:submit_form) { within('.note-text-inner') { click_link "Delete" } }
->>>>>>> 9fdab182
 
       it "deletes the note and redirects to the node's page" do
         id = @note.id
