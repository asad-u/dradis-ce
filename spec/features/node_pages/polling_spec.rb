--- conflicted
+++ resolved
@@ -90,13 +90,8 @@
 
       context "and its parent has no other subnodes" do
         specify "the 'expand' link appears, and works" do
-<<<<<<< HEAD
-          @sub = create(:node, label: "Sub", parent: @node)
+          @sub = create(:node, label: "Sub", parent: @node, project: current_project)
           create(:activity, action: :create, trackable: @sub, user: @other_user)
-=======
-          @sub = create(:node, label: "Sub", parent: @node, project: current_project)
-          track_created(@sub, @other_user)
->>>>>>> f0073fb7
           call_poller
           within_main_sidebar do
             should have_selector "#{node_li_selector(@node)} > a.toggle"
