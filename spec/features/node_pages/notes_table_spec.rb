require 'rails_helper'

describe 'node pages' do
  describe '#show notes table' do
    subject { page }

    before do
      login_to_project_as_user

      node = create(:node, project: current_project)
      @note = create(:note, node: node, text: "#[Title]#\nNote1\n\n#[Description]#\nn/a\n#[Extra]#\nExtra field")
      visit project_node_path(current_project, node, tab: 'notes-tab')

      create(:note, node: node)
    end

<<<<<<< HEAD
    let(:default_columns) { ['Title', 'Created', 'Updated'] }
    let(:hidden_columns) { ['Description', 'Extra'] }
    let(:filter) { { keyword: @note.title, number_of_rows: 1 } }
=======
    let(:columns) { ['Title', 'Created', 'Created by', 'Updated'] }
    let(:custom_columns) { ['Description', 'Extra'] }
    let(:filter) { { keyword: @note.title, filter_count: 1 } }
>>>>>>> e525bd8f

    it_behaves_like 'a DataTable'
  end
end<|MERGE_RESOLUTION|>--- conflicted
+++ resolved
@@ -14,15 +14,9 @@
       create(:note, node: node)
     end
 
-<<<<<<< HEAD
     let(:default_columns) { ['Title', 'Created', 'Updated'] }
     let(:hidden_columns) { ['Description', 'Extra'] }
-    let(:filter) { { keyword: @note.title, number_of_rows: 1 } }
-=======
-    let(:columns) { ['Title', 'Created', 'Created by', 'Updated'] }
-    let(:custom_columns) { ['Description', 'Extra'] }
     let(:filter) { { keyword: @note.title, filter_count: 1 } }
->>>>>>> e525bd8f
 
     it_behaves_like 'a DataTable'
   end
