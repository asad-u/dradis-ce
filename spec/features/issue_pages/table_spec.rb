--- conflicted
+++ resolved
@@ -18,15 +18,9 @@
       visit project_issues_path(current_project)
     end
 
-<<<<<<< HEAD
     let(:default_columns) { ['Title', 'Created', 'Created by', 'Updated'] }
     let(:hidden_columns) { ['Description', 'Risk'] }
-    let(:filter) { { keyword: @issue.title, number_of_rows: 1 } }
-=======
-    let(:columns) { ['Title', 'Created', 'Created by', 'Updated'] }
-    let(:custom_columns) { ['Description', 'Risk'] }
     let(:filter) { { keyword: @issue.title, filter_count: 1 } }
->>>>>>> e525bd8f
 
     it_behaves_like 'a DataTable'
   end
