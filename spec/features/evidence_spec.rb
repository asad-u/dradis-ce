--- conflicted
+++ resolved
@@ -61,13 +61,8 @@
         end
         expect(page).to have_text "Successfully deleted evidence for '#{@evidence.issue.title}.'"
       end
-<<<<<<< HEAD
-
-      it "deletes the Evidence" do
-=======
-      
+
       it 'deletes the Evidence' do
->>>>>>> d83f2054
         id = @evidence.id
         submit_form
         #expect(page).to have_text "Successfully deleted evidence for '#{@evidence.issue.title}.'"
