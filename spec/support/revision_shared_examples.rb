--- conflicted
+++ resolved
@@ -27,21 +27,12 @@
       page.accept_confirm do
         rr_path = recover_project_revision_path(current_project, model.versions.last)
         find(:xpath, "//a[@href='#{rr_path}']").click
-      end
-<<<<<<< HEAD
-    end.to have_enqueued_job(ActivityTrackingJob).with(
-      action: 'recover',
-      trackable_id: model.id,
-      trackable_type: model.class.to_s,
-      user_id: @logged_in_as.id
-    )
-=======
-
-      if (model.respond_to?(:activities))
-        expect(model.activities.count).to eq activity_count + 1
-        expect(model.activities.last.action).to eq "recover"
-      end
->>>>>>> f0073fb7
+      end.to have_enqueued_job(ActivityTrackingJob).with(
+        action: 'recover',
+        trackable_id: model.id,
+        trackable_type: model.class.to_s,
+        user_id: @logged_in_as.id
+      )
 
       expect(page).to have_content "#{model.class.name.humanize} recovered"
       within '#trash' do
@@ -63,23 +54,19 @@
       within '#modal_delete_node' do
         click_link 'Delete'
       end
-<<<<<<< HEAD
-    end.to have_enqueued_job(ActivityTrackingJob).with(
-      action: 'recover',
-      trackable_id: model.id,
-      trackable_type: model.class.to_s,
-      user_id: @logged_in_as.id
-    )
-=======
+
       expect do
         visit project_trash_path(current_project)
         rr_path = recover_project_revision_path(current_project, model.versions.last)
         page.accept_confirm do
           find(:xpath, "//a[@href='#{rr_path}']").click
         end
-      end.to change{model.activities.count}.by(1)
-      expect(model.activities.last.action).to eq "recover"
->>>>>>> f0073fb7
+      end.to have_enqueued_job(ActivityTrackingJob).with(
+        action: 'recover',
+        trackable_id: model.id,
+        trackable_type: model.class.to_s,
+        user_id: @logged_in_as.id
+      )
 
       expect(page).to have_content "#{model.class.name.humanize} recovered"
       within '#trash' do
