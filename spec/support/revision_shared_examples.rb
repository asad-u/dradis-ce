# A let variable called 'submit_form' should be defined, which performs the
# destroy action for the item, e.g.:
#
#     let(:submit_form) { click_link "delete" }
#
shared_examples "deleted item is listed in Trash" do |item_type|
  it "deletes the item and destroy revision is shown in Trash" do
    with_versioning do
      submit_form
      visit project_trash_path(current_project)
      within '#trash' do
        expect(page).to have_content item_type.to_s
      end
    end
  end
end

# Apart from the 'submit_form' let variable described above, another let variable
# called 'model' should be defined, which will be the object to recover.
shared_examples "recover deleted item" do |item_type|
  it "should recover item listed in Trash", js: true do
<<<<<<< HEAD
    submit_form
    visit trash_path
    expect do
      page.accept_confirm do
        find(:xpath, "//a[@href='#{recover_revision_path(id: model.versions.last.id)}']").click
      end
      expect(page).to have_content "#{model.class.name.humanize} recovered" # also forces waiting
    end.to change{model.activities.count}.by(1)
=======
    with_versioning do
      submit_form
      visit project_trash_path(current_project)
      activity_count = model.try(:activities) ? model.activities.count : 0
>>>>>>> 9fdab182

      expect do
        page.accept_confirm do
          rr_path = recover_project_revision_path(current_project, model.versions.last)
          find(:xpath, "//a[@href='#{rr_path}']").click
        end
      end.to have_enqueued_job(ActivityTrackingJob).with(
        action: 'recover',
        project_id: current_project.id,
        trackable_id: model.id,
        trackable_type: model.class.to_s,
        user_id: @logged_in_as.id
      )

<<<<<<< HEAD
    within '#trash' do
      expect(page).not_to have_content item_type.to_s
=======
      expect(page).to have_content "#{model.class.name.humanize} recovered"
      within '#trash' do
        expect(page).not_to have_content item_type.to_s
      end
      expect(model.class.find_by_id(model.id)).not_to be_nil
>>>>>>> 9fdab182
    end
  end
end

# Apart from the 'submit_form' let variable described above, another let variable
# called 'model' should be defined, which will be the object to recover.
shared_examples "recover deleted item without node" do |item_type|
  it "should recover item listed in Trash even if its node has been destroyed", js: true do
    with_versioning do
      submit_form
      visit project_node_path(model.node.project, model.node.id)
      click_link 'Delete'
      within '#modal_delete_node' do
        click_link 'Delete'
      end
<<<<<<< HEAD
      expect(page).to have_content "#{model.class.name.humanize} recovered" # also forces waiting
    end.to change{model.activities.count}.by(1)
    expect(model.activities.last.action).to eq "recover"

    within '#trash' do
      expect(page).not_to have_content item_type.to_s
=======

      expect do
        visit project_trash_path(current_project)
        rr_path = recover_project_revision_path(current_project, model.versions.last)
        page.accept_confirm do
          find(:xpath, "//a[@href='#{rr_path}']").click
        end
      end.to have_enqueued_job(ActivityTrackingJob).with(
        action: 'recover',
        project_id: current_project.id,
        trackable_id: model.id,
        trackable_type: model.class.to_s,
        user_id: @logged_in_as.id
      )

      expect(page).to have_content "#{model.class.name.humanize} recovered"
      within '#trash' do
        expect(page).not_to have_content item_type.to_s
      end
      expect(model.class.find_by_id(model.id)).not_to be_nil
      expect(page).to have_content 'Recovered'
>>>>>>> 9fdab182
    end
  end
end<|MERGE_RESOLUTION|>--- conflicted
+++ resolved
@@ -19,21 +19,10 @@
 # called 'model' should be defined, which will be the object to recover.
 shared_examples "recover deleted item" do |item_type|
   it "should recover item listed in Trash", js: true do
-<<<<<<< HEAD
-    submit_form
-    visit trash_path
-    expect do
-      page.accept_confirm do
-        find(:xpath, "//a[@href='#{recover_revision_path(id: model.versions.last.id)}']").click
-      end
-      expect(page).to have_content "#{model.class.name.humanize} recovered" # also forces waiting
-    end.to change{model.activities.count}.by(1)
-=======
     with_versioning do
       submit_form
       visit project_trash_path(current_project)
       activity_count = model.try(:activities) ? model.activities.count : 0
->>>>>>> 9fdab182
 
       expect do
         page.accept_confirm do
@@ -48,16 +37,11 @@
         user_id: @logged_in_as.id
       )
 
-<<<<<<< HEAD
-    within '#trash' do
-      expect(page).not_to have_content item_type.to_s
-=======
       expect(page).to have_content "#{model.class.name.humanize} recovered"
       within '#trash' do
         expect(page).not_to have_content item_type.to_s
       end
       expect(model.class.find_by_id(model.id)).not_to be_nil
->>>>>>> 9fdab182
     end
   end
 end
@@ -73,14 +57,6 @@
       within '#modal_delete_node' do
         click_link 'Delete'
       end
-<<<<<<< HEAD
-      expect(page).to have_content "#{model.class.name.humanize} recovered" # also forces waiting
-    end.to change{model.activities.count}.by(1)
-    expect(model.activities.last.action).to eq "recover"
-
-    within '#trash' do
-      expect(page).not_to have_content item_type.to_s
-=======
 
       expect do
         visit project_trash_path(current_project)
@@ -102,7 +78,6 @@
       end
       expect(model.class.find_by_id(model.id)).not_to be_nil
       expect(page).to have_content 'Recovered'
->>>>>>> 9fdab182
     end
   end
 end