--- conflicted
+++ resolved
@@ -18,11 +18,7 @@
 
   it 'lists them in the content feed', js: true do
     # Wait for ajax
-<<<<<<< HEAD
-    find('[data-behavior="fetch"] .comment-feed')
-=======
     find('[data-behavior~=fetch-comments] .comment-feed')
->>>>>>> b237e055
 
     within comment_feed do
       should have_comment(@comments[0])
@@ -33,11 +29,7 @@
 
   it 'display user\'s name in comment row', js: true do
     # Wait for ajax
-<<<<<<< HEAD
-    find('[data-behavior="fetch"] .comment-feed')
-=======
     find('[data-behavior~=fetch-comments] .comment-feed')
->>>>>>> b237e055
 
     within "div#comment_#{@comments[0].id}" do
       expect(page).to have_selector('span.user', text: @logged_in_as.name)
