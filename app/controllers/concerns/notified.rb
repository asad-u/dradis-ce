module Notified
  protected

<<<<<<< HEAD
  def broadcast_notifications(action:, actor:, notifiable:, recipient_ids: [])
    NotificationsBroadcastJob.perform_later(
=======
  def broadcast_notifications(action:, notifiable:, user:)
    NotificationsBroadcastingJob.perform_later(
>>>>>>> e788e767
      action: action.to_s,
      notifiable_id: notifiable.id,
      notifiable_type: notifiable.class.to_s,
<<<<<<< HEAD
      recipient_ids: recipient_ids
=======
      user_id: user.id
>>>>>>> e788e767
    )
  end
end<|MERGE_RESOLUTION|>--- conflicted
+++ resolved
@@ -1,21 +1,13 @@
 module Notified
   protected
 
-<<<<<<< HEAD
-  def broadcast_notifications(action:, actor:, notifiable:, recipient_ids: [])
-    NotificationsBroadcastJob.perform_later(
-=======
-  def broadcast_notifications(action:, notifiable:, user:)
+  def broadcast_notifications(action:, actor:, notifiable:, user:, recipient_ids: [])
     NotificationsBroadcastingJob.perform_later(
->>>>>>> e788e767
       action: action.to_s,
       notifiable_id: notifiable.id,
       notifiable_type: notifiable.class.to_s,
-<<<<<<< HEAD
-      recipient_ids: recipient_ids
-=======
+      recipient_ids: recipient_ids,
       user_id: user.id
->>>>>>> e788e767
     )
   end
 end