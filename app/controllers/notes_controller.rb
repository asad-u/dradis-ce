--- conflicted
+++ resolved
@@ -32,15 +32,7 @@
   # Retrieve a Note given its :id
   def show
     @activities = @note.activities.latest
-<<<<<<< HEAD
-    @subscription = Subscription.find_by(
-      user: current_user,
-      subscribable_type: @note.class.to_s,
-      subscribable_id: @note.id
-    )
-=======
     @subscription = @note.subscription_for(user: current_user)
->>>>>>> b338e1b8
     load_conflicting_revisions(@note)
   end
 
