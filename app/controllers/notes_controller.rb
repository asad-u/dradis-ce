--- conflicted
+++ resolved
@@ -78,12 +78,7 @@
         @job_logger.write 'Enqueueing multiple delete job to start in the background.'
         job = MultiDestroyJob.perform_later(job_params)
         @job_logger.write "Job id is #{job.job_id}."
-<<<<<<< HEAD
-
       elsif @count > 0
-=======
-      elsif @notes.count > 0
->>>>>>> d332a8bf
         @job_logger.write 'Performing multiple delete job inline.'
         MultiDestroyJob.perform_now(job_params)
       end
