class RevisionsController < AuthenticatedController
<<<<<<< HEAD
  include ActivityTracking
=======
  include NodesSidebar
>>>>>>> 2a156532
  include ProjectScoped

  before_action :load_node, except: [ :trash, :recover ]
  before_action :load_record, except: [ :trash, :recover ]

  def index
    redirect_to action: :show, id: @record.versions.where(event: 'update').last.try(:id) || 0
  end

  def show
    # Use `reorder`, not `order`, to override Paper Trail's default scope
    @revisions = @record.versions.includes(:item).reorder("created_at DESC")
    @revision  = @revisions.find(params[:id])

    @diffed_revision = DiffedRevision.new(@revision, @record)
  end

  def trash
    # Get all revisions whose event is destroy.
    @revisions = RecoverableRevision.all
  end

  def recover
    revision = RecoverableRevision.find(params[:id])
    if revision.recover
      track_recovered(revision.object)
      flash[:info] = "#{revision.type} recovered"
    else
      flash[:error] = "Can't recover #{revision.type}: #{revision.errors.full_messages.join(',')}"
    end
    
    redirect_to project_trash_path(@project)
  end

  private
  def load_node
    if params[:evidence_id] || params[:note_id]
      @node = Node.includes(
        :notes, :evidence, evidence: [:issue, { issue: :tags }]
      ).find_by_id(params[:node_id])

      # FIXME: from ProjectScoped
      initialize_nodes_sidebar
    end
  end

  def load_record
    @record = if params[:evidence_id]
                @node.evidence.find(params[:evidence_id])
              elsif params[:note_id]
                @node.notes.find(params[:note_id])
              elsif params[:issue_id]
                Issue.find(params[:issue_id])
              else
                raise 'Unable to identify record type'
              end
  rescue ActiveRecord::RecordNotFound
    flash[:error] = 'Record not found'
    redirect_to :back
  end
end<|MERGE_RESOLUTION|>--- conflicted
+++ resolved
@@ -1,9 +1,6 @@
 class RevisionsController < AuthenticatedController
-<<<<<<< HEAD
   include ActivityTracking
-=======
   include NodesSidebar
->>>>>>> 2a156532
   include ProjectScoped
 
   before_action :load_node, except: [ :trash, :recover ]
