class IssuesController < AuthenticatedController
  include ActivityTracking
  include ContentFromTemplate
  include ConflictResolver
  include LiquidEnabledResource
  include Mentioned
  include MultipleDestroy
  include NotificationsReader
  include ProjectScoped

  before_action :set_issuelib
  before_action :set_issues, except: [:destroy]

  before_action :set_or_initialize_issue, except: [:import, :index]
  before_action :set_or_initialize_tags, except: [:destroy]
  before_action :set_auto_save_key, only: [:new, :create, :edit, :update]
  before_action :set_affected_nodes, only: [:show]

  def index
    @columns = @issues.map(&:fields).map(&:keys).uniq.flatten |
      ['Title', 'Tags', 'Affected', 'Created', 'Created by', 'Updated']
  end

  def show
    @activities = @issue.commentable_activities.latest

<<<<<<< HEAD
    @evidence_columns = ['Node'] | all_evidence_columns | ['Created by', 'Created',  'Updated']

=======
>>>>>>> f119d88b
    @affected_nodes = Node.joins(:evidence)
                        .select('nodes.id, label, type_id, count(evidence.id) as evidence_count, nodes.updated_at')
                        .where('evidence.issue_id = ?', @issue.id)
                        .group('nodes.id')
                        .sort_by { |node, _| node.label }

    @first_node      = @affected_nodes.first
    @first_evidence  = Evidence.where(node: @first_node, issue: @issue)

    load_conflicting_revisions(@issue)
  end

  def new
    # See ContentFromTemplate concern
    @issue.text = template_content if params[:template]
  end

  def create
    @issue.author = current_user.email

    respond_to do |format|
      if @issue.save &&
          # FIXME: need to fix Taggable concern.
          #
          # For some reason we can't save the :tags before we save the model,
          # so first we save it, then we apply the tags.
          #
          # See #set_or_initialize_issue()
          #
          @issue.update(issue_params)


        track_created(@issue)

        # Only after we save the issue, we can create valid taggings (w/ valid
        # taggable IDs)
        @issue.tag_from_field_content!

        format.html { redirect_to [current_project, @issue], notice: 'Issue added.' }
      else
        format.html do
          flash.now[:alert] = 'Issue couldn\'t be added.'
          render :new
        end
      end
      format.js
    end
  end

  def edit
  end

  def update
    respond_to do |format|
      updated_at_before_save = @issue.updated_at.to_i

      if @issue.update(issue_params)
        @modified = true
        check_for_edit_conflicts(@issue, updated_at_before_save)
        track_updated(@issue)
        format.html { redirect_to project_issue_path(current_project, @issue), notice: 'Issue updated' }
      else
        format.html do
          flash.now[:alert] = 'Issue couldn\'t be updated.'
          render :edit
        end
      end
      format.js
      format.json
    end
  end

  def destroy
    respond_to do |format|
      if @issue.destroy
        track_destroyed(@issue)
        format.html { redirect_to project_issues_path(current_project), notice: 'Issue deleted.' }
        format.json
      else
        format.html { redirect_to project_issues_path(current_project), notice: "Error while deleting issue: #{@issue.errors}" }
        format.json
      end
    end
  end

  def import
    importer = IssueImporter.new(params)
    @results = importer.query()

    @plugin = importer.plugin
    @filter = importer.filter
    @query = params[:query]
  end

  private
<<<<<<< HEAD
  def all_evidence_columns
    @issue.evidence
          .map { |evidence| evidence.fields.keys - ['Title', 'Label']  }
          .flatten
          .uniq
=======
  def set_affected_nodes
    @affected_nodes = Node.joins(:evidence)
                          .select('nodes.id, label, type_id, count(evidence.id) as evidence_count, nodes.updated_at')
                          .where('evidence.issue_id = ?', @issue.id)
                          .group('nodes.id')
                          .sort_by { |node, _| node.label }
>>>>>>> f119d88b
  end

  def set_issues
    # We need a transaction because multiple DELETE calls can be issued from
    # index and a TOCTOR can appear between the Note read and the Issue.find
    Note.transaction do
      @issues = Issue.where(node_id: @issuelib.id).select(
        'notes.id, notes.author, notes.text, '\
        'count(evidence.id) as affected_count, notes.created_at, notes.updated_at'
      ).
      joins('LEFT OUTER JOIN evidence on notes.id = evidence.issue_id').
      group('notes.id').
      includes(:affected, :tags).sort
    end
  end

  def set_issuelib
    @issuelib = current_project.issue_library
  end

  # Once a valid @issuelib is set by the previous filter we look for the Issue we
  # are going to be working with based on the :id passed by the user.
  def set_or_initialize_issue
    if params[:id]
      @issue = Issue.find(params[:id])
    elsif params[:issue]
      @issue = Issue.new(issue_params.except(:tag_list)) do |i|
        i.node = @issuelib
      end
    else
      @issue = Issue.new(node: @issuelib)
    end
  end

  # Load all the colour tags in the project (those that start with !). If none
  # exist, initialize a set of tags.
  def set_or_initialize_tags
    @tags = current_project.tags.where('name like ?', '!%')
  end

  def issue_params
    params.require(:issue).permit(:tag_list, :text)
  end

  def set_auto_save_key
    @auto_save_key =  if @issue&.persisted?
                        "issue-#{@issue.id}"
                      elsif params[:template]
                        "project-#{current_project.id}-issue-#{params[:template]}"
                      else
                        "project-#{current_project.id}-issue"
                      end
  end
end<|MERGE_RESOLUTION|>--- conflicted
+++ resolved
@@ -24,11 +24,6 @@
   def show
     @activities = @issue.commentable_activities.latest
 
-<<<<<<< HEAD
-    @evidence_columns = ['Node'] | all_evidence_columns | ['Created by', 'Created',  'Updated']
-
-=======
->>>>>>> f119d88b
     @affected_nodes = Node.joins(:evidence)
                         .select('nodes.id, label, type_id, count(evidence.id) as evidence_count, nodes.updated_at')
                         .where('evidence.issue_id = ?', @issue.id)
@@ -124,20 +119,12 @@
   end
 
   private
-<<<<<<< HEAD
-  def all_evidence_columns
-    @issue.evidence
-          .map { |evidence| evidence.fields.keys - ['Title', 'Label']  }
-          .flatten
-          .uniq
-=======
   def set_affected_nodes
     @affected_nodes = Node.joins(:evidence)
                           .select('nodes.id, label, type_id, count(evidence.id) as evidence_count, nodes.updated_at')
                           .where('evidence.issue_id = ?', @issue.id)
                           .group('nodes.id')
                           .sort_by { |node, _| node.label }
->>>>>>> f119d88b
   end
 
   def set_issues
