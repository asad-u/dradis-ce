class IssuesController < AuthenticatedController
  include ActivityTracking
  include ConflictResolver
  include ContentFromTemplate
  include DynamicFieldNamesCacher
  include LiquidEnabledResource
  include Mentioned
  include MultipleDestroy
  include NotificationsReader
  include ProjectScoped

  before_action :set_default_columns, only: :index
  before_action :set_issuelib
  before_action :set_issues, except: [:destroy]

  before_action :set_or_initialize_issue, except: [:import, :index]
  before_action :set_or_initialize_tags, except: [:destroy]
  before_action :set_auto_save_key, only: [:new, :create, :edit, :update]
  before_action :set_affected_nodes, only: [:show]
<<<<<<< HEAD
=======

  EXTRA_COLUMNS = ['Title', 'Tags', 'Affected', 'Created', 'Created by', 'Updated'].freeze
>>>>>>> 3f1fed95

  def index
    @columns = collection_field_names(@unsorted_issues) | @rtp_default_fields | EXTRA_COLUMNS
  end

  def show
    @activities = @issue.commentable_activities.latest

    @affected_nodes = Node.joins(:evidence)
                        .select('nodes.id, label, type_id, count(evidence.id) as evidence_count, nodes.updated_at')
                        .where('evidence.issue_id = ?', @issue.id)
                        .group('nodes.id')
                        .sort_by { |node, _| node.label }

    @first_node      = @affected_nodes.first
    @first_evidence  = Evidence.where(node: @first_node, issue: @issue)

    load_conflicting_revisions(@issue)
  end

  def new
    # See ContentFromTemplate concern
    @issue.text = template_content if params[:template]
  end

  def create
    @issue.author = current_user.email

    respond_to do |format|
      if @issue.save &&
          # FIXME: need to fix Taggable concern.
          #
          # For some reason we can't save the :tags before we save the model,
          # so first we save it, then we apply the tags.
          #
          # See #set_or_initialize_issue()
          #
          @issue.update(issue_params)


        track_created(@issue)

        # Only after we save the issue, we can create valid taggings (w/ valid
        # taggable IDs)
        @issue.tag_from_field_content!

        format.html { redirect_to [current_project, @issue], notice: 'Issue added.' }
      else
        format.html do
          flash.now[:alert] = 'Issue couldn\'t be added.'
          render :new
        end
      end
      format.js
    end
  end

  def edit
  end

  def update
    respond_to do |format|
      updated_at_before_save = @issue.updated_at.to_i

      if @issue.update(issue_params)
        @modified = true
        check_for_edit_conflicts(@issue, updated_at_before_save)
        track_updated(@issue)
        format.html { redirect_to project_issue_path(current_project, @issue), notice: 'Issue updated' }
      else
        format.html do
          flash.now[:alert] = 'Issue couldn\'t be updated.'
          render :edit
        end
      end
      format.js
      format.json
    end
  end

  def destroy
    respond_to do |format|
      if @issue.destroy
        track_destroyed(@issue)
        format.html { redirect_to project_issues_path(current_project), notice: 'Issue deleted.' }
        format.json
      else
        format.html { redirect_to project_issues_path(current_project), notice: "Error while deleting issue: #{@issue.errors}" }
        format.json
      end
    end
  end

  def import
    importer = IssueImporter.new(params)
    @results = importer.query()

    @plugin = importer.plugin
    @filter = importer.filter
    @query = params[:query]
  end

  private
  def set_affected_nodes
    @affected_nodes = Node.joins(:evidence)
                          .select('nodes.id, label, type_id, count(evidence.id) as evidence_count, nodes.updated_at')
                          .where('evidence.issue_id = ?', @issue.id)
                          .group('nodes.id')
                          .sort_by { |node, _| node.label }
  end

<<<<<<< HEAD
=======
  def set_default_columns
    rtp = current_project.report_template_properties
    @rtp_default_fields = rtp ? rtp.issue_fields.default.field_names : []

    @default_columns =
      if @rtp_default_fields.any?
        @rtp_default_fields
      else
        ['Title', 'Tags', 'Affected']
      end
  end

>>>>>>> 3f1fed95
  def set_issues
    # We need a transaction because multiple DELETE calls can be issued from
    # index and a TOCTOR can appear between the Note read and the Issue.find
    Note.transaction do
      @unsorted_issues = Issue.where(node_id: @issuelib.id).select(
        'notes.id, notes.author, notes.text, '\
        'count(evidence.id) as affected_count, notes.created_at, notes.updated_at'
      ).
      joins('LEFT OUTER JOIN evidence on notes.id = evidence.issue_id').
      group('notes.id').
      includes(:affected, :tags)

      @issues = @unsorted_issues.sort
    end
  end

  def set_issuelib
    @issuelib = current_project.issue_library
  end

  # Once a valid @issuelib is set by the previous filter we look for the Issue we
  # are going to be working with based on the :id passed by the user.
  def set_or_initialize_issue
    if params[:id]
      @issue = current_project.issues.find(params[:id])
    elsif params[:issue]
      @issue = Issue.new(issue_params.except(:tag_list)) do |i|
        i.node = @issuelib
      end
    else
      @issue = Issue.new(node: @issuelib)
    end
  end

  # Load all the colour tags in the project (those that start with !). If none
  # exist, initialize a set of tags.
  def set_or_initialize_tags
    @tags = current_project.tags.where('name like ?', '!%')
  end

  def issue_params
    params.require(:issue).permit(:tag_list, :text)
  end

  def set_auto_save_key
    @auto_save_key =  if @issue&.persisted?
                        "issue-#{@issue.id}"
                      elsif params[:template]
                        "project-#{current_project.id}-issue-#{params[:template]}"
                      else
                        "project-#{current_project.id}-issue"
                      end
  end
end<|MERGE_RESOLUTION|>--- conflicted
+++ resolved
@@ -17,11 +17,8 @@
   before_action :set_or_initialize_tags, except: [:destroy]
   before_action :set_auto_save_key, only: [:new, :create, :edit, :update]
   before_action :set_affected_nodes, only: [:show]
-<<<<<<< HEAD
-=======
 
   EXTRA_COLUMNS = ['Title', 'Tags', 'Affected', 'Created', 'Created by', 'Updated'].freeze
->>>>>>> 3f1fed95
 
   def index
     @columns = collection_field_names(@unsorted_issues) | @rtp_default_fields | EXTRA_COLUMNS
@@ -133,8 +130,6 @@
                           .sort_by { |node, _| node.label }
   end
 
-<<<<<<< HEAD
-=======
   def set_default_columns
     rtp = current_project.report_template_properties
     @rtp_default_fields = rtp ? rtp.issue_fields.default.field_names : []
@@ -147,7 +142,6 @@
       end
   end
 
->>>>>>> 3f1fed95
   def set_issues
     # We need a transaction because multiple DELETE calls can be issued from
     # index and a TOCTOR can appear between the Note read and the Issue.find
