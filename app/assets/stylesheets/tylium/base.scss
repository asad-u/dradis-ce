html, body {
  height: 100%;
  font-size: 16px;
  scroll-behavior: smooth;
}

body {
  background-color: darken($darkColor, 5%);
  font-family: 'OpenSans';
  padding-top: 0px;
  font-weight: 300;
  color: $defaultText;
}

a {
  color: $linkColor;
  transition: color 0.2s ease-in-out;

  &:hover {
    color: $linkColorHover;
    text-decoration: none;
  }
}

.actions {
  text-transform: capitalize;
  white-space: nowrap;
  font-size: 0.9rem;
}

.badge {

  &.bg-primary {
    background-color: $primaryColor !important;
  }
}

@mixin button($color) {
  border: 0px none;
  background: $color;

  &:hover,
  &:not(:disabled):not(.disabled):active {
    background: darken($color, 10);
  }
}

blockquote {
  border-left: 3px solid $primaryColor;
  padding-left: 1rem;
}

a:focus-visible {
  box-shadow: $focusShadow;
  outline: none !important;
}

.btn:focus,
.custom-file-input:focus ~ .custom-file-label {
  border-color: $darkColor;
  box-shadow: $focusShadow;
  outline: none !important;
}

code {
  background-color: #f9f2f4;
  border-radius: 4px;
  color: $codeText;
  padding: 2px 4px;
}

.custom-select {
  font-size: inherit;
}

.disabled {
  color: $mutedText !important;
}

.dropdown-toggle:not(.dropdown-toggle-split)::after {
  display: none;
}

.form-actions {
  padding-top: 1rem;
  border-top: 1px solid $borderColor;
}

.form-control {
  font-size: inherit;

  &:focus {
    border-color: $darkColor;
    box-shadow: $focusShadow;
  }
}

h1, h2, h3, h4, h5, h6 {
  font-weight: 300;
<<<<<<< HEAD
  text-transform: capitalize;
=======
>>>>>>> 6d35d40a
}

mark {
  background-color: yellow;
  padding-left: 0;
  padding-right: 0;
}

:-moz-ui-invalid {
  box-shadow: none;
}

.nav-pills {

  .nav-link {
    transition: all 0s ease-in-out;

    &.active {
      background-color: $secondaryBgColor;
      color: $linkColorHover;
    }
  }
}

.placeholder {
  font-style: italic;
  margin-left: 1rem;
  cursor: default;
  height: 3rem;
}

pre code {
  background-color: initial;
  padding: 0;
}

.required-input {
  color: $red;
}

select[multiple] {
  padding-left: 0;
  padding-right: 0;

  option {
    padding: 0 0.5rem;

    &:checked {
      background: linear-gradient(0deg, $lightColor 0%, $lightColor 100%);
    }
  }
}

// fixes ugly selects
select:not(select[multiple]) {
  appearance: none !important;
  -moz-appearance: none !important;
  -webkit-appearance: none !important;
  background: white url('data:image/svg+xml;base64,PHN2ZyBpZD0iTGF5ZXJfMSIgZGF0YS1uYW1lPSJMYXllciAxIiB4bWxucz0iaHR0cDovL3d3dy53My5vcmcvMjAwMC9zdmciIHZpZXdCb3g9IjAgMCA0Ljk1IDEwIj48ZGVmcz48c3R5bGU+LmNscy0xe2ZpbGw6I2ZmZjt9LmNscy0ye2ZpbGw6IzQ0NDt9PC9zdHlsZT48L2RlZnM+PHRpdGxlPmFycm93czwvdGl0bGU+PHJlY3QgY2xhc3M9ImNscy0xIiB3aWR0aD0iNC45NSIgaGVpZ2h0PSIxMCIvPjxwb2x5Z29uIGNsYXNzPSJjbHMtMiIgcG9pbnRzPSIxLjQxIDQuNjcgMi40OCAzLjE4IDMuNTQgNC42NyAxLjQxIDQuNjciLz48cG9seWdvbiBjbGFzcz0iY2xzLTIiIHBvaW50cz0iMy41NCA1LjMzIDIuNDggNi44MiAxLjQxIDUuMzMgMy41NCA1LjMzIi8+PC9zdmc+') no-repeat 95% 50% !important;
  background-position: calc(100% - 5px) center !important;
  padding-right: 1.5rem !important;
}

// Firefox Fixes //
@-moz-document url-prefix() {
  select {
    font-family: revert;
  }
}

.show > .btn-primary.dropdown-toggle {
  background: darken($primaryColor, 10);
}

.small {
  font-weight: 300;
}

.sticky-top {
  position: sticky !important;
  top: $mainContentMargin;
  margin-bottom: $mainContentMargin;
  z-index: 2;
}

strong {
  font-weight: 600;
}

.table {
  td {
    padding: 0.4rem .75rem;
  }

  th {
    &:focus {
      outline: none !important;

      &:not(.no-sort) {
        box-shadow: inset $focusShadow;
      }
    }
  }
}

.text-break-spaces {
  white-space: break-spaces !important;
}

.text-error {
  color: $errorText !important;
}

.text-error-hover {
  color: $errorText !important;

  &:hover {
    color: darken($errorText, 10%) !important;
  }
}

.text-muted {
  color: $mutedText !important;
}

.text-primary {
  color: $primaryColor !important;
}

ul {
  list-style: none;

  &.tree-navigation {
    margin: 5px;
  }
}<|MERGE_RESOLUTION|>--- conflicted
+++ resolved
@@ -97,10 +97,6 @@
 
 h1, h2, h3, h4, h5, h6 {
   font-weight: 300;
-<<<<<<< HEAD
-  text-transform: capitalize;
-=======
->>>>>>> 6d35d40a
 }
 
 mark {
