--- conflicted
+++ resolved
@@ -93,13 +93,10 @@
         color: $lightColor;
       }
 
-<<<<<<< HEAD
       &.active a {
         color: $white;
       }
   
-=======
->>>>>>> 8f480e02
       .list-item-actions {
         padding-top: 0.3rem;
         text-align: right;
