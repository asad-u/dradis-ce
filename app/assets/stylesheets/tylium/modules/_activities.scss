// this is shared between activities#index and the projects#show activity feed
.activity {
  align-items: center;
  display: flex;
  position: relative;

  .activity-icon {
    font-size: 3rem;
    opacity: 0.08;
    position: absolute;
  }
}

// this is for activities in the projects#show feed
.activity-feed {

  .activity {
    border-bottom: 1px solid $borderColor;
    overflow: hidden;
    padding: 1rem 0;

    .activity-icon {
      right: 0;
    }

    .body {
      display: block;

      .time {
        color: $mutedText;
        font-size: 0.8rem;
      }
    }

    .details {
      align-items: center;
      margin-right: 0.5rem;
    }

    &:first-child {
      padding-top: 0.5rem;
    }

    &:last-child {
      border-bottom: none;
      padding-bottom: 0;
    }
  }
}

// this is for activities#index
<<<<<<< HEAD
.activities-groups-container {
  .activities-group {
    .activity-date-header {
      display: flex;
      justify-content: center;

      time {
        background-color: $primaryBgColor;
        font-size: 1.5rem;
        padding: 1rem 0;
      }
    }

    .activities {
      width: 50%;
      position: relative;

      .activity {
        border: 1px solid transparent;
        padding: 1rem;
        transition: background-color 0.2s ease-in-out, border-color 0.2s ease-in-out;

        .activity-icon {
          padding-left: 1rem;
          right: -3.9rem;
          text-align: center;
          width: 1.2857142857em;
        }

        .body {
          display: flex;

          .activity-time {
            position: absolute;
            right: 1rem;
          }
=======
.activities.index {
>>>>>>> 8e1848df

  .all-activities-container {

    .activity-date-header {
      display: flex;
      justify-content: center;

      time {
        background-color: $primaryBgColor;
        font-size: 1.5rem;
        padding: 1rem 0;
      }
    }

<<<<<<< HEAD
    &:nth-child(even) {
      .activities {
        margin-left: auto;
=======
    .activities-group-container {

      .activities-group {
        position: relative;
        width: 50%;
>>>>>>> 8e1848df

        .activity {
          border: 1px solid transparent;
          padding: 1rem;
          transition: background-color 0.2s ease-in-out, border-color 0.2s ease-in-out;

          .activity-icon {
            padding-left: 1rem;
            right: -3.9rem;
            text-align: center;
            width: 1.2857142857em;
          }

          .body {
            display: flex;

            .activity-time {
              position: absolute;
              right: 1rem;
            }

            .title {
              padding-right: 5rem;
              z-index: 1;
            }
          }

          &:hover {
            background-color: darken($primaryBgColor, 3%);
            border-bottom-left-radius: 5px;
            border-color: $borderColor;
            border-top-left-radius: 5px;
          }
        }

        &:before {
          border-left: 1px solid $borderColor;
          bottom: 0;
          content: '';
          margin-left: -1px;
          position: absolute;
          right: 0;
          top: 0;
        }
      }

      &:nth-child(even) {

        .activities-group {
          margin-left: auto;

          .activity {
            margin-left: -1px;

            .activity-icon {
              left: -3.9rem;
              padding-left: 0;
              padding-right: 1rem;
              right: initial;
            }

            .body {
              flex-direction: row-reverse;

              .activity-time {
                left: 1rem;
              }

              .title {
                padding-right: 0;
              }
            }

            .details {
              padding-left: 5rem;
            }

            &:hover {
              border-bottom-left-radius: 0px;
              border-bottom-right-radius: 5px;
              border-top-left-radius: 0px;
              border-top-right-radius: 5px;
            }
          }

          &:before {
            left: 0;
          }
        }
      }
    }
  }

  .spinner-container {
    display: none;
  }
}<|MERGE_RESOLUTION|>--- conflicted
+++ resolved
@@ -49,48 +49,9 @@
 }
 
 // this is for activities#index
-<<<<<<< HEAD
-.activities-groups-container {
-  .activities-group {
-    .activity-date-header {
-      display: flex;
-      justify-content: center;
+.activities.index {
 
-      time {
-        background-color: $primaryBgColor;
-        font-size: 1.5rem;
-        padding: 1rem 0;
-      }
-    }
-
-    .activities {
-      width: 50%;
-      position: relative;
-
-      .activity {
-        border: 1px solid transparent;
-        padding: 1rem;
-        transition: background-color 0.2s ease-in-out, border-color 0.2s ease-in-out;
-
-        .activity-icon {
-          padding-left: 1rem;
-          right: -3.9rem;
-          text-align: center;
-          width: 1.2857142857em;
-        }
-
-        .body {
-          display: flex;
-
-          .activity-time {
-            position: absolute;
-            right: 1rem;
-          }
-=======
-.activities.index {
->>>>>>> 8e1848df
-
-  .all-activities-container {
+  .activities-groups-container {
 
     .activity-date-header {
       display: flex;
@@ -103,17 +64,11 @@
       }
     }
 
-<<<<<<< HEAD
-    &:nth-child(even) {
+    .activities-group {
+
       .activities {
-        margin-left: auto;
-=======
-    .activities-group-container {
-
-      .activities-group {
         position: relative;
         width: 50%;
->>>>>>> 8e1848df
 
         .activity {
           border: 1px solid transparent;
