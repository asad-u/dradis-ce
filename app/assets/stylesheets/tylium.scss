--- conflicted
+++ resolved
@@ -20,10 +20,7 @@
 @import "shared/mixins";
 @import "shared/noscript";
 @import "shared/notifications";
-<<<<<<< HEAD
 @import "shared/pagination";
-=======
->>>>>>> 2e613a6e
 @import "shared/textile.scss";
 
 // styles for base HTML elements like body, h1, etc.
