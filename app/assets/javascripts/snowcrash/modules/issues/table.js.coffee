<<<<<<< HEAD
class IssueTable
  $table: null
  project: null
  selectedColumns: []
  selectedIssuesSelector: ''
  # We need this for Issues#update in onTagSelected()
  tagColumnIndex: null

  constructor: ->
    @$table       = $('#issue-table table')
    @$column_menu = $('.dropdown-menu.js-table-columns')

    @selectedIssuesSelector = 'input[type=checkbox]:checked.js-multicheck:visible'

    # -------------------------------------------------------- Load table state
    @loadColumnState()
    @showHideColumns()

    # -------------------------------------------------- Install event handlers
    $('#issue-table').on('click', '.js-taglink', @onTagSelected)

    # We're hooking into Rails UJS data-confirm behavior to only fire the Ajax
    # if the user confirmed the deletion
    $('#issue-table').on('confirm:complete', '#delete-selected', @onDeleteSelected)

    # Handle the showing / hiding of table columns
    @$column_menu.find('a').on 'click', @onColumnPickerClick

    # Handle the merge issues button click
    $('#issue-table').on('click', '#merge-selected', @onMergeSelected)

  loadColumnState: =>
    if Storage?
      @selectedColumns = JSON.parse(localStorage.getItem(@storageKey()))
    else
      console.log "The browser doesn't support local storage of settings."

    @selectedColumns ||= ['title', 'tags', 'affected']

    that = this

    @$column_menu.find('a').each ->
      $link = $(this)
      if that.selectedColumns.indexOf($link.data('column')) > -1
        $link.find('input').prop('checked', true)

  resetToolbar: =>
    $('.js-issue-actions').css('display', 'none')
    $('#merge-selected').css('display', 'none')
    $('#select-all').prop('checked', false)

  onColumnPickerClick: (event) =>
    $target = $(event.currentTarget)
    val     = $target.data('column')
    $input  = $target.find('input')

    if ((idx = @selectedColumns.indexOf(val)) > -1)
      @selectedColumns.splice(idx, 1)
      setTimeout ->
        $input.prop('checked', false)
      , 0
    else
      @selectedColumns.push(val)
      setTimeout ->
        $input.prop('checked', true)
      , 0

    $(event.target).blur()
    @saveColumnState()
    @showHideColumns()
    false

  onDeleteSelected: (element, answer) =>
    if answer
      that = this
      $('.js-tbl-issues').find(@selectedIssuesSelector).each ->
        $row = $(this).parent().parent()
        $($row.find('td')[2]).replaceWith("<td class=\"loading\">Deleting...</td>")
        $.ajax $(this).data('url'), {
          method: 'DELETE'
          dataType: 'json'
          success: (data) ->
            # Delete row from the table
            $row.remove()
            # TODO: show placeholder if no issues left

            # Delete link from the sidebar
            $("#issue_#{data.id}").remove()

            if $(@selectedIssuesSelector).length == 0
              that.resetToolbar()

          error: (foo,bar,foobar) ->
            $($row.find('td')[2]).replaceWith("<td class='text-error'>Please try again</td>")
        }

    # prevent Rails UJS from doing anything else.
    false

  onTagSelected: (event) =>
    that = this
    $target = $(event.target)
    event.preventDefault()

    $('.js-tbl-issues').find(@selectedIssuesSelector).each ->
      $this = $(this)

      $row = $this.parent().parent()
      $($row.find('td')[that.tagColumnIndex]).replaceWith("<td class=\"loading\">Loading...</td>")

      url   = $this.data('url')
      data  = { issue: { tag_list: $target.data('tag') } }
      $that = $this

      $.ajax url, {
        method: 'PUT',
        data: data,
        dataType: 'json',
        success: (data) ->
          $that.prop('checked', false)
          issue_id = $that.val()

          $($row.find('td')[that.tagColumnIndex]).replaceWith(data.tag_cell)
          $("#issues #issue_#{issue_id}").replaceWith(data.issue_link)
          if $(@selectedIssuesSelector).length == 0
            that.resetToolbar()

        error: (foo,bar,foobar) ->
          $($row.find('td')[that.tagColumnIndex]).replaceWith("<td class='text-error'>Please try again</td>")
      }

  onMergeSelected: (event) =>
    url = $(event.target).data('url')
    issues_to_merge = []

    $('.js-tbl-issues').find(@selectedIssuesSelector).each ->
      $row = $(this).parent().parent()

      id = @.name.split('_')[1]
      issues_to_merge.push(id)

    location.href = "#{url}?ids=#{issues_to_merge}"

  saveColumnState: ->
    if Storage?
      localStorage.setItem(@storageKey(), JSON.stringify(@selectedColumns))
    else
      console.log "The browser doesn't support local storage of settings."
      console.log "Column selection can't be saved."

  showHideColumns: =>
    that = this

    $.each @$table.find('thead th'), (index, th)->
      $th = $(th)

      if (column = $(th).data('column'))
        that.tagColumnIndex ||= index if column == 'tags'
        if that.selectedColumns.indexOf(column) > -1
          that.$table.find("td:nth-child(#{index + 1})").css('display', 'table-cell')
          $th.css('display', 'table-cell')
        else
          that.$table.find("td:nth-child(#{index + 1})").css('display', 'none')
          $th.css('display', 'none')

  storageKey: ->
    @project ||= $('.brand').data('project')
    "project.#{@project}.issue_columns"

document.addEventListener "turbolinks:load", ->
=======
jQuery ->
>>>>>>> 0034e5f6
  if $('body.issues.index').length
    indexTable = new IndexTable('issue')

    onMergeSelected = (event) =>
      url = $(event.target).data('url')
      issues_to_merge = []

      $('.js-items-table').find(indexTable.selectedItemsSelector).each ->
        $row = $(this).parent().parent()

        id = @.name.split('_')[2]
        issues_to_merge.push(id)

      location.href = "#{url}?ids=#{issues_to_merge}"

    refreshToolbar = ->
      checked = $('input[type=checkbox]:checked.js-multicheck:visible').length
      if checked
        $('.js-table-actions').css('display', 'inline-block')
      else
        $('.js-table-actions').css('display', 'none')

      if checked > 1
        $('#merge-selected').css('display', 'inline-block')
      else
        $('#merge-selected').css('display', 'none')

    # Handle the merge issues button click
    $('#index-table').on('click', '#merge-selected', onMergeSelected)
    $('#index-table').on('click', '.js-select-all-items, input[type=checkbox].js-multicheck', refreshToolbar)<|MERGE_RESOLUTION|>--- conflicted
+++ resolved
@@ -1,177 +1,4 @@
-<<<<<<< HEAD
-class IssueTable
-  $table: null
-  project: null
-  selectedColumns: []
-  selectedIssuesSelector: ''
-  # We need this for Issues#update in onTagSelected()
-  tagColumnIndex: null
-
-  constructor: ->
-    @$table       = $('#issue-table table')
-    @$column_menu = $('.dropdown-menu.js-table-columns')
-
-    @selectedIssuesSelector = 'input[type=checkbox]:checked.js-multicheck:visible'
-
-    # -------------------------------------------------------- Load table state
-    @loadColumnState()
-    @showHideColumns()
-
-    # -------------------------------------------------- Install event handlers
-    $('#issue-table').on('click', '.js-taglink', @onTagSelected)
-
-    # We're hooking into Rails UJS data-confirm behavior to only fire the Ajax
-    # if the user confirmed the deletion
-    $('#issue-table').on('confirm:complete', '#delete-selected', @onDeleteSelected)
-
-    # Handle the showing / hiding of table columns
-    @$column_menu.find('a').on 'click', @onColumnPickerClick
-
-    # Handle the merge issues button click
-    $('#issue-table').on('click', '#merge-selected', @onMergeSelected)
-
-  loadColumnState: =>
-    if Storage?
-      @selectedColumns = JSON.parse(localStorage.getItem(@storageKey()))
-    else
-      console.log "The browser doesn't support local storage of settings."
-
-    @selectedColumns ||= ['title', 'tags', 'affected']
-
-    that = this
-
-    @$column_menu.find('a').each ->
-      $link = $(this)
-      if that.selectedColumns.indexOf($link.data('column')) > -1
-        $link.find('input').prop('checked', true)
-
-  resetToolbar: =>
-    $('.js-issue-actions').css('display', 'none')
-    $('#merge-selected').css('display', 'none')
-    $('#select-all').prop('checked', false)
-
-  onColumnPickerClick: (event) =>
-    $target = $(event.currentTarget)
-    val     = $target.data('column')
-    $input  = $target.find('input')
-
-    if ((idx = @selectedColumns.indexOf(val)) > -1)
-      @selectedColumns.splice(idx, 1)
-      setTimeout ->
-        $input.prop('checked', false)
-      , 0
-    else
-      @selectedColumns.push(val)
-      setTimeout ->
-        $input.prop('checked', true)
-      , 0
-
-    $(event.target).blur()
-    @saveColumnState()
-    @showHideColumns()
-    false
-
-  onDeleteSelected: (element, answer) =>
-    if answer
-      that = this
-      $('.js-tbl-issues').find(@selectedIssuesSelector).each ->
-        $row = $(this).parent().parent()
-        $($row.find('td')[2]).replaceWith("<td class=\"loading\">Deleting...</td>")
-        $.ajax $(this).data('url'), {
-          method: 'DELETE'
-          dataType: 'json'
-          success: (data) ->
-            # Delete row from the table
-            $row.remove()
-            # TODO: show placeholder if no issues left
-
-            # Delete link from the sidebar
-            $("#issue_#{data.id}").remove()
-
-            if $(@selectedIssuesSelector).length == 0
-              that.resetToolbar()
-
-          error: (foo,bar,foobar) ->
-            $($row.find('td')[2]).replaceWith("<td class='text-error'>Please try again</td>")
-        }
-
-    # prevent Rails UJS from doing anything else.
-    false
-
-  onTagSelected: (event) =>
-    that = this
-    $target = $(event.target)
-    event.preventDefault()
-
-    $('.js-tbl-issues').find(@selectedIssuesSelector).each ->
-      $this = $(this)
-
-      $row = $this.parent().parent()
-      $($row.find('td')[that.tagColumnIndex]).replaceWith("<td class=\"loading\">Loading...</td>")
-
-      url   = $this.data('url')
-      data  = { issue: { tag_list: $target.data('tag') } }
-      $that = $this
-
-      $.ajax url, {
-        method: 'PUT',
-        data: data,
-        dataType: 'json',
-        success: (data) ->
-          $that.prop('checked', false)
-          issue_id = $that.val()
-
-          $($row.find('td')[that.tagColumnIndex]).replaceWith(data.tag_cell)
-          $("#issues #issue_#{issue_id}").replaceWith(data.issue_link)
-          if $(@selectedIssuesSelector).length == 0
-            that.resetToolbar()
-
-        error: (foo,bar,foobar) ->
-          $($row.find('td')[that.tagColumnIndex]).replaceWith("<td class='text-error'>Please try again</td>")
-      }
-
-  onMergeSelected: (event) =>
-    url = $(event.target).data('url')
-    issues_to_merge = []
-
-    $('.js-tbl-issues').find(@selectedIssuesSelector).each ->
-      $row = $(this).parent().parent()
-
-      id = @.name.split('_')[1]
-      issues_to_merge.push(id)
-
-    location.href = "#{url}?ids=#{issues_to_merge}"
-
-  saveColumnState: ->
-    if Storage?
-      localStorage.setItem(@storageKey(), JSON.stringify(@selectedColumns))
-    else
-      console.log "The browser doesn't support local storage of settings."
-      console.log "Column selection can't be saved."
-
-  showHideColumns: =>
-    that = this
-
-    $.each @$table.find('thead th'), (index, th)->
-      $th = $(th)
-
-      if (column = $(th).data('column'))
-        that.tagColumnIndex ||= index if column == 'tags'
-        if that.selectedColumns.indexOf(column) > -1
-          that.$table.find("td:nth-child(#{index + 1})").css('display', 'table-cell')
-          $th.css('display', 'table-cell')
-        else
-          that.$table.find("td:nth-child(#{index + 1})").css('display', 'none')
-          $th.css('display', 'none')
-
-  storageKey: ->
-    @project ||= $('.brand').data('project')
-    "project.#{@project}.issue_columns"
-
-document.addEventListener "turbolinks:load", ->
-=======
 jQuery ->
->>>>>>> 0034e5f6
   if $('body.issues.index').length
     indexTable = new IndexTable('issue')
 
