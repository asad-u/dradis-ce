document.addEventListener "turbolinks:load", ->

  # hide comment editable textarea when clicking cancel
  $('[data-behavior~=comment-feed]').on('click', '[data-behavior~=cancel-comment]', ->
    element = $(this)
    comment = element.closest(".comment")
    comment.find(".content").show()
    comment.find("form").hide()
  )

  if $('[data-behavior~=mentionable]').length
<<<<<<< HEAD
    # initialize mentions (https://github.com/zurb/tribute)
    tribute = new Tribute(
      allowSpaces: ->
        false
      menuItemTemplate: (item) ->
        '<img src="' + item.original.avatar_url + '" width="24px" height="24px" > ' + item.string
      noMatchTemplate: ->
        ''
      values: $('#mentionable-users').data('users')
    )
    tribute.attach(document.querySelectorAll('[data-behavior~=mentionable]'));

  comments = $('[data-behavior~=comment-feed] [data-author]')
  if comments.length
    current_user = $('meta[name=current-user-id]').attr('content')
    for comment in comments
      comment = $(comment)
      if `current_user == comment.data('author')`
        comment.find('.actions').addClass('current_user')
=======
    Mentions.init(document.querySelectorAll('[data-behavior~=mentionable]'))
>>>>>>> 85c40cf1
<|MERGE_RESOLUTION|>--- conflicted
+++ resolved
@@ -9,18 +9,7 @@
   )
 
   if $('[data-behavior~=mentionable]').length
-<<<<<<< HEAD
-    # initialize mentions (https://github.com/zurb/tribute)
-    tribute = new Tribute(
-      allowSpaces: ->
-        false
-      menuItemTemplate: (item) ->
-        '<img src="' + item.original.avatar_url + '" width="24px" height="24px" > ' + item.string
-      noMatchTemplate: ->
-        ''
-      values: $('#mentionable-users').data('users')
-    )
-    tribute.attach(document.querySelectorAll('[data-behavior~=mentionable]'));
+    Mentions.init(document.querySelectorAll('[data-behavior~=mentionable]'))
 
   comments = $('[data-behavior~=comment-feed] [data-author]')
   if comments.length
@@ -28,7 +17,4 @@
     for comment in comments
       comment = $(comment)
       if `current_user == comment.data('author')`
-        comment.find('.actions').addClass('current_user')
-=======
-    Mentions.init(document.querySelectorAll('[data-behavior~=mentionable]'))
->>>>>>> 85c40cf1
+        comment.find('.actions').addClass('current_user')