document.addEventListener('turbolinks:load', function() {
  if ($('body.issues.index').length) {
<<<<<<< HEAD
=======
    new DradisDatatable('[data-behavior~=issues-table]');

>>>>>>> e525bd8f
    $('[data-behavior~=issues-dropdown-toggle]').on('click', function(e){
      e.stopPropagation();
      $('[data-name~=issues]').click();
    });
  }
});<|MERGE_RESOLUTION|>--- conflicted
+++ resolved
@@ -1,10 +1,7 @@
 document.addEventListener('turbolinks:load', function() {
   if ($('body.issues.index').length) {
-<<<<<<< HEAD
-=======
     new DradisDatatable('[data-behavior~=issues-table]');
 
->>>>>>> e525bd8f
     $('[data-behavior~=issues-dropdown-toggle]').on('click', function(e){
       e.stopPropagation();
       $('[data-name~=issues]').click();
