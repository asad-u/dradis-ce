document.addEventListener "turbolinks:load", ->

  if $('.js-diff-body').length
    delRegex = /\[31m([\s\S]*?)\[0m/g
    insRegex = /\[32m([\s\S]*?)\[0m/g

    diffText = $('.js-diff-body').html()

    newText =
      diffText.
      replace(delRegex, '<del class="differ">$1</del>').
      replace(insRegex, '<ins class="differ">$1</ins>')

<<<<<<< HEAD
    $('.js-diff-body').html(newText)

  if $('body.revisions.trash').length
    new DradisDatatable('[data-behavior~=trash-table]')
=======
    $('.js-diff-body').html(newText)
>>>>>>> 48fba906
<|MERGE_RESOLUTION|>--- conflicted
+++ resolved
@@ -11,11 +11,4 @@
       replace(delRegex, '<del class="differ">$1</del>').
       replace(insRegex, '<ins class="differ">$1</ins>')
 
-<<<<<<< HEAD
-    $('.js-diff-body').html(newText)
-
-  if $('body.revisions.trash').length
-    new DradisDatatable('[data-behavior~=trash-table]')
-=======
-    $('.js-diff-body').html(newText)
->>>>>>> 48fba906
+    $('.js-diff-body').html(newText)