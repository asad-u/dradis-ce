--- conflicted
+++ resolved
@@ -200,24 +200,6 @@
       else
         $(this).find($('[data-behavior~=scroll-wrapper]')).removeClass('hidden');
 
-<<<<<<< HEAD
-  # Smooth Scrolling
-  $('[data-behavior~=smooth-scroll]').on 'click', ->
-    target = $(this).data('target');
-    $('[data-id~=' + target + ']')[0].scrollIntoView({behavior: "smooth"});
-
-# Un-bind fileUpload on page unload.
-document.addEventListener 'turbolinks:before-cache', ->
-  if $('[data-behavior~=jquery-upload]').length
-    $('[data-behavior~=jquery-upload]').fileupload 'destroy'
-=======
-  # Disable turbolinks for on-page anchor links (prevents page from jumping to top and allows smooth-scrolling)
-  if $('a[href^="#"]').length
-    $('a[href^="#"]').each ->
-      if !$(this).data('turbolinks')
-        $(this).attr 'data-turbolinks', 'false'
-      return
-
   # Smooth Scrolling - scroll to element on page load if hash present in current browser url
   if window.location.hash
     target = window.location.hash
@@ -231,4 +213,14 @@
     history.pushState({}, '', this.href);
     $(this.hash)[0].scrollIntoView behavior: 'smooth'
     return
->>>>>>> 4cc90462
+
+# Un-bind fileUpload on page unload.
+document.addEventListener 'turbolinks:before-cache', ->
+  if $('[data-behavior~=jquery-upload]').length
+    $('[data-behavior~=jquery-upload]').fileupload 'destroy'
+  # Disable turbolinks for on-page anchor links (prevents page from jumping to top and allows smooth-scrolling)
+  if $('a[href^="#"]').length
+    $('a[href^="#"]').each ->
+      if !$(this).data('turbolinks')
+        $(this).attr 'data-turbolinks', 'false'
+      return