document.addEventListener('turbolinks:load', function() {
  $('[data-behavior~=datatable]').each(function() {
    $(this).DataTable({
<<<<<<< HEAD
      autoWidth: false,
      dom: "<'row'<'col-lg-6'><'col-lg-6'f>>" +
      "<'row'<'col-lg-12'tr>>" +
      "<'dataTables_footer_content'lip>",
      fixedHeader: {
        header: true,
        headerOffset: $('[data-behavior~=navbar]').height() //FIXME: header is not fixed/sticky.
      },
      initComplete: function () {  
        $('[data-behavior~=datatable]').wrap("<div class='table-wrapper'></div>");            
      }
    })
=======
      pageLength: 25,
      lengthChange: false
    });
  });
});

// Un-bind DataTable on page unload.
document.addEventListener('turbolinks:before-cache', function() {
  $('[data-behavior~=datatable]').each(function() {
    $(this).DataTable().destroy();
>>>>>>> 2d614c97
  });
});<|MERGE_RESOLUTION|>--- conflicted
+++ resolved
@@ -1,7 +1,6 @@
 document.addEventListener('turbolinks:load', function() {
   $('[data-behavior~=datatable]').each(function() {
     $(this).DataTable({
-<<<<<<< HEAD
       autoWidth: false,
       dom: "<'row'<'col-lg-6'><'col-lg-6'f>>" +
       "<'row'<'col-lg-12'tr>>" +
@@ -13,10 +12,6 @@
       initComplete: function () {  
         $('[data-behavior~=datatable]').wrap("<div class='table-wrapper'></div>");            
       }
-    })
-=======
-      pageLength: 25,
-      lengthChange: false
     });
   });
 });
@@ -25,6 +20,5 @@
 document.addEventListener('turbolinks:before-cache', function() {
   $('[data-behavior~=datatable]').each(function() {
     $(this).DataTable().destroy();
->>>>>>> 2d614c97
   });
 });