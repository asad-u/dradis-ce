--- conflicted
+++ resolved
@@ -8,31 +8,6 @@
   }
 
   init() {
-<<<<<<< HEAD
-    var colvisColumnIndexes = this.tableHeaders.reduce(function(indexes, column, index) {
-      if(column.dataset.colvis != 'false') {
-        indexes.push(index);
-      }
-      return indexes;
-    }, []);
-
-    // Assign the instantiated DataTable as a DradisDatatable property
-    this.dataTable = this.$table.DataTable({
-      // https://datatables.net/reference/option/dom,
-      // The 'dom' attribute defines the order of elements in a DataTable.
-      dom: 'Bfrtip',
-      pageLength: 25,
-      lengthChange: false,
-      columnDefs: [ {
-        orderable: false,
-        className: 'select-checkbox',
-        targets:   0
-      } ],
-      select: {
-        selector: 'td:first-child',
-        style: 'multi'
-      },
-=======
     // Remove dropdown option for <th> columns that has data-colvis="false" in colvis button
     var colvisColumnIndexes = [];
     this.tableHeaders.forEach(function(column, index) {
@@ -44,7 +19,6 @@
     // Assign the instantiated DataTable as a DradisDatatable property
     this.dataTable = this.$table.DataTable({
       autoWidth: false,
->>>>>>> f90bfb11
       buttons: {
         dom: {
           button: {
@@ -54,14 +28,11 @@
         },
         buttons: [
           {
-<<<<<<< HEAD
             extend: 'selectAll',
             text: '<input type="checkbox" id="select-all" />',
             titleAttr: 'Select all'
           },
           {
-=======
->>>>>>> f90bfb11
             extend: 'colvis',
             text: '<i class="fa fa-columns mr-1"></i><i class="fa fa-caret-down"></i>',
             titleAttr: 'Choose columns to show',
@@ -69,11 +40,12 @@
             columns: colvisColumnIndexes
           }
         ]
-<<<<<<< HEAD
-      }
-    });
-=======
       },
+      columnDefs: [ {
+        orderable: false,
+        className: 'select-checkbox',
+        targets:   0
+      } ],
       dom: "<'row'<'col-lg-6'B><'col-lg-6'f>>" +
         "<'row'<'col-lg-12'tr>>" +
         "<'dataTables_footer_content'ip>",
@@ -81,10 +53,13 @@
         settings.oInstance.wrap("<div class='table-wrapper'></div>");
       },
       lengthChange: false,
-      pageLength: 25
+      pageLength: 25,
+      select: {
+        selector: 'td:first-child',
+        style: 'multi'
+      }
     });
 
->>>>>>> f90bfb11
     this.behaviors();
   }
 
@@ -93,7 +68,6 @@
     this.unbindDataTable();
   }
 
-<<<<<<< HEAD
   setupListeners() {
     var that = this;
 
@@ -106,7 +80,8 @@
     this.dataTable.on('deselect.dt', function(e, dt, type, indexes) {
       $('#select-all').prop('checked', false);
     });
-=======
+  }
+
   hideColumns() {
     // Hide <th> columns that has data-visible="false"
     var that = this;
@@ -116,26 +91,13 @@
         dataTableColumn.visible(false);
       }
     });
->>>>>>> f90bfb11
   }
 
   unbindDataTable() {
     var that = this;
 
-    that.hideColumns();
-
     document.addEventListener('turbolinks:before-cache', function() {
       that.dataTable.destroy();
     });
   }
-
-  hideColumns() {
-    var that = this;
-    that.tableHeaders.forEach(function(column, index) {
-      if (column.dataset.visible == 'false') {
-        var dataTableColumn = that.dataTable.column(index);
-        dataTableColumn.visible(false);
-      }
-    });
-  }
 }