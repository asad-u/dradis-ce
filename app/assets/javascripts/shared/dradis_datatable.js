--- conflicted
+++ resolved
@@ -9,15 +9,9 @@
   }
 
   init() {
-<<<<<<< HEAD
-    var that = this;
-
-    var colvisColumnIndexes = this.tableHeaders.reduce(function(indexes, column, index) {
-=======
     // Remove dropdown option for <th> columns that has data-colvis="false" in colvis button
     var colvisColumnIndexes = [];
     this.tableHeaders.forEach(function(column, index) {
->>>>>>> 70920cc4
       if(column.dataset.colvis != 'false') {
         colvisColumnIndexes.push(index);
       }
