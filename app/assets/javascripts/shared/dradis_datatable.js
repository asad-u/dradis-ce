--- conflicted
+++ resolved
@@ -48,7 +48,6 @@
             action: this.bulkDelete.bind(this)
           },
           {
-<<<<<<< HEAD
             available: function() {
               return that.$paths.data('table-merge-url') !== undefined;
             },
@@ -56,7 +55,7 @@
             name: 'mergeBtn',
             className: 'd-none',
             action: this.mergeSelected.bind(this)
-=======
+          },
             autoClose: true,
             available: function(){
               return that.$table.data('tags') !== undefined;
@@ -66,7 +65,6 @@
             name: 'tagBtn',
             text: '<i class="fa fa-tags fa-fw"></i>Tag<i class="fa fa-caret-down fa-fw"></i>',
             buttons: this.setupTagButtons()
->>>>>>> e07d2026
           },
           {
             extend: 'colvis',
@@ -101,6 +99,7 @@
 
     this.setupCheckboxListeners();
     this.setupMergeButtonToggle();
+    this.setupTagButtonToggle();
     this.setupBulkDeleteButtonToggle();
 
     this.unbindDataTable();
@@ -292,7 +291,6 @@
   }
 
 
-<<<<<<< HEAD
   ///////////////////// Merge /////////////////////
 
   setupMergeButtonToggle() {
@@ -313,7 +311,9 @@
     if (url !== undefined) {
       location.href = url + '?ids=' + this.rowIds(this.dataTable.rows({selected: true}));
     }
-=======
+  }
+
+
   ///////////////////// Tagging /////////////////////
 
   setupTagButtons() {
@@ -378,14 +378,16 @@
     }.bind(this);
   }
 
-  toggleTagBtn(isShown) {
-    if (this.$table.data('tags') === undefined){
+  setupTagButtonToggle() {
+    if (that.$table.data('tags') === undefined) {
       return;
     }
 
-    var tagBtn = this.dataTable.buttons('tagBtn:name');
-    $(tagBtn[0].node).toggleClass('d-none', !isShown);
->>>>>>> e07d2026
+    this.dataTable.on('select.dt deselect.dt', function() {
+      var isHidden = this.dataTable.rows({selected:true}).count() < 1;
+      var tagBtn = this.dataTable.buttons('tagBtn:name');
+      $(tagBtn[0].node).toggleClass('d-none', isHidden);
+    }.bind(this));
   }
 
 
@@ -404,13 +406,6 @@
       else {
         $selectAllBtn.attr('title', 'Select all');
       }
-<<<<<<< HEAD
-=======
-
-      var selectedCount = that.dataTable.rows({selected:true}).count();
-      that.toggleBulkDeleteBtn(selectedCount !== 0);
-      that.toggleTagBtn(selectedCount !== 0);
->>>>>>> e07d2026
     });
 
     // Remove default datatable button listener to make the checkbox "checking"
