--- conflicted
+++ resolved
@@ -100,7 +100,11 @@
   behaviors() {
     this.hideColumns();
 
-<<<<<<< HEAD
+    this.setupCheckboxListeners();
+
+    this.unbindDataTable();
+  }
+
   handleBulkDeleteSuccess(rows, data) {
     // remove() will remove the row internally and draw() will
     // update the table visually.
@@ -171,30 +175,6 @@
     setTimeout(ConsoleUpdater.updateConsole, 1000);
   }
 
-  setupListeners() {
-    var that = this;
-
-    this.dataTable.on('select.dt deselect.dt', function() {
-      var selectedCount = that.dataTable.rows({selected:true}).count();
-      that.showBulkDeleteBtn(selectedCount !== 0);
-    });
-
-    this.dataTable.on('select.dt', function(e, dt, type, indexes) {
-      if (that.dataTable.rows({selected:true}).count() == that.dataTable.rows().count()) {
-        $('#select-all').prop('checked', true);
-      }
-    });
-
-    this.dataTable.on('deselect.dt', function(e, dt, type, indexes) {
-      $('#select-all').prop('checked', false);
-    });
-=======
-    this.setupCheckboxListeners();
-
-    this.unbindDataTable();
->>>>>>> 86d5015f
-  }
-
   selectedIds() {
     var selectedRows = this.dataTable.rows({ selected: true });
     var ids = selectedRows.ids().toArray().map(function(id) {
@@ -242,6 +222,9 @@
       else {
         $selectAllBtn.attr('title', 'Select all');
       }
+
+      var selectedCount = that.dataTable.rows({selected:true}).count();
+      that.showBulkDeleteBtn(selectedCount !== 0);
     });
 
     // Remove default datatable button listener to make the checkbox "checking"
