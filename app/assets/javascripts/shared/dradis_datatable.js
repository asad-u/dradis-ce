class DradisDatatable {
  constructor(tableElement) {
    this.$table = $(tableElement);
    this.dataTable = null;
    this.tableHeaders = Array.from(this.$table[0].querySelectorAll('thead th'));
    this.$paths = this.$table.closest('[data-behavior~=datatable-paths]');
    this.itemName = this.$table.data('item-name');
    this.init();
  }

  init() {
    var that = this;

    // Disable ability to toggle column visibility that has data-column-visible="false"
    var columnVisibleIndexes = [];
    this.tableHeaders.forEach(function(column, index) {
      if(column.dataset.columnVisible != 'false') {
        columnVisibleIndexes.push(index);
      }
    });

    // Assign the instantiated DataTable as a DradisDatatable property
    this.dataTable = this.$table.DataTable({
      autoWidth: false,
      buttons: {
        dom: {
          button: {
            tag: 'button',
            className: 'btn'
          }
        },
        buttons: [
          {
            available: function(){
              return that.$table.find('[data-behavior~=select-checkbox]').length;
            },
            attr: {
              id: 'select-all'
            },
            name: 'selectAll',
            text: '<label for="select-all-checkbox" class="sr-only">Select all"</label><input type="checkbox" id="select-all-checkbox" />',
            titleAttr: 'Select all'
          },
          {
            text: '<i class="fa fa-trash fa-fw"></i>Delete',
            className: 'text-danger d-none',
            name: 'bulkDeleteBtn',
            action: this.bulkDelete.bind(this)
          },
          {
            text: '<i class="fa fa-compress fa-fw"></i> Merge',
            name: 'mergeBtn',
            className: 'd-none',
            action: this.mergeSelected.bind(this)
          },
          {
            extend: 'colvis',
            text: '<i class="fa fa-columns mr-1"></i><i class="fa fa-caret-down"></i>',
            titleAttr: 'Choose columns to show',
            className: 'btn',
            columns: columnVisibleIndexes
          }
        ]
      },
      dom: "<'row'<'col-lg-6'B><'col-lg-6'f>>" +
        "<'row'<'col-lg-12'tr>>" +
        "<'dataTables_footer_content'ip>",
      initComplete: function (settings) {
        settings.oInstance.wrap("<div class='table-wrapper'></div>");
      },
      lengthChange: false,
      pageLength: 25,
      select: {
        selector: 'td.select-checkbox',
        style: 'multi'
      }
    });

    this.validateRecords();

    this.behaviors();
  }

  behaviors() {
    this.hideColumns();

    this.setupCheckboxListeners();

    this.unbindDataTable();
  }

  bulkDelete() {
    var that = this;
    var destroyConfirmation = that.$paths.data('table-destroy-confirmation') || 'Are you sure?\n\nProceeding will delete the selected item(s).';
    var answer = confirm(destroyConfirmation);

    if (!answer) {
      return;
    }

    var destroyUrl = that.$paths.data('table-destroy-url');
    var selectedRows = that.dataTable.rows({ selected: true });
    that.toggleBulkDeleteLoadingState(selectedRows, true);

    $.ajax({
      url: destroyUrl,
      method: 'DELETE',
      dataType: 'json',
      data: { ids: that.rowIds(selectedRows) },
      success: function(data) {
        that.handleBulkDeleteSuccess(selectedRows, data);
      },
      error: function() {
        that.handleBulkDeleteError(selectedRows);
      }
    })
  }

  toggleBulkDeleteLoadingState(rows, isLoading) {
    var bulkDeleteBtn = this.dataTable.buttons('bulkDeleteBtn:name');

    $(bulkDeleteBtn[0].node).toggleClass('disabled', isLoading);

    rows.nodes().toArray().forEach(function(tr) {
      if (isLoading) {
        $(tr).find('[data-behavior~=error-loading]').remove();
        $(tr).find('[data-behavior~=select-checkbox]').append('<div class="spinner-border spinner-border-sm text-primary" data-behavior="spinner"><span class="sr-only">Loading</div>');
      } else {
        $(tr).find('[data-behavior~=spinner]').remove();
      }
    })
  }

  handleBulkDeleteSuccess(rows, data) {
    var that = this;
    this.toggleBulkDeleteLoadingState(rows, false);

    // Remove links from sidebar
    that.rowIds(rows).forEach(function(id) {
      $(`#${that.itemName}_${id}_link`).remove();
    });

    // remove() will remove the row internally and draw() will
    // update the table visually.
    rows.remove().draw();

    this.toggleBulkDeleteBtn(false);

    if (data.success) {
      if (data.jobId) {
        // Background deletion
        this.showConsole(data.jobId);
      } else {
        // Inline deletion
        this.showAlert(data.msg, 'success');
      }
    } else {
      this.showAlert(data.msg, 'error');
    }
  }

  handleBulkDeleteError(rows) {
    this.toggleBulkDeleteLoadingState(rows, false);

    rows.nodes().toArray().forEach(function(tr) {
      $(tr).find('[data-behavior~=select-checkbox]').html('<span class="text-error pl-5" data-behavior="error-loading">Error. Try again</span>');
    })
  }

  showAlert(msg, klass) {
    this.$table.parent().find('.alert').remove();

    this.$table.parent().prepend(`
      <div class="alert alert-${klass}">
        <a class="close" data-dismiss="alert" href="javascript:void(0)">x</a>
        ${msg}
      </div>
    `);
  }

  toggleBulkDeleteBtn(isShown) {
    if (this.$paths.data('table-destroy-url') === undefined) {
      return;
    }

    // https://datatables.net/reference/api/buttons()
    var bulkDeleteBtn = this.dataTable.buttons('bulkDeleteBtn:name');

    $(bulkDeleteBtn[0].node).toggleClass('d-none', !isShown);
  }

  showConsole(jobId) {
    // the table may set the url to redirect to when closing the console
    var closeUrl = this.$paths.data('table-close-console-url');

    if (closeUrl) {
      $('#result').data('close-url', closeUrl);
    }

    // show console
    $('#modal-console').modal('show');
    ConsoleUpdater.jobId = jobId;
    $('#console').empty();
    $('#result').data('id', ConsoleUpdater.jobId);
    $('#result').show();

    // start console
    ConsoleUpdater.parsing = true;
    setTimeout(ConsoleUpdater.updateConsole, 1000);
  }

  hideColumns() {
    // Hide columns that has data-hide-on-load="true" on page load
    var that = this;
    that.tableHeaders.forEach(function(column, index) {
      if (column.dataset.hideOnLoad == 'true') {
        var dataTableColumn = that.dataTable.column(index);
        dataTableColumn.visible(false);
      }
    });
  }

  rowIds(rows) {
    var ids = rows.ids().toArray().map(function(id) {
      // The dom id for <tr> is in the following format: <tr id="item_name-id"></tr>,
      // so we split it by the delimiter to get the id number.
      return id.split('-')[1];
    });
    return ids;
  }

  unbindDataTable() {
    var that = this;

    document.addEventListener('turbolinks:before-cache', function() {
      that.dataTable.destroy();
    });
  }

<<<<<<< HEAD
  selectedIds() {
    var selectedRows = this.dataTable.rows({ selected: true });
    var ids = selectedRows.ids().toArray().map(function(id) {
      // The dom id for <tr> is in the following format: <tr id="item_name-id"></tr>,
      // so we split it by the delimiter to get the id number.
      var idArray = id.split('-');
      return idArray[1];
    });

    return ids;
  }


  ///////////////////// Merge /////////////////////

  toggleMergeBtn(isShown) {
    if (this.$paths.data('table-merge-url') === undefined) {
      return;
    }

    var mergeBtn = this.dataTable.buttons('mergeBtn:name');

    $(mergeBtn[0].node).toggleClass('d-none', !isShown);
  }

  mergeSelected() {
    var url = this.$paths.data('table-merge-url');

    if (url !== undefined) {
      location.href = url + '?ids=' + this.selectedIds();
=======
  validateRecords() {
    if (this.$paths.data('table-validate-url') === undefined) {
      return;
    }

    var itemName = this.$table.data('item-validate-name');
    var itemsToValidate = [];

    if (itemName !== undefined) {
      var capitalizedItemType = itemName[0].toUpperCase() + itemName.slice(1);

      itemsToValidate = this.rowIds(this.dataTable.rows());

      if (itemsToValidate.length > 0) {
        $.ajax({
          url: this.$paths.data('table-validate-url'),
          method: 'POST',
          dataType: 'script',
          data: { ids: itemsToValidate, resource_type: capitalizedItemType },
          beforeSend: function() {
            $('[data-behavior~=validate-column]').addClass('loading');
          },
          success: function() {
            $('[data-behavior~=validate-column]').removeClass('loading');
          }
        });
      }
>>>>>>> eb3c6e1e
    }
  }


  ///////////////////// Checkbox /////////////////////

  setupCheckboxListeners() {
    var that = this,
        $selectAllBtn = $(this.dataTable.buttons('#select-all').nodes()[0]);

    this.dataTable.on('select.dt deselect.dt', function() {
      $selectAllBtn.find('#select-all-checkbox').prop('checked', that.areAllSelected());

      if (that.areAllSelected()){
        $selectAllBtn.attr('title', 'Deselect all');
      }
      else {
        $selectAllBtn.attr('title', 'Select all');
      }

      var selectedCount = that.dataTable.rows({selected:true}).count();
<<<<<<< HEAD
      that.toggleMergeBtn(selectedCount > 1);
      that.showBulkDeleteBtn(selectedCount !== 0);
=======
      that.toggleBulkDeleteBtn(selectedCount !== 0);
>>>>>>> eb3c6e1e
    });

    // Remove default datatable button listener to make the checkbox "checking"
    // work, before adding our own click handler.
    $selectAllBtn.off('click.dtb').click( function (){
      if (that.areAllSelected()) {
        that.dataTable.rows().deselect();
      }
      else {
        that.dataTable.rows().select();
      }
    });
  }

  areAllSelected() {
    return(
      this.dataTable.rows({selected:true}).count() == this.dataTable.rows().count()
    );
  }
}<|MERGE_RESOLUTION|>--- conflicted
+++ resolved
@@ -237,38 +237,6 @@
     });
   }
 
-<<<<<<< HEAD
-  selectedIds() {
-    var selectedRows = this.dataTable.rows({ selected: true });
-    var ids = selectedRows.ids().toArray().map(function(id) {
-      // The dom id for <tr> is in the following format: <tr id="item_name-id"></tr>,
-      // so we split it by the delimiter to get the id number.
-      var idArray = id.split('-');
-      return idArray[1];
-    });
-
-    return ids;
-  }
-
-
-  ///////////////////// Merge /////////////////////
-
-  toggleMergeBtn(isShown) {
-    if (this.$paths.data('table-merge-url') === undefined) {
-      return;
-    }
-
-    var mergeBtn = this.dataTable.buttons('mergeBtn:name');
-
-    $(mergeBtn[0].node).toggleClass('d-none', !isShown);
-  }
-
-  mergeSelected() {
-    var url = this.$paths.data('table-merge-url');
-
-    if (url !== undefined) {
-      location.href = url + '?ids=' + this.selectedIds();
-=======
   validateRecords() {
     if (this.$paths.data('table-validate-url') === undefined) {
       return;
@@ -296,7 +264,26 @@
           }
         });
       }
->>>>>>> eb3c6e1e
+    }
+  }
+
+
+  ///////////////////// Merge /////////////////////
+
+  toggleMergeBtn(isShown) {
+    if (this.$paths.data('table-merge-url') === undefined) {
+      return;
+    }
+
+    var mergeBtn = this.dataTable.buttons('mergeBtn:name');
+    $(mergeBtn[0].node).toggleClass('d-none', !isShown);
+  }
+
+  mergeSelected() {
+    var url = this.$paths.data('table-merge-url');
+
+    if (url !== undefined) {
+      location.href = url + '?ids=' + this.rowIds(this.dataTable.rows({selected: true}));
     }
   }
 
@@ -318,12 +305,8 @@
       }
 
       var selectedCount = that.dataTable.rows({selected:true}).count();
-<<<<<<< HEAD
       that.toggleMergeBtn(selectedCount > 1);
-      that.showBulkDeleteBtn(selectedCount !== 0);
-=======
       that.toggleBulkDeleteBtn(selectedCount !== 0);
->>>>>>> eb3c6e1e
     });
 
     // Remove default datatable button listener to make the checkbox "checking"
