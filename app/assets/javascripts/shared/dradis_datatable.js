--- conflicted
+++ resolved
@@ -7,7 +7,6 @@
   }
 
   init() {
-<<<<<<< HEAD
     // Remove dropdown option for <th> columns that has data-colvis="false" in colvis button
     var colvisColumnIndexes = [];
     this.tableHeaders.forEach(function(column, index) {
@@ -18,11 +17,7 @@
 
     // Assign the instantiated DataTable as a DradisDatatable property
     this.dataTable = this.$table.DataTable({
-      // https://datatables.net/reference/option/dom,
-      // The 'dom' attribute defines the order of elements in a DataTable.
-      dom: 'Bfrtip',
-      pageLength: 25,
-      lengthChange: false,
+      autoWidth: false,
       buttons: {
         dom: {
           button: {
@@ -39,23 +34,17 @@
             columns: colvisColumnIndexes
           }
         ]
-      }
-    });
-=======
-    var dataTable = this.$table.DataTable({
-      autoWidth: false,
-      dom: "<'row'<'col-lg-6'><'col-lg-6'f>>" +
-      "<'row'<'col-lg-12'tr>>" +
-      "<'dataTables_footer_content'ip>",
+      },
+      dom: "<'row'<'col-lg-6'B><'col-lg-6'f>>" +
+        "<'row'<'col-lg-12'tr>>" +
+        "<'dataTables_footer_content'ip>",
       initComplete: function (settings) {
         settings.oInstance.wrap("<div class='table-wrapper'></div>");
       },
+      lengthChange: false,
       pageLength: 25
     });
 
-    // Assign the instantiated DataTable as a DradisDatatable property
-    this.dataTable = dataTable;
->>>>>>> 54dd1b5b
     this.behaviors();
   }
 
