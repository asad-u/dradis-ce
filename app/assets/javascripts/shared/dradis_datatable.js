class DradisDatatable {
  constructor(tableElement) {
    this.$table = $(tableElement);
    this.dataTable = null;
    this.$paths = this.$table.closest('[data-behavior~=paths]');
    this.tableHeaders = Array.from(this.$table[0].querySelectorAll('thead th, thead td'));
    this.init();
    this.setupListeners();
  }

  init() {
    var that = this;

    var colvisColumnIndexes = this.tableHeaders.reduce(function(indexes, column, index) {
      if(column.dataset.colvis != 'false') {
        indexes.push(index);
      }
      return indexes;
    }, []);

    // Assign the instantiated DataTable as a DradisDatatable property
    this.dataTable = this.$table.DataTable({
      // https://datatables.net/reference/option/dom,
      // The 'dom' attribute defines the order of elements in a DataTable.
      dom: 'Bfrtip',
      pageLength: 25,
      lengthChange: false,
      columnDefs: [ {
        orderable: false,
        className: 'select-checkbox',
        targets:   0
      } ],
      select: {
        selector: 'td:first-child',
        style: 'multi'
      },
      buttons: {
        dom: {
          button: {
            tag: 'button',
            className: 'btn'
          }
        },
        buttons: [
          {
            extend: 'selectAll',
            text: '<input type="checkbox" id="select-all" />',
            titleAttr: 'Select all'
          },
          {
            text: 'Delete',
            className: 'btn-danger d-none',
            name: 'bulkDeleteBtn',
            action: function (event, dataTable, node, config) {
              var destroyConfirmation = that.$paths.data('destroy-confirmation') || 'Are you sure?';
              var answer = confirm(destroyConfirmation);

              if (!answer) {
                return;
              }

              var destroyUrl = that.$paths.data('destroy-url');
              var selectedRows = dataTable.rows({ selected: true });
              var ids = selectedRows.ids().toArray().map(function(id) {
                // The dom id for <tr> is in the following format: <tr id="item_name-id"></tr>,
                // so we split it by the delimiter to get the id number.
                var idArray = id.split('-');
                return idArray[idArray.length - 1];
              });

              $.ajax({
                url: destroyUrl,
                method: 'DELETE',
                dataType: 'json',
                data: { ids: ids },
                success: function(data) {
                  that.handleBulkDeleteSuccess(selectedRows, data);
                },
                error: function() {
                  that.handleBulkDeleteError(selectedRows);
                }
              })
            }
          },
          {
            extend: 'colvis',
            text: '<i class="fa fa-columns mr-1"></i><i class="fa fa-caret-down"></i>',
            titleAttr: 'Choose columns to show',
            className: 'btn',
            columns: colvisColumnIndexes
          },
          {
            text: 'Merge',
            action: this._mergeSelected
          }
        ]
      }
    });

    this.behaviors();
  }

  behaviors() {
    this.unbindDataTable();
  }

  handleBulkDeleteSuccess(rows, data) {
    // remove() will remove the row internally and draw() will
    // update the table visually.
    rows.remove().draw();
    this.showBulkDeleteBtn(false);

    if (data.success) {
      if (data.jobId) {
        // background deletion
        this.showConsole(data.jobId);
      } else {
        // inline deletion
        this.showAlert(data.msg, 'success');
      }
    } else {
      this.showAlert(data.msg, 'error');
    }
  }

  handleBulkDeleteError(rows) {
    rows.nodes().toArray().forEach(function(tr) {
      tr.querySelectorAll('td')[2].innerHTML = '<span class="text-error">Please try again</span>';
    })
  }

  showAlert(msg, klass) {
    this.$table.parent().find('.alert').remove();

    this.$table.parent().prepend(`
      <div class="alert alert-${klass}">
        <a class="close" data-dismiss="alert" href="javascript:void(0)">x</a>
        ${msg}
      </div>
    `);
  }

  showBulkDeleteBtn(boolean) {
    // https://datatables.net/reference/api/buttons()
    var bulkDeleteBtn = this.dataTable.buttons('bulkDeleteBtn:name');
    if (boolean) {
      bulkDeleteBtn[0].node.classList.remove('d-none');
    } else {
      bulkDeleteBtn[0].node.classList.add('d-none');
    }
  }

  showConsole(jobId) {
    // the table may set the url to redirect to when closing the console
    var closeUrl = this.$paths.data('close-console-url');

    if (closeUrl) {
      $('#result').data('close-url', closeUrl);
    }

    // show console
    $('#modal-console').modal('show');
    ConsoleUpdater.jobId = jobId;
    $('#console').empty();
    $('#result').data('id', ConsoleUpdater.jobId);
    $('#result').show();

    // start console
    ConsoleUpdater.parsing = true;
    setTimeout(ConsoleUpdater.updateConsole, 1000);
  }

  setupListeners() {
    var that = this;

    this.dataTable.on('select.dt', function(e, dt, type, indexes) {
      if (that.dataTable.rows({selected:true}).count() == that.dataTable.rows().count()) {
        $('#select-all').prop('checked', true);
      }

<<<<<<< HEAD
      that.dataTable.rows({selected: true}).every(function(index){
        console.log(that.dataTable.row(index).id());
      });
=======
      if (that.dataTable.rows({selected:true}).count()) {
        that.showBulkDeleteBtn(true);
      }
>>>>>>> 833c5902
    });

    this.dataTable.on('deselect.dt', function(e, dt, type, indexes) {
      $('#select-all').prop('checked', false);

      if (that.dataTable.rows({selected:true}).count() === 0) {
        that.showBulkDeleteBtn(false);
      }
    });
  }

  unbindDataTable() {
    var that = this;

    that.hideColumns();

    document.addEventListener('turbolinks:before-cache', function() {
      that.dataTable.destroy();
    });
  }

  hideColumns() {
    var that = this;
    that.tableHeaders.forEach(function(column, index) {
      if (column.dataset.visible == 'false') {
        var dataTableColumn = that.dataTable.column(index);
        dataTableColumn.visible(false);
      }
    });
  }

  _mergeSelected() {
    var url = this.$paths;
    var issues_to_merge = [];


    location.href = url + "?ids=" + issues_to_merge
  }
}<|MERGE_RESOLUTION|>--- conflicted
+++ resolved
@@ -178,15 +178,9 @@
         $('#select-all').prop('checked', true);
       }
 
-<<<<<<< HEAD
-      that.dataTable.rows({selected: true}).every(function(index){
-        console.log(that.dataTable.row(index).id());
-      });
-=======
       if (that.dataTable.rows({selected:true}).count()) {
         that.showBulkDeleteBtn(true);
       }
->>>>>>> 833c5902
     });
 
     this.dataTable.on('deselect.dt', function(e, dt, type, indexes) {
