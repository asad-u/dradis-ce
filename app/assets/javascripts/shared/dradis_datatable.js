--- conflicted
+++ resolved
@@ -6,7 +6,6 @@
   }
 
   init() {
-<<<<<<< HEAD
     var dataTable = this.$table.DataTable({
       autoWidth: false,
       dom: "<'row'<'col-lg-6'><'col-lg-6'f>>" +
@@ -20,13 +19,6 @@
 
     // Assign the instantiated DataTable as a DradisDatatable property
     this.dataTable = dataTable;
-=======
-    // Assign the instantiated DataTable as a DradisDatatable property
-    this.dataTable = this.$table.DataTable({
-      pageLength: 25,
-      lengthChange: false
-    });;
->>>>>>> 405bd091
     this.behaviors();
   }
 
