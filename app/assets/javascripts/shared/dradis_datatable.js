--- conflicted
+++ resolved
@@ -135,12 +135,8 @@
   }
 
   handleBulkDeleteSuccess(rows, data) {
-<<<<<<< HEAD
+    var that = this;
     this.toggleLoadingState(rows, false, 'bulkDeleteBtn');
-=======
-    var that = this;
-    this.toggleBulkDeleteLoadingState(rows, false);
->>>>>>> 36854627
 
     // Remove links from sidebar
     that.rowIds(rows).forEach(function(id) {
