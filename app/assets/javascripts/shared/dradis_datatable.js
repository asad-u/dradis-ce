--- conflicted
+++ resolved
@@ -1,16 +1,6 @@
 class DradisDatatable {
-<<<<<<< HEAD
-  constructor(selector) {
-    this.$table = $(selector);
-    if (!this.$table.length) {
-      console.warn('Table not found.');
-      return;
-    }
-
-=======
   constructor(tableElement) {
     this.$table = $(tableElement);
->>>>>>> 795d720d
     this.dataTable = null;
     this.tableHeaders = Array.from(this.$table[0].querySelectorAll('thead th, thead td'));
     this.init();
