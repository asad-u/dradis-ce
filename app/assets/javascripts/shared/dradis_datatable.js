--- conflicted
+++ resolved
@@ -4,10 +4,7 @@
     this.dataTable = null;
     this.tableHeaders = Array.from(this.$table[0].querySelectorAll('thead th'));
     this.$paths = this.$table.closest('[data-behavior~=datatable-paths]');
-<<<<<<< HEAD
     this.itemName = this.$table.data('item-name');
-=======
->>>>>>> 5448b8cb
     this.init();
   }
 
@@ -176,7 +173,7 @@
   }
 
   toggleBulkDeleteBtn(isShown) {
-    if (!this.$paths.data('table-destroy-url') === undefined) {
+    if (this.$paths.data('table-destroy-url') === undefined) {
       return;
     }
 
