--- conflicted
+++ resolved
@@ -102,11 +102,7 @@
 
     var destroyUrl = that.$paths.data('table-destroy-url');
     var selectedRows = that.dataTable.rows({ selected: true });
-<<<<<<< HEAD
-    that.toggleLoadingState(selectedRows, false, 'bulkDeleteBtn');
-=======
-    that.toggleBulkDeleteLoadingState(selectedRows, true);
->>>>>>> c6637e0a
+    that.toggleLoadingState(selectedRows, true, 'bulkDeleteBtn');
 
     $.ajax({
       url: destroyUrl,
@@ -125,11 +121,7 @@
   toggleLoadingState(rows, isLoading, buttonName) {
     var button = this.dataTable.buttons(buttonName + ':name');
 
-<<<<<<< HEAD
-    $(button[0].node).toggleClass('disabled', !isLoading);
-=======
-    $(bulkDeleteBtn[0].node).toggleClass('disabled', isLoading);
->>>>>>> c6637e0a
+    $(button[0].node).toggleClass('disabled', isLoading);
 
     rows.nodes().toArray().forEach(function(tr) {
       if (isLoading) {
@@ -142,11 +134,7 @@
   }
 
   handleBulkDeleteSuccess(rows, data) {
-<<<<<<< HEAD
-    this.toggleLoadingState(rows, true, 'bulkDeleteBtn');
-=======
-    this.toggleBulkDeleteLoadingState(rows, false);
->>>>>>> c6637e0a
+    this.toggleLoadingState(rows, false, 'bulkDeleteBtn');
 
     // remove() will remove the row internally and draw() will
     // update the table visually.
@@ -167,11 +155,7 @@
   }
 
   handleBulkDeleteError(rows) {
-<<<<<<< HEAD
-    this.toggleLoadingState(rows, true, 'bulkDeleteBtn');
-=======
-    this.toggleBulkDeleteLoadingState(rows, false);
->>>>>>> c6637e0a
+    this.toggleLoadingState(rows, false, 'bulkDeleteBtn');
 
     rows.nodes().toArray().forEach(function(tr) {
       $(tr).find('[data-behavior~=select-checkbox]').html('<span class="text-error pl-5" data-behavior="error-loading">Error. Try again</span>');
