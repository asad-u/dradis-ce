--- conflicted
+++ resolved
@@ -4,13 +4,10 @@
     this.$paths = this.$table.closest('[data-behavior~=datatable-paths]');
     this.dataTable = null;
     this.defaultColumns = this.$table.data('default-columns') || [];
+    this.initialPageLoad = false;
     this.itemName = this.$table.data('item-name');
-<<<<<<< HEAD
     this.localStorageKey = this.$table.data('local-storage-key');
-    this.initialPageLoad = false;
-=======
     this.tableHeaders = Array.from(this.$table[0].querySelectorAll('thead th'));
->>>>>>> 55394732
     this.init();
   }
 
@@ -214,22 +211,6 @@
     setTimeout(ConsoleUpdater.updateConsole, 1000);
   }
 
-<<<<<<< HEAD
-  hideColumns() {
-    if (this.initialPageLoad) {
-      // Hide columns that has data-hide-on-load="true" on initial page load
-      var that = this;
-      that.tableHeaders.forEach(function(column, index) {
-        if (column.dataset.hideOnLoad == 'true') {
-          var dataTableColumn = that.dataTable.column(index);
-          dataTableColumn.visible(false);
-        }
-      });
-    }
-  }
-
-=======
->>>>>>> 55394732
   rowIds(rows) {
     var ids = rows.ids().toArray().map(function(id) {
       // The dom id for <tr> is in the following format: <tr id="item_name-id"></tr>,
@@ -278,6 +259,11 @@
   }
 
   setupDefaultColumns() {
+    // Skip setup if table has already been loaded
+    if (!this.initialPageLoad) {
+      return;
+    }
+
     // Show all columns if defaultColumns not provided
     if (this.defaultColumns.length === 0) {
       return;
