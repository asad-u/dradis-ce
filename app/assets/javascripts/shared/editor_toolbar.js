/* 

To initialize:

new EditorToolbar($target);

Where `$target` is a jQuery object that is an input (with type = text) or textarea element.

Each of these input and/or textarea elements will have the Editor Toolbar added.

*/

class EditorToolbar {
  constructor($target) {
    if (!$target.is("textarea")) { console.log("Can't initialize a rich toolbar on anything but a textarea"); return; }

    this.$target = $target;
    this.opts = {
      'include': $target.data('rich-toolbar').split(' '),
      'uploader': $target.data('rich-toolbar-uploader')
    };

    if (this.opts.include.includes('image') && this.opts.uploader === undefined) { console.log("You initialized a RichToolbar with the image uploader option but have not provided an existing uploader to utilize"); return; }

    this.init();
  }

  init() {
    this.$target.wrap('<div class="editor-field" data-behavior="editor-field"><div class="textarea-container"></div></div>');
    this.$editorField = this.$target.parents('[data-behavior~=editor-field]');
    this.$editorField.prepend('<div class="editor-toolbar" data-behavior="editor-toolbar"></div>');
    this.$editorToolbar = this.$editorField.find('[data-behavior~=editor-toolbar]');

    this.$editorToolbar.append(this.textareaElements(this.opts.include));

    this.$target.data('editorToolbar', this);

    if (this.opts.include.includes('image')) {
      this.addUploader();
    }

<<<<<<< HEAD
=======
    if ($('[data-behavior~=mentionable]').length) {
      $('[data-behavior~=selection-quote-button]').each(function() { $(this).remove(); })
      $('[data-behavior~=content-textile]').append('\
        <div class="selection-quote-button d-none" data-behavior="selection-quote-button" aria-label="quote text">\
            <i class="fa fa-quote-left fa-fw mr-1"></i>\
            <span>Quote Text</span>\
        </div>')
    }

>>>>>>> 7df179fd
    this.behaviors();
  }

  addUploader() {
    var that = this;
    this.$fileField = $('<input type="file" name="editor-toolbar-' + Math.random().toString(36) + '[]" multiple accept="image/*" style="display: none">');
    this.$editorToolbar.append(this.$fileField);

    this.$fileField.bind('change', function (e) {
      $(that.opts.uploader).fileupload('add', {
        files: this.files,
        $textarea: that.$target
      });

      // Clear the $fileField so it never submit unexpected filedata
      $(this).val('');
    });
  }

  behaviors() {
    var that = this;

    this.$target.on('click change keyup select', function() {
      // enabling/disabling specific toolbar functions for textareas on selection
      var buttons = '[data-btn~=table], [data-btn~=image]';
      if (window.getSelection().toString().length > 0 || this.selectionStart != this.selectionEnd) { // when there is text selected
        that.$editorField.find(buttons).addClass('disabled');
      } else { // when there is no text selected
        that.$editorField.find(buttons).removeClass('disabled');
      }
    });

    // Handler for setting the correct textarea height on keyboard input, on focus,
    // when focus is lost, or when content is inserted programmatically
    this.$target.on('blur focus textchange input', this.setHeight);

    // Handler for setting the correct textarea heights on load (for current values)
    this.$target.each(this.setHeight);

    // when a toolbar button is clicked
    this.$editorToolbar.find('[data-btn]').click(function() {
      if ($(this).is('[data-btn~=image')) {
        that.$fileField.click();
      } else {
        var cursorInfo = that.$target.cursorInfo(),
            affix = that.affixesLibrary($(this).data('btn'), cursorInfo.text);

        that.injectSyntax(affix);
      }
    });

    // keyboard shortcuts
    this.$target.keydown(function(e) {
      var key = e.which || e.keyCode; // for cross-browser compatibility

      if (e.metaKey) {
        switch (key) {
          case 66: selector = '[data-btn~=bold]'; break; // 66 = b
          case 73: selector = '[data-btn~=italic]'; break; // 73 = i
          case 75: selector = '[data-btn~=link]'; break; // 75 = k
        }

        if (selector !== undefined) {
          e.preventDefault();
          that.$editorToolbar.find(selector).click();
        }
      }
    });

    // toolbar sticky positioning
    this.$target.on('focus', function() {
      var $inputElement = $(this),
          $toolbarElement = $inputElement.parent().prev(),
          $parentElement = $inputElement.parents('[data-behavior~=editor-field]'),
          $scrollLimitElement = $parentElement.parents('.textile-wrap').parent(),
          topOffset;

      $toolbarElement.css({'opacity': 1, 'visibility': 'visible'});

      // set offset to 0 if user is in fullscreen mode.
      if ($inputElement.parents('.textile-fullscreen').length ? topOffset = 0 : topOffset = $parentElement.find('.editor-toolbar').outerHeight());

      // this is needed incase user sets focus on textarea where toolbar would render off screen
      if ($inputElement.height() > 40 && $parentElement.offset().top < $(window).scrollTop() + topOffset) {
        $parentElement.addClass('sticky-toolbar');
      }

      // adjust position on scroll to make toolbar always appear at the top of the textarea
      $('.textile-wrap, .textile-fullscreen').on('scroll', (function () {
        var parentOffsetTop = $parentElement.offset().top - topOffset;

        // keep toolbar at the top of text area when scrolling
        if ($inputElement.height() > 40 && parentOffsetTop < $scrollLimitElement.offset().top - 10) {
          $parentElement.addClass('sticky-toolbar');
        } else {
          // reset the toolbar to the default position and appearance
          $parentElement.removeClass('sticky-toolbar');
        }
      }));
    });

    // reset position and hide toolbar once focus is lost
    this.$target.on('blur', function() {
      $(this).parent().prev().css({'opacity': 0, 'visibility': 'hidden'});
    });
  }

  setHeight(e) {
    const shrinkEvents = ['deleteContentForward', 'deleteContentBackward', 'deleteByCut', 'historyUndo', 'historyRedo'];

    if (e.originalEvent !== undefined && shrinkEvents.includes(e.originalEvent.inputType)) {
      // shrink the text area when content is being removed
      $(this).css({'height': '1px'});
    }

    // expand the textarea to fix the content
    $(this).css({'height': this.scrollHeight + 2});
  }

  // Splices the content where it needs to go in the textarea
  // vs inject which takes an Affix and manages pre/post curso positioning
  insert(text) {
    var cursorInfo = this.$target.cursorInfo(),
        elementText = this.$target.val();

    this.$target.val(elementText.slice(0, cursorInfo.start) + text + elementText.slice(cursorInfo.end));
  }

  setCursor(affix, cursorInfo) {
    var adjustedPrefixLength = affix.prefix.length * affix.selection.split('\n').length,
        adjustedSuffixLength = affix.suffix.length * affix.selection.split('\n').length;

    // post-injection cursor location
    if (cursorInfo.hasSelection()) { // text was selected, place cursor after the injected string
      var position = adjustedPrefixLength + cursorInfo.end + adjustedSuffixLength;
      this.$target[0].setSelectionRange(position, position);
    } else { // no text was selected, select injected placeholder text
      this.$target[0].setSelectionRange(cursorInfo.start + affix.prefix.length, cursorInfo.start + affix.asString().length - affix.suffix.length);
    }
  }

  // Takes an affix. Uses the insert function to splice content. Highlights
  // content or places cursor at the end of new content.
  // Triggers the textchange event for rendering and local cache updating.
  injectSyntax(affix) {
    this.$target.focus(); // bring focus back to $target from the toolbar
    var cursorInfo = this.$target.cursorInfo(); // Save the original position

    this.insert(affix.asString());
    this.setCursor(affix, cursorInfo);

    // Trigger a change event because javascript manipulation doesn't
    this.$target.trigger('textchange');
  }

  insertImagePlaceholder(index, file) {
    var affix = this.affixesLibrary('image-placeholder', file.name);
    this.insert(affix.asString());

    var position = this.$target.val().indexOf(affix.asString()) + affix.asString().length;

    this.$target.focus();
    this.$target[0].setSelectionRange(position, position);
  }

  replaceImagePlaceholder(data, index, file) {
    var placeholder = this.affixesLibrary('image-placeholder', file.name),
        affix = this.affixesLibrary('image', data.result[0].url);

    this.$target.val(this.$target.val().replace(placeholder.asString(), affix.asString(), this.$target));

    var position = this.$target.val().indexOf(affix.asString()),
        cursorInfo = new CursorInfo(position, position, undefined);

    this.setCursor(affix, cursorInfo);
    this.$target.trigger('textchange');
  }

  affixesLibrary(type, selection) {
    const library = {
      'block-code':         new BlockAffix('bc.', 'Code markup'),
      'bold':               new Affix('*', 'Bold text', '*'),
      'field':              new Affix('#[', 'Field', ']#\n'),
      //'highlight':          new Affix('$${{', 'Highlighted text', '}}$$'),
      'image':              new Affix('\n!', 'https://', '!\n'),
      'image-placeholder':  new Affix('\n!', 'https://', ' uploading...!\n'),
      //'inline-code': new Affix('@', 'Inline code', '@'),
      'italic':             new Affix('_', 'Italic text', '_'),
      'link':               new Affix('"', 'Link text', '":https://'),
      'list-ol':            new Affix('# ', 'Ordered item'),
      'list-ul':            new Affix('* ', 'Unordered item'),
<<<<<<< HEAD
      'quote':              new BlockAffix('bq.', 'Quoted text'),
=======
      //'quote':       new BlockAffix('bq. ', 'Quoted text'),
>>>>>>> 7df179fd
      'table':              new Affix('', '|_. Col 1 Header|_. Col 2 Header|\n|Col 1 Row 1|Col 2 Row 1|\n|Col 1 Row 2|Col 2 Row 2|')
    };

    return Object.create(library[type], { selection: { value: selection } });
  }

  textareaElements(include) {
    var str = '';

    if (include.includes('field')) str += '<div class="editor-btn" data-btn="field" aria-tooltip="add new field">\
      <i class="fa fa-plus"></i>\
    </div>\
    <div class="divider-vertical"></div>';

    if (include.includes('bold')) str += '<div class="editor-btn" data-btn="bold" aria-tooltip="bold text">\
      <i class="fa fa-bold"></i>\
    </div>';

    if (include.includes('italic')) str += '<div class="editor-btn px-2" data-btn="italic" aria-tooltip="italic text">\
      <i class="fa fa-italic"></i>\
    </div>';

    str += '<div class="divider-vertical"></div>';

    if (include.includes('block-code')) str += '<div class="editor-btn" data-btn="block-code" aria-tooltip="code block">\
      <i class="fa fa-code"></i>\
    </div>';

    if (include.includes('link')) str += '<div class="editor-btn" data-btn="link" aria-tooltip="link">\
      <i class="fa fa-link"></i>\
    </div>';
    if (include.includes('table')) str += '<div class="editor-btn" data-btn="table" aria-tooltip="table">\
      <i class="fa fa-table"></i>\
    </div>';

    str += '<div class="divider-vertical"></div>';

    if (include.includes('list-ul')) str += '<div class="editor-btn" data-btn="list-ul" aria-tooltip="unordered list">\
      <i class="fa fa-list-ul"></i>\
    </div>';
    if (include.includes('list-ol')) str += '<div class="editor-btn" data-btn="list-ol" aria-tooltip="ordered list">\
      <i class="fa fa-list-ol"></i>\
    </div>';

    str += '<div class="divider-vertical"></div>';

    if (include.includes('image')) str += '<div class="editor-btn image-btn" data-btn="image" aria-tooltip="image">\
      <i class="fa fa-picture-o"></i>\
    </div>';

    /* Additional buttons for future use

    <div class="editor-btn" data-btn="highlight" aria-label="highlighted text">\
      <i class="fa fa-paint-brush"></i>\
    </div>\
    <div class="editor-btn" data-btn="inline-code" aria-label="inline code">\
      <i class="fa fa-terminal"></i>\
    </div>\ 
    <div class="editor-btn" data-btn="quote" aria-label="quote block">\
      <i class="fa fa-quote-left"></i>\
    </div>\

    */
    return str;
  }

  /*
  inputTextElements() {
    return '<div class="editor-btn" data-btn="bold" aria-label="bold text">\
      <i class="fa fa-bold"></i>\
    </div>\
    <div class="editor-btn px-2" data-btn="italic" aria-label="italic text">\
      <i class="fa fa-italic"></i>\
    </div>\
    <div class="divider-vertical"></div>\
    <div class="editor-btn" data-btn="link" aria-label="link">\
      <i class="fa fa-link"></i>\
    </div>';
  }
  */
}

/*
 * A helper class to return blank strings when values don't exist
 */
class Affix {
  constructor(prefix = '', placeholder = '', suffix = '') {
    this.prefix = prefix;
    this.placeholder = placeholder;
    this.suffix = suffix;
    this.selection = '';
  }

  asString() {
    return this.selection == '' ? this.asPlaceholder() : this.withSelection();
  }

  asPlaceholder() {
    return this.prefix + this.placeholder + this.suffix;
  }

  wrapped(selection = this.selection) {
    return this.prefix + selection + this.suffix;
  }

  withSelection() {
    var lines = this.selection.split('\n');

    lines = lines.reduce(function(text, selection, index) {
      return (index == 0 ? this.wrapped(selection) : text + '\n' + this.wrapped(selection));
    }.bind(this), '');

    // Account for accidental empty line selections before/after a group
    var wordSplit = this.selection.split(' '),
        first = wordSplit[0],
        last = wordSplit[this.selection.length-1];
    if (first == '\n') lines.unshift(first);
    if (last == '\n') lines.push(last);

    return lines;
  }
}

class BlockAffix extends Affix {
  withSelection() {
    return this.multiline() + this.selection;
  }

  asPlaceholder() {
    return this.multiline() + this.placeholder;
  }

  multiline() {
    if (this.selection.includes('\n')) {
      return this.prefix + '. '
    } else {
      return this.prefix + ' '
    }
  }
}

class CursorInfo {
  constructor(start, end, text) {
    this.start = start;
    this.end = end;
    this.text = text;
  }

  hasSelection() {
    return !(this.start == this.end);
  }
}

$.fn.cursorInfo = function() {
  return this.map(function() {
    var startIndex = this.selectionStart,
        endIndex = this.selectionEnd,
        selectedText = $(this).val().substring(startIndex, endIndex);

    return new CursorInfo(startIndex, endIndex, selectedText);
  })[0];
};<|MERGE_RESOLUTION|>--- conflicted
+++ resolved
@@ -39,18 +39,6 @@
       this.addUploader();
     }
 
-<<<<<<< HEAD
-=======
-    if ($('[data-behavior~=mentionable]').length) {
-      $('[data-behavior~=selection-quote-button]').each(function() { $(this).remove(); })
-      $('[data-behavior~=content-textile]').append('\
-        <div class="selection-quote-button d-none" data-behavior="selection-quote-button" aria-label="quote text">\
-            <i class="fa fa-quote-left fa-fw mr-1"></i>\
-            <span>Quote Text</span>\
-        </div>')
-    }
-
->>>>>>> 7df179fd
     this.behaviors();
   }
 
@@ -242,11 +230,7 @@
       'link':               new Affix('"', 'Link text', '":https://'),
       'list-ol':            new Affix('# ', 'Ordered item'),
       'list-ul':            new Affix('* ', 'Unordered item'),
-<<<<<<< HEAD
       'quote':              new BlockAffix('bq.', 'Quoted text'),
-=======
-      //'quote':       new BlockAffix('bq. ', 'Quoted text'),
->>>>>>> 7df179fd
       'table':              new Affix('', '|_. Col 1 Header|_. Col 2 Header|\n|Col 1 Row 1|Col 2 Row 1|\n|Col 1 Row 2|Col 2 Row 2|')
     };
 
