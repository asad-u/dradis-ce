--- conflicted
+++ resolved
@@ -114,13 +114,8 @@
       var $inputElement = $(this),
           $toolbarElement = $inputElement.parent().prev(),
           $parentElement = $inputElement.parents('[data-behavior~=editor-field]'),
-<<<<<<< HEAD
           $scrollLimitElement = $('[data-behavior~=textile-wrap]').length ? $('[data-behavior~=textile-wrap]') : $('[data-behavior~=view-content]'),
           topOffset = $('[data-behavior~=textile-wrap]').length ? $parentElement.find('.editor-toolbar').outerHeight() : 85;
-=======
-          $scrollLimitElement = $parentElement.parents('.textile-wrap').parent(),
-          topOffset;
->>>>>>> 54444fb6
 
       $toolbarElement.css({'opacity': 1, 'visibility': 'visible'});
 
@@ -133,11 +128,7 @@
       }
 
       // adjust position on scroll to make toolbar always appear at the top of the textarea
-<<<<<<< HEAD
       $scrollLimitElement.on('scroll', (function () {
-=======
-      $('.textile-wrap, .textile-fullscreen').on('scroll', (function () {
->>>>>>> 54444fb6
         var parentOffsetTop = $parentElement.offset().top - topOffset;
 
         // keep toolbar at the top of text area when scrolling
