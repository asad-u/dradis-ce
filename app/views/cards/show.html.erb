--- conflicted
+++ resolved
@@ -73,7 +73,17 @@
 
           <% cache ['card-activity-tab', @card, @activities] do %>
             <div class="tab-pane" id="activity-tab">
-              <h4 class="header-underline">Recent activity</h4>
+              <h4 class="header-underline">
+                Recent activity
+                <% if @card.has_revision_history? %>
+                  - 
+                  <span class="actions">
+                    <%= link_to(project_board_list_card_revisions_path(current_project, @board, @list, @card)) do %>
+                      <i class="fa fa-history"></i> Revision history
+                    <% end %>
+                  </span>
+                <% end %>
+              </h4>
               <%= render 'activities/feed', activities: @activities %>
             </div>
           <% end %>
@@ -81,7 +91,6 @@
       </div>
     </div>
 
-<<<<<<< HEAD
     <div class="col-12 col-xxl-5 p-0">
       <div class="sticky-top">
         <div class="content-container ml-xxl-3 mt-0">
@@ -90,21 +99,6 @@
 
         <div class="content-container ml-xxl-3">
           <%= render 'subscriptions/feed', subscribable: @card %>
-=======
-    <% cache ['card-activity-tab', @card, @activities] do %>
-      <div class="tab-pane" id="activity-tab">
-        <div class="inner">
-          <h3>Recent activity -
-            <span class="actions">
-              <%= link_to(
-                    'revision history',
-                    project_board_list_card_revisions_path(current_project, @board, @list, @card),
-                    class: 'action-link'
-              ) if @card.has_revision_history? %>
-            </span>
-          </h3>
-          <%= render 'activities/feed', activities: @activities %>
->>>>>>> 59d11c23
         </div>
       </div>
     </div>
