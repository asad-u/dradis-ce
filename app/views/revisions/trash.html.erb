--- conflicted
+++ resolved
@@ -4,21 +4,13 @@
   <% if @revisions.any? %>
     <% cache @revisions do %>
       <div class="table-wrapper">
-<<<<<<< HEAD
-        <table class="table table-striped" data-behavior="datatable">
-=======
         <table class="table table-striped" data-behavior="trash-table">
->>>>>>> e525bd8f
           <thead>
             <tr>
               <th>Item</th>
               <th>Removed by</th>
               <th>When</th>
-<<<<<<< HEAD
               <th class="hide-sort"><span class="sr-only">Actions</span></th>
-=======
-              <th><span class="sr-only">Actions</span></th>
->>>>>>> e525bd8f
             </tr>
           </thead>
           <tbody>
