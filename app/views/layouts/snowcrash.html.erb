--- conflicted
+++ resolved
@@ -11,15 +11,12 @@
   <meta name="viewport" content="width=device-width, initial-scale=1.0, user-scalable=0, minimum-scale=1.0, maximum-scale=1.0">
   <meta name="apple-mobile-web-app-capable" content="yes">
   <meta name="apple-mobile-web-app-status-bar-style" content="black">
-<<<<<<< HEAD
   <meta name="current-user-id" content="<%= current_user.id %>">
-=======
   <% if flash.any? %>
     <% # when flash messages present, disable turbolinks cache to avoid
        # the message appear and disappear in the next page load %>
     <meta name="turbolinks-cache-control" content="no-cache">
   <% end %>
->>>>>>> 25ca1891
   <%= render 'comments/mentionable_users' if @mentionable_users %>
 
   <%= favicon_link_tag %>
