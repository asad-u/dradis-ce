--- conflicted
+++ resolved
@@ -10,23 +10,16 @@
       <%= link_to current_project.name, main_app.project_path(current_project), class: 'brand' %>
       <div class="navbar-collapse" id="bs-navbar-collapse">
         <ul class="nav pull-right">
-<<<<<<< HEAD
-          <li><%= link_to main_app.project_search_path(@project), id: 'js-search-form-toggle' do %><i class="fa fa-search fa-lg"></i><% end %></li>
-          <li><%= link_to main_app.project_upload_manager_path(@project) do %><i class="fa fa-cloud-upload fa-lg"></i> Upload output from tool<% end %></li>
-          <li><%= link_to main_app.project_export_manager_path(@project) do %><i class="fa fa-file-text-o fa-lg"></i> Export results<% end %></li>
-          <li><%= link_to main_app.configurations_path do %><i class="fa fa-cog fa-lg"></i> Configuration<% end %></li>
-          <li class="notifications dropdown">
-            <%= link_to main_app.project_notifications_path(@project), class: 'dropdown-toggle', data: { behavior: 'notifications-dropdown', toggle: 'dropdown' }, remote: true do %>
-              <i class="fa fa-bell fa-lg"></i><b class="caret"></b><i class="notifications-dot hidden" data-behavior="notifications-dot"></i>
-            <% end %>
-            <div class="dropdown-menu" data-url="<%= project_notifications_path(@project) %>"></div>
-          </li>
-=======
           <li><%= link_to main_app.project_search_path(current_project), id: 'js-search-form-toggle' do %><i class="fa fa-search fa-lg"></i><% end %></li>
           <li><%= link_to main_app.project_upload_manager_path(current_project) do %><i class="fa fa-cloud-upload fa-lg"></i> Upload output from tool<% end %></li>
           <li><%= link_to main_app.project_export_manager_path(current_project) do %><i class="fa fa-file-text-o fa-lg"></i> Export results<% end %></li>
           <li><%= link_to main_app.project_configurations_path(current_project) do %><i class="fa fa-cog fa-lg"></i> Configuration<% end %></li>
->>>>>>> f0073fb7
+          <li class="notifications dropdown">
+            <%= link_to main_app.project_notifications_path(current_project), class: 'dropdown-toggle', data: { behavior: 'notifications-dropdown', toggle: 'dropdown' }, remote: true do %>
+              <i class="fa fa-bell fa-lg"></i><b class="caret"></b><i class="notifications-dot hidden" data-behavior="notifications-dot"></i>
+            <% end %>
+            <div class="dropdown-menu" data-url="<%= project_notifications_path(current_project) %>"></div>
+          </li>
           <li class="dropdown">
             <a href="#" class="dropdown-toggle" data-toggle="dropdown"><i class="fa fa-question fa-lg"></i><b class="caret"></b></a>
             <ul class="dropdown-menu">
