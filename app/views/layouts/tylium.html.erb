<!DOCTYPE html>
<html>
  <head>
    <title><%= content_for?(:title) ? yield(:title) : "Dradis Community Edition" %></title>
    <meta charset="utf-8">
    <meta http-equiv="X-UA-Compatible" content="IE=edge,chrome=1">
    <meta name="viewport" content="width=device-width, initial-scale=1.0, user-scalable=0, minimum-scale=1.0, maximum-scale=1.0">
    <meta name="apple-mobile-web-app-capable" content="yes">
    <meta name="apple-mobile-web-app-status-bar-style" content="black">
    <meta name="current-user-id" content="<%= current_user.id %>">
    <% if flash.any? %>
      <% # when flash messages present, disable turbolinks cache to avoid
        # the message appear and disappear in the next page load %>
      <meta name="turbolinks-cache-control" content="no-cache">
    <% end %>
    <%= render 'comments/mentionable_users' if @mentionable_users %>

    <%= favicon_link_tag %>

    <%= stylesheet_link_tag 'tylium', media: 'all', 'data-turbolinks-track' => true %>
    <%= javascript_include_tag 'tylium', 'data-turbolinks-track' => true %>
    <%= csrf_meta_tag %>
    <%= csp_meta_tag %>
  </head>

  <body class="<%= controller_name %> <%= action_name %>">

    <%= render 'layouts/tylium/navbar' %>
    <%= render 'layouts/tylium/sidebar' %>

<<<<<<< HEAD
    <div id="view-content" class="view-content" data-id="view-content">
=======
    <div id="view-content" class="view-content" data-behavior="view-content">
>>>>>>> 114fddba
      <div class="row m-0">
        <% if content_for?(:sidebar) %>
          <div class="secondary-sidebar col-4 col-lg-3 col-xl-2">
            <%= yield :sidebar %>
          </div>
          <div class="secondary-sidebar-content col-8 col-lg-9 col-xl-10 p-0 ml-auto">
            <%= content_for?(:breadcrumbs) ? yield(:breadcrumbs) : '' %>
            <%= render 'shared/noscript' %>
            <%= render "layouts/tylium/project_teaser" %>
            <%= flash_messages %>
            <%= content_for?(:content) ? yield(:content) : yield %>
          </div>
        <% else %>
          <div class="col-12 p-0">
            <%= content_for?(:breadcrumbs) ? yield(:breadcrumbs) : '' %>
            <%= render 'shared/noscript' %>
            <%= render "layouts/tylium/project_teaser" %>
            <% if content_for?(:title) %>
              <h3 class="page-title"><%= yield(:title) %></h3>
            <% end %>
            <%= flash_messages %>
            <%= content_for?(:content) ? yield(:content) : yield %>
          </div>
        <% end %>
      </div>
    </div>

    <%= render 'activities/poller' %>

    <!-- All modals go here -->
    <%= render 'layouts/tylium/modals' %>
    <%= render partial: 'nodes/modals/add_node', locals: { type: :branch } %>

    <% if controller_name == 'boards' %>
      <%= render 'boards/modals/new_board_form' unless  request.xhr? %>
      <% if content_for?(:board_rename_modal) %>
        <%= yield(:board_rename_modal) %>
      <% end %>
      <% if content_for?(:list_new_modal) %>
        <%= yield(:list_new_modal) %>
      <% end %>
      <% if content_for?(:list_rename_modal) %>
        <%= yield(:list_rename_modal) %>
      <% end %>
    <% end %>

    <% if @node %>
      <%= render partial: 'nodes/modals/add_node', locals: { type: :child } %>
      <%= render partial: 'nodes/modals/delete' %>
      <%= render partial: 'nodes/modals/merge' %>
      <%= render partial: 'nodes/modals/move' %>
      <%= render partial: 'nodes/modals/rename' %>
    <% end %>

    <% if controller_name == 'notes'%>
      <%= render partial: 'notes/modals/move' %>
    <% end %>
    
    <% if controller_name == 'styles_tylium' %>
      <%= render partial: 'styles_tylium/modal' %>
    <% end %>

    <%= render 'console/console' %>
    <!-- End of modals -->

    <%# Always render the Tour content, the user may click on the link in the help menu. %>
    <%# FIXME: re-enable Tour %>
    <%#= render 'layouts/tylium/tour' %>
  </body>
</html><|MERGE_RESOLUTION|>--- conflicted
+++ resolved
@@ -28,11 +28,7 @@
     <%= render 'layouts/tylium/navbar' %>
     <%= render 'layouts/tylium/sidebar' %>
 
-<<<<<<< HEAD
-    <div id="view-content" class="view-content" data-id="view-content">
-=======
     <div id="view-content" class="view-content" data-behavior="view-content">
->>>>>>> 114fddba
       <div class="row m-0">
         <% if content_for?(:sidebar) %>
           <div class="secondary-sidebar col-4 col-lg-3 col-xl-2">
