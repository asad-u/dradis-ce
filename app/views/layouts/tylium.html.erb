--- conflicted
+++ resolved
@@ -77,15 +77,11 @@
       <% end %>
     <% end %>
 
-<<<<<<< HEAD
     <% if controller_name == 'boards' || controller_name == 'projects' %>
       <%= render 'boards/modals/new_board_form' unless request.xhr? %>
     <% end %>
 
-    <% if @node %>
-=======
     <% if @node && @node.label != 'Methodologies' %>
->>>>>>> 23081903
       <%= render partial: 'nodes/modals/add_node', locals: { type: :child } %>
       <%= render partial: 'nodes/modals/delete' %>
       <%= render partial: 'nodes/modals/merge' %>
