<% content_for :title, "#{@node.label} - properties" %>

<% content_for :breadcrumbs do %>
  <nav class="dots-container">
    <%= render partial: 'breadcrumbs' %>
    <ul class="nav">
      <li class="dropdown dots-dropdown">
        <a href="#" class="dropdown-toggle" data-toggle="dropdown" data-behavior="nodes-more-dropdown"><i class="fa fa-ellipsis-h fa-lg"></i><span class="sr-only">Toggle menu</span></a>
        <div class="dropdown-menu">
          <a href="#modal_add_child_node" class="dropdown-item" tabindex="-1" data-toggle="modal"><i class="fa fa-plus fa-fw"></i> Add subnode</a>
          <a href="#modal_rename_node" class="dropdown-item" tabindex="-1" data-toggle="modal"><i class="fa fa-pencil fa-fw"></i> Rename</a>
          <a href="#modal_move_node" class="dropdown-item" tabindex="-1" data-toggle="modal"><i class="fa fa-mail-forward fa-fw"></i> Move</a>
          <a href="#modal_merge_node" class="dropdown-item" tabindex="-1" data-toggle="modal"><i class="fa fa-compress fa-fw"></i> Merge</a>
          <a href="#modal_delete_node" class="dropdown-item text-error-hover" tabindex="-1" data-toggle="modal"><i class="fa fa-trash fa-fw"></i> Delete</a>
        </div>
      </li>
    </ul>
  </nav>
<% end %>

<ul id="node-tabs" class="tabs-container nav nav-tabs main-tabs">
  <li class="nav-item">
    <a href="#evidence-tab" data-toggle="tab" class="nav-link <%= 'active' if params[:tab] == 'evidence-tab' %>"><i class="fa fa-flag"></i> Evidence</a>
  </li>
  <li class="nav-item">
    <a href="#notes-tab" data-toggle="tab" class="nav-link <%= 'active' if params[:tab] == 'notes-tab' %>"><i class="fa fa-file-text-o"></i> Notes</a>
  </li>
  <li class="nav-item">
    <a class="js-try-pro nav-link" href="javascript:void(0)" data-term="node-boards" data-url="https://dradisframework.com/pro/pages/consistency.html"><i class="fa fa-trello"></i> Methodology</a>
  </li>
  <li class="nav-item">
    <a href="#properties-tab" data-toggle="tab" class="nav-link <%= 'active' if !params[:tab] || params[:tab] == 'properties-tab' %>">
    <% if @node.type_id == Node::Types::HOST %>
      <i class="fa fa-laptop"></i>
    <% else %>
      <i class="fa fa-cogs"></i>
    <% end %>
      Properties
    </a>
  </li>
  <li class="nav-item">
    <a href="#activity-tab" data-toggle="tab" class="nav-link <%= 'active' if params[:tab] == 'activity-tab' %>"><i class="fa fa-rss"></i> Recent activity</a>
  </li>
</ul>

<div class="content-container mt-0">
  <div class="tab-content mt-0">
    <div class="tab-pane <%= "active" if params[:tab] == "evidence-tab" %>" id="evidence-tab">
      <h4 class="header-underline">Evidence</h4>
      <% if @sorted_evidence.any? %>
        <div data-behavior="datatable-paths"
<<<<<<< HEAD
            data-destroy-url="<%= multiple_destroy_project_node_evidence_index_path(@node.project, @node) %>"
            data-destroy-confirmation="Are you sure?&#10;&#10;Proceeding will delete the selected item(s) from the associated node."
            data-close-console-url="<%= project_node_path(@node.project, @node, tab: "evidence-tab") %>">
=======
            data-table-destroy-url="<%= multiple_destroy_project_node_evidence_index_path(@node.project, @node) %>"
            data-table-close-console-url="<%= project_node_path(@node.project, @node, tab: "evidence-tab") %>">
>>>>>>> a0683d15
          <%= render 'nodes/items_table/table',
                    columns: @evidence_columns,
                    items: @sorted_evidence %>
        </div>
      <% else %>
        <%= render 'nodes/items_table/empty',
                  name: 'evidence',
                  new_link: new_project_node_evidence_path(@node.project, @node) %>
      <% end %>
    </div>

    <div class="tab-pane <%= "active" if !params[:tab] || params[:tab] == 'properties-tab' %>" id="properties-tab">
      <div class="node-content" id="<%= dom_id(@node) %>_content">
        <h4 class="header-underline">Properties - <span class="actions">
          <%= link_to edit_project_node_path(@node.project, @node) do %>
            <i class="fa fa-pencil"></i> Edit
          <% end %>
          </span>
        </h4>

        <% if @node.has_any_property?  %>
          <% @node.properties.sort.each do |key, value| %>
            <% present [key, value], PropertyPresenter do |property_presenter| %>
              <h4><%= property_presenter.name %></h4>
              <%= property_presenter.value %>
            <% end %>
          <% end %>
        <% end %>
      </div>
    </div>

    <div class="tab-pane <%= "active" if params[:tab] == "notes-tab" %>" id="notes-tab">
      <h4 class="header-underline">Notes</h4>
      <% if @sorted_notes.any? %>
        <div data-behavior="datatable-paths"
<<<<<<< HEAD
            data-destroy-url="<%= multiple_destroy_project_node_notes_path(@node.project, @node) %>"
            data-destroy-confirmation="Are you sure?&#10;&#10;Proceeding will delete the selected item(s) from the associated node."
            data-close-console-url="<%= project_node_path(@node.project, @node, tab: "notes-tab") %>">
=======
            data-table-destroy-url="<%= multiple_destroy_project_node_notes_path(@node.project, @node) %>"
            data-table-close-console-url="<%= project_node_path(@node.project, @node, tab: "notes-tab") %>">
>>>>>>> a0683d15
          <%= render 'nodes/items_table/table',
                    columns: @note_columns,
                    items: @sorted_notes %>
        </div>
      <% else %>
        <%= render 'nodes/items_table/empty',
                    name: 'note',
                    new_link: new_project_node_note_path(@node.project, @node) %>
      <% end %>
    </div>

    <div class="tab-pane <%= "active" if params[:tab] == "activity-tab" %>" id="activity-tab">
      <%= render partial: 'activity' %>
    </div>

  </div>
</div><|MERGE_RESOLUTION|>--- conflicted
+++ resolved
@@ -49,14 +49,9 @@
       <h4 class="header-underline">Evidence</h4>
       <% if @sorted_evidence.any? %>
         <div data-behavior="datatable-paths"
-<<<<<<< HEAD
-            data-destroy-url="<%= multiple_destroy_project_node_evidence_index_path(@node.project, @node) %>"
-            data-destroy-confirmation="Are you sure?&#10;&#10;Proceeding will delete the selected item(s) from the associated node."
-            data-close-console-url="<%= project_node_path(@node.project, @node, tab: "evidence-tab") %>">
-=======
             data-table-destroy-url="<%= multiple_destroy_project_node_evidence_index_path(@node.project, @node) %>"
+            data-table-destroy-confirmation="Are you sure?&#10;&#10;Proceeding will delete the selected item(s) from the associated node."
             data-table-close-console-url="<%= project_node_path(@node.project, @node, tab: "evidence-tab") %>">
->>>>>>> a0683d15
           <%= render 'nodes/items_table/table',
                     columns: @evidence_columns,
                     items: @sorted_evidence %>
@@ -92,14 +87,9 @@
       <h4 class="header-underline">Notes</h4>
       <% if @sorted_notes.any? %>
         <div data-behavior="datatable-paths"
-<<<<<<< HEAD
-            data-destroy-url="<%= multiple_destroy_project_node_notes_path(@node.project, @node) %>"
-            data-destroy-confirmation="Are you sure?&#10;&#10;Proceeding will delete the selected item(s) from the associated node."
-            data-close-console-url="<%= project_node_path(@node.project, @node, tab: "notes-tab") %>">
-=======
             data-table-destroy-url="<%= multiple_destroy_project_node_notes_path(@node.project, @node) %>"
+            data-table-destroy-confirmation="Are you sure?&#10;&#10;Proceeding will delete the selected item(s) from the associated node."
             data-table-close-console-url="<%= project_node_path(@node.project, @node, tab: "notes-tab") %>">
->>>>>>> a0683d15
           <%= render 'nodes/items_table/table',
                     columns: @note_columns,
                     items: @sorted_notes %>
