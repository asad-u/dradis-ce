--- conflicted
+++ resolved
@@ -48,17 +48,10 @@
     <div class="tab-pane <%= "active" if params[:tab] == "evidence-tab" %>" id="evidence-tab">
       <h4 class="header-underline">Evidence</h4>
       <% if @sorted_evidence.any? %>
-<<<<<<< HEAD
-        <div data-behavior="paths"
-            data-destroy-url="<%= multiple_destroy_project_node_evidence_index_path(@node.project, @node) %>"
-            data-destroy-confirmation="Are you sure?&#10;&#10;Proceeding will delete the selected item(s) from the associated node."
-            data-close-console-url="<%= project_node_path(@node.project, @node, tab: "evidence-tab") %>">
-=======
         <div data-behavior="datatable-paths"
             data-table-destroy-url="<%= multiple_destroy_project_node_evidence_index_path(@node.project, @node) %>"
             data-table-destroy-confirmation="Are you sure?&#10;&#10;Proceeding will delete the selected item(s) from the associated node."
             data-table-close-console-url="<%= project_node_path(@node.project, @node, tab: "evidence-tab") %>">
->>>>>>> 87b075db
           <%= render 'nodes/items_table/table',
                     columns: @evidence_columns,
                     items: @sorted_evidence %>
@@ -93,17 +86,10 @@
     <div class="tab-pane <%= "active" if params[:tab] == "notes-tab" %>" id="notes-tab">
       <h4 class="header-underline">Notes</h4>
       <% if @sorted_notes.any? %>
-<<<<<<< HEAD
-        <div data-behavior="paths"
-            data-destroy-url="<%= multiple_destroy_project_node_notes_path(@node.project, @node) %>"
-            data-destroy-confirmation="Are you sure?&#10;&#10;Proceeding will delete the selected item(s) from the associated node."
-            data-close-console-url="<%= project_node_path(@node.project, @node, tab: "notes-tab") %>">
-=======
         <div data-behavior="datatable-paths"
             data-table-destroy-url="<%= multiple_destroy_project_node_notes_path(@node.project, @node) %>"
             data-table-destroy-confirmation="Are you sure?&#10;&#10;Proceeding will delete the selected item(s) from the associated node."
             data-table-close-console-url="<%= project_node_path(@node.project, @node, tab: "notes-tab") %>">
->>>>>>> 87b075db
           <%= render 'nodes/items_table/table',
                     columns: @note_columns,
                     items: @sorted_notes %>
