<% content_for :title, "#{@node.label} - properties" %>

<<<<<<< HEAD
<ul id="evidence-tabs" class="nav nav-tabs main-tabs">
  <li <%= "class=active" if params[:tab] == 'evidence-tab' %>>
    <a href="#evidence-tab" data-toggle="tab"><i class="fa fa-flag"></i> Evidence</a>
=======
<ul id="node-tabs" class="nav nav-tabs main-tabs">
  <li <%= "class=active" if params[:tab] == 'notes-tab' %>>
    <a href="#notes-tab" data-toggle="tab"><i class="fa fa-file-text-o"></i> Notes</a>
>>>>>>> c837c5b1
  </li>
  <li <%= "class=active" if !params[:tab] || params[:tab] == 'properties-tab' %>>
    <a href="#properties-tab" data-toggle="tab">
    <% if @node.type_id == Node::Types::HOST %>
      <i class="fa fa-laptop"></i>
    <% else%>
      <i class="fa fa-cogs"></i>
    <% end %>
      Properties
    </a>
  </li>
  <li <%= "class=active" if params[:tab] == 'activity-tab' %>>
    <a href="#activity-tab" data-toggle="tab"><i class="fa fa-refresh"></i> Recent activity</a>
  </li>
</ul>

<div class="tab-content">
  <div class="tab-pane inner <%= "active" if params[:tab] == "evidence-tab" %>" id="evidence-tab">
    <h3>Evidence</h3>
    <% if @sorted_evidence.any? %>
      <div id="node-evidence-table" data-destroy-url="<%= multiple_destroy_node_evidence_index_path(@node) %>">
        <%= render 'nodes/items_table/toolbar',
                   columns: @evidence_columns %>
        <%= render 'nodes/items_table/table',
                   columns: @evidence_columns,
                   items: @sorted_evidence %>
      </div>
    <% else %>
      <%= render 'nodes/items_table/empty',
                 name: 'evidence',
                 new_link: new_node_evidence_path(@node) %>
    <% end %>
  </div>

  <div class="tab-pane <%= "active" if !params[:tab] || params[:tab] == 'properties-tab' %>" id="properties-tab">
    <div class="node-content" id="<%= dom_id(@node) %>_content">
      <div class="inner">
        <h3>Properties - <span class="actions">
          <%= link_to edit_node_path(@node) do %>
            <i class="fa fa-pencil"></i> Edit
          <% end %>
          </span>
        </h3>

        <% if @node.has_any_property?  %>
          <% @node.properties.sort.each do |key, value| %>
            <% present [key, value], PropertyPresenter do |property_presenter| %>
              <h4><%= property_presenter.name %></h4>
              <%= property_presenter.value %>
            <% end %>
          <% end %>
        <% end %>

      </div>
    </div>
  </div>

  <div class="tab-pane inner <%= "active" if params[:tab] == "notes-tab" %>" id="notes-tab">
    <h3>Notes</h3>
    <% if @sorted_notes.any? %>
      <div id="node-notes-table" data-destroy-url="<%= multiple_destroy_node_notes_path(@node) %>">
        <%= render 'nodes/items_table/toolbar',
                   columns: @note_columns %>
        <%= render 'nodes/items_table/table',
                   columns: @note_columns,
                   items: @sorted_notes %>
      </div>
    <% else %>
      <%= render 'nodes/items_table/empty',
                  name: 'note',
                  new_link: new_node_note_path(@node) %>
    <% end %>
  </div>

  <div class="tab-pane <%= "active" if params[:tab] == "activity-tab" %>" id="activity-tab">
    <div class="inner">
      <%= render partial: 'activity' %>
    </div>
  </div>
</div><|MERGE_RESOLUTION|>--- conflicted
+++ resolved
@@ -1,14 +1,10 @@
 <% content_for :title, "#{@node.label} - properties" %>
-
-<<<<<<< HEAD
-<ul id="evidence-tabs" class="nav nav-tabs main-tabs">
+<ul id="node-tabs" class="nav nav-tabs main-tabs">
   <li <%= "class=active" if params[:tab] == 'evidence-tab' %>>
     <a href="#evidence-tab" data-toggle="tab"><i class="fa fa-flag"></i> Evidence</a>
-=======
-<ul id="node-tabs" class="nav nav-tabs main-tabs">
+  </li>
   <li <%= "class=active" if params[:tab] == 'notes-tab' %>>
     <a href="#notes-tab" data-toggle="tab"><i class="fa fa-file-text-o"></i> Notes</a>
->>>>>>> c837c5b1
   </li>
   <li <%= "class=active" if !params[:tab] || params[:tab] == 'properties-tab' %>>
     <a href="#properties-tab" data-toggle="tab">
