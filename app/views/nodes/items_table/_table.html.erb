<% cache ["#{dom_class(items.first).pluralize}-table", columns, items.map(&:id), items.map(&:updated_at).map(&:to_i).sort.last] do %>
  <div class="table-wrapper">
<<<<<<< HEAD
    <table class="table table-striped" data-behavior="datatable">
=======
    <table class="table table-striped" data-behavior="<%= table_selector %>">
>>>>>>> e525bd8f
      <thead>
        <tr>
          <th class="hide-sort"><span class="sr-only">Select</span></th>
          <% columns.each do |column| %>
            <th><%= column %></th>
          <% end %>
<<<<<<< HEAD
          <th class="hide-sort"><span class="sr-only">Actions</span></th>
=======
          <th><span class="sr-only">Actions</span></th>
>>>>>>> e525bd8f
        </tr>
      </thead>
      <tbody>
        <% items.each do |item| %>
          <tr data-id="<%= item.id %>">
            <td class="column-checkbox"><%= check_box_tag dom_id(item, :checkbox), item.id, false, class: 'js-multicheck' %><%= label_tag dom_id(item, :checkbox), "Select #{item.title}", class: 'sr-only' %></td>
            <% columns.each do |column| %>
              <%
              sort, display =
              case column
              when 'Title'
                [
                  item.title,
                  link_to([@node.project, @node, item]) do
                    icon = ''
                    if item.is_a?(Evidence)
                      icon =
                        colored_icon_for_model(item, 'fa-flag', 'list-item-icon')
                    end
                    icon + ' ' + item.title
                  end
                ]
              when 'Created'
                [item.created_at.to_i, local_time_ago(item.created_at)]
              when 'Created by'
                [item.author, item.author]
              when 'Updated'
                [item.updated_at.to_i, local_time_ago(item.updated_at)]
              else
                [item.fields.fetch(column, ''), markup(item.fields.fetch(column, ''))]
              end
              %>
              <td><%= display %></td>
            <% end %>
            <td class="column-actions">
              <%= link_to [:edit, @node.project, @node, item] do %>
                <i class="fa fa-pencil"></i> Edit
              <% end %>
              <%= link_to [@node.project, @node, item], method: :delete, data: { confirm: "Are you sure?\n\nProceeding will delete this item from the associated node." }, class: 'text-error' do %>
                <i class="fa fa-trash"></i> Delete
              <% end %>
            </td>
          </tr>
        <% end %>
      </tbody>
    </table>
  </div>
<% end %><|MERGE_RESOLUTION|>--- conflicted
+++ resolved
@@ -1,21 +1,13 @@
 <% cache ["#{dom_class(items.first).pluralize}-table", columns, items.map(&:id), items.map(&:updated_at).map(&:to_i).sort.last] do %>
   <div class="table-wrapper">
-<<<<<<< HEAD
-    <table class="table table-striped" data-behavior="datatable">
-=======
     <table class="table table-striped" data-behavior="<%= table_selector %>">
->>>>>>> e525bd8f
       <thead>
         <tr>
           <th class="hide-sort"><span class="sr-only">Select</span></th>
           <% columns.each do |column| %>
             <th><%= column %></th>
           <% end %>
-<<<<<<< HEAD
           <th class="hide-sort"><span class="sr-only">Actions</span></th>
-=======
-          <th><span class="sr-only">Actions</span></th>
->>>>>>> e525bd8f
         </tr>
       </thead>
       <tbody>
