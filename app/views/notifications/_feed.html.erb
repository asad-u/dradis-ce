<% notifications.each do |notification| %>
<<<<<<< HEAD
  <% present notification do |notif_presenter| %>
    <li class="notification <%= notification.read? ? '' : 'unread' %>" data-notification-id="<%= notification.id %>">
      <div class="body">
        <%= notif_presenter.icon %>

        <div class="time">
          <%= notif_presenter.created_at_ago %>
        </div>

        <div class="title">
          <%= notif_presenter.render_title %>
        </div>

        <div class="details">
          <%= notif_presenter.avatar_with_link(30) %>
        </div>
      </div>
      <%= link_to project_notification_path(@project, notification),
                  title: 'Mark as read',
                  class: 'notification-read',
                  remote: true,
                  method: :put do %>
        <i class="fa fa-times-circle-o fa-lg" aria-hidden="true"></i>
      <% end %>
    </li>
  <% end %>
=======
  <%= render partial: 'item', locals: { notification: notification } %>
>>>>>>> c7e53135
<% end %><|MERGE_RESOLUTION|>--- conflicted
+++ resolved
@@ -1,32 +1,3 @@
 <% notifications.each do |notification| %>
-<<<<<<< HEAD
-  <% present notification do |notif_presenter| %>
-    <li class="notification <%= notification.read? ? '' : 'unread' %>" data-notification-id="<%= notification.id %>">
-      <div class="body">
-        <%= notif_presenter.icon %>
-
-        <div class="time">
-          <%= notif_presenter.created_at_ago %>
-        </div>
-
-        <div class="title">
-          <%= notif_presenter.render_title %>
-        </div>
-
-        <div class="details">
-          <%= notif_presenter.avatar_with_link(30) %>
-        </div>
-      </div>
-      <%= link_to project_notification_path(@project, notification),
-                  title: 'Mark as read',
-                  class: 'notification-read',
-                  remote: true,
-                  method: :put do %>
-        <i class="fa fa-times-circle-o fa-lg" aria-hidden="true"></i>
-      <% end %>
-    </li>
-  <% end %>
-=======
   <%= render partial: 'item', locals: { notification: notification } %>
->>>>>>> c7e53135
 <% end %>