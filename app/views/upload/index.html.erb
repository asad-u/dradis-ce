<% content_for :title, 'Upload Manager' %>

<p>Use the form below to upload output files from other tools.</p>


<section class="inner">
  <div class="row-fluid">
    <div class="span5">
<<<<<<< HEAD
      <%= form_tag project_upload_manager_path(@project, format: :js), multipart: true, id: 'new_upload', data: { parse_url: project_upload_parse_path } do %>
=======
      <%= form_tag project_upload_manager_path(current_project, format: :js), multipart: true, id: 'new_upload', data: { parse_url: project_upload_parse_path(current_project) } do %>
>>>>>>> f0073fb7
      <h2>1. Choose a tool</h2>
        <%= select_tag  'uploader', options_from_collection_for_select(@uploaders, :name, :name) %>

      <h2>2. Choose a file</h2>
        <%= file_field_tag 'file' %>
        <%= hidden_field_tag 'item_id' %>
        <%= hidden_field_tag 'format', 'js' %>
      <% end %>
    </div>
    <div class="span7">
      <p>Upload progress:</p>
      <div class="progress">
          <div class="bar"></div >
          <div class="percent">0%</div >
      </div>

      <div id="status"></div>

      <h2>Output console</h2>
      <%= content_tag :div, id: 'result', style: 'display:none', data: { url: status_console_index_path }  do %>
        <div><strong>Filename</strong>: <span id="filename"></span> <span id="spinner"><%= image_tag 'loading.gif', style: "margin:0;" %></span></div>
        <div><strong>Size</strong>: <span id="filesize"></span></div>
        <div id="console"></div>
      <% end %>
    </section>
  </div>
</div>


<script type="text/javascript" charset="utf-8">
  ConsoleUpdater.jobId = <%= @last_job %>;
</script>

<section>
  <h2>Available plugins
    <span class="dropdown">
      <small>
        <a
          href="javascript:void(0)"
          class="collapsed"
          data-behavior="show-hide"
          data-toggle="collapse"
          data-target="#plugin-list"
        ></a>
      </small>
    </span>
  </h2>

  <div id="plugin-list" class="collapse">
  <table class="table">
    <thead>
      <tr>
        <th>Plugin</th>
        <th>Description</th>
        <th>Version</th>
      </tr>
    </thead>
    <tbody>
      <% @uploaders.each do |uploader| %>
        <tr>
          <td><code><%= uploader.name %></code></td>
          <td><%= uploader.meta[:description] %></td>
          <td><%= uploader.meta[:version] %></td>
        </tr>
      <% end %>
    </tbody>
  </table>
  </div>
</section><|MERGE_RESOLUTION|>--- conflicted
+++ resolved
@@ -6,11 +6,7 @@
 <section class="inner">
   <div class="row-fluid">
     <div class="span5">
-<<<<<<< HEAD
-      <%= form_tag project_upload_manager_path(@project, format: :js), multipart: true, id: 'new_upload', data: { parse_url: project_upload_parse_path } do %>
-=======
       <%= form_tag project_upload_manager_path(current_project, format: :js), multipart: true, id: 'new_upload', data: { parse_url: project_upload_parse_path(current_project) } do %>
->>>>>>> f0073fb7
       <h2>1. Choose a tool</h2>
         <%= select_tag  'uploader', options_from_collection_for_select(@uploaders, :name, :name) %>
 
