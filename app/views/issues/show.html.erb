--- conflicted
+++ resolved
@@ -40,11 +40,7 @@
                   method: :delete do %>
               <i class="fa fa-trash"></i> Delete
             <% end %> -
-<<<<<<< HEAD
-            <%= render 'subscriptions/button', subscribable: @issue %> -
-=======
             <%= render 'subscriptions/actions', subscribable: @issue %> -
->>>>>>> b338e1b8
             <%= render partial: 'send_to_menu' %>
             <%= tag_and_name_for(@issue) %>
           </span>
