--- conflicted
+++ resolved
@@ -9,15 +9,9 @@
         data: textile_default_data.merge(
           allow_dropdown: @issue.new_record?,
           autosave_key: "#{current_project.id}-issue-#{ @issue.persisted? ? "edit-#{@issue.id}" : 'new' }",
-<<<<<<< HEAD
-          behavior: 'auto-save'
-        }),
-=======
           behavior: 'auto-save rich-toolbar',
           'rich-toolbar': 'block-code bold field italic link list-ol list-ul table'
         ),
-        disabled: true,
->>>>>>> 4b48ff96
         rows: 20
       }
   %>
