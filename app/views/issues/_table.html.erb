<% cache ['issues-table', @columns, issues.map(&:id), @issues.map(&:updated_at).map(&:to_i).sort.last] do %>
<<<<<<< HEAD
  <table class="table table-striped mb-0" data-behavior="datatable">
    <thead>
      <tr>
        <th class="hide-sort"><span class="sr-only">Select</span></th>
        <% @columns.each do |column| %>
        <th><%= column %></th>
=======
  <div class="table-wrapper">
    <table class="table table-striped mb-0" data-behavior="issues-table">
      <thead>
        <tr>
          <th><span class="sr-only">Select</span></th>
          <% @columns.each do |column| %>
          <th><%= column %></th>
          <% end %>
          <th><span class="sr-only">Actions</span></th>
        </tr>
      </thead>
      <tbody>
        <% issues.each do |issue| %>
        <% cache [issue, @columns, issue.affected_count, 'issues-table'] do%>
        <tr>
          <td class="column-checkbox"><%= check_box_tag dom_id(issue, :checkbox), issue.id, false, class: 'js-multicheck', data: { url: project_issue_path(current_project, issue, format: :json) } %><%= label_tag dom_id(issue, :checkbox), "Select #{issue.title}", class: 'sr-only' %></td>
          <% @columns.each do |column| %>
            <%
             sort, display =
             case column
             when 'Title'
               [issue.title, link_to(issue.title, [current_project, issue])]
             when 'Tags'
               [
                 issue.tags.any? ? issue.tags.first.display_name : '',
                 tag_and_name_for(issue)
               ]
             when 'Affected'
               # this count is coming from the SQL finder in the controller
               [issue.affected_count, issue.affected_count]
             when 'Created'
               [issue.created_at.to_i, local_time_ago(issue.created_at)]
             when 'Created by'
               [issue.author, issue.author]
             when 'Updated'
               [issue.updated_at.to_i, local_time_ago(issue.updated_at)]
             else
               [issue.fields.fetch(column, ''), markup(issue.fields.fetch(column, ''))]
             end
            %>
          <td><%= display %></td>
          <% end  %>
          <td class="column-actions">
            <%= link_to edit_project_issue_path(current_project, issue), class: '' do %>
              <i class="fa fa-pencil"></i> Edit
            <% end %>
            <%= link_to [current_project, issue], method: :delete, data: { confirm: "Are you sure?\n\nProceeding will delete this issue and any associated evidence." }, class: 'text-error-hover' do %>
              <i class="fa fa-trash"></i> Delete
            <% end %>
          </td>
        </tr>
        <% end %>
>>>>>>> e525bd8f
        <% end %>
        <th class="hide-sort"><span class="sr-only">Actions</span></th>
      </tr>
    </thead>
    <tbody>
      <% issues.each do |issue| %>
      <% cache [issue, @columns, issue.affected_count, 'issues-table'] do%>
      <tr>
        <td class="column-checkbox"><%= check_box_tag dom_id(issue, :checkbox), issue.id, false, class: 'js-multicheck', data: { url: project_issue_path(current_project, issue, format: :json) } %><%= label_tag dom_id(issue, :checkbox), "Select #{issue.title}", class: 'sr-only' %></td>
        <% @columns.each do |column| %>
          <%
            sort, display =
            case column
            when 'Title'
              [issue.title, link_to(issue.title, [current_project, issue])]
            when 'Tags'
              [
                issue.tags.any? ? issue.tags.first.display_name : '',
                tag_and_name_for(issue)
              ]
            when 'Affected'
              # this count is coming from the SQL finder in the controller
              [issue.affected_count, issue.affected_count]
            when 'Created'
              [issue.created_at.to_i, local_time_ago(issue.created_at)]
            when 'Created by'
              [issue.author, issue.author]
            when 'Updated'
              [issue.updated_at.to_i, local_time_ago(issue.updated_at)]
            else
              [issue.fields.fetch(column, ''), markup(issue.fields.fetch(column, ''))]
            end
          %>
        <td><%= display %></td>
        <% end  %>
        <td class="column-actions">
          <%= link_to edit_project_issue_path(current_project, issue), class: '' do %>
            <i class="fa fa-pencil"></i> Edit
          <% end %>
          <%= link_to [current_project, issue], method: :delete, data: { confirm: "Are you sure?\n\nProceeding will delete this issue and any associated evidence." }, class: 'text-error-hover' do %>
            <i class="fa fa-trash"></i> Delete
          <% end %>
        </td>
      </tr>
      <% end %>
      <% end %>
    </tbody>
  </table>
<% end %><|MERGE_RESOLUTION|>--- conflicted
+++ resolved
@@ -1,21 +1,12 @@
 <% cache ['issues-table', @columns, issues.map(&:id), @issues.map(&:updated_at).map(&:to_i).sort.last] do %>
-<<<<<<< HEAD
-  <table class="table table-striped mb-0" data-behavior="datatable">
-    <thead>
-      <tr>
-        <th class="hide-sort"><span class="sr-only">Select</span></th>
-        <% @columns.each do |column| %>
-        <th><%= column %></th>
-=======
-  <div class="table-wrapper">
     <table class="table table-striped mb-0" data-behavior="issues-table">
       <thead>
         <tr>
-          <th><span class="sr-only">Select</span></th>
+          <th class="hide-sort"><span class="sr-only">Select</span></th>
           <% @columns.each do |column| %>
           <th><%= column %></th>
           <% end %>
-          <th><span class="sr-only">Actions</span></th>
+          <th class="hide-sort"><span class="sr-only">Actions</span></th>
         </tr>
       </thead>
       <tbody>
@@ -59,52 +50,6 @@
           </td>
         </tr>
         <% end %>
->>>>>>> e525bd8f
-        <% end %>
-        <th class="hide-sort"><span class="sr-only">Actions</span></th>
-      </tr>
-    </thead>
-    <tbody>
-      <% issues.each do |issue| %>
-      <% cache [issue, @columns, issue.affected_count, 'issues-table'] do%>
-      <tr>
-        <td class="column-checkbox"><%= check_box_tag dom_id(issue, :checkbox), issue.id, false, class: 'js-multicheck', data: { url: project_issue_path(current_project, issue, format: :json) } %><%= label_tag dom_id(issue, :checkbox), "Select #{issue.title}", class: 'sr-only' %></td>
-        <% @columns.each do |column| %>
-          <%
-            sort, display =
-            case column
-            when 'Title'
-              [issue.title, link_to(issue.title, [current_project, issue])]
-            when 'Tags'
-              [
-                issue.tags.any? ? issue.tags.first.display_name : '',
-                tag_and_name_for(issue)
-              ]
-            when 'Affected'
-              # this count is coming from the SQL finder in the controller
-              [issue.affected_count, issue.affected_count]
-            when 'Created'
-              [issue.created_at.to_i, local_time_ago(issue.created_at)]
-            when 'Created by'
-              [issue.author, issue.author]
-            when 'Updated'
-              [issue.updated_at.to_i, local_time_ago(issue.updated_at)]
-            else
-              [issue.fields.fetch(column, ''), markup(issue.fields.fetch(column, ''))]
-            end
-          %>
-        <td><%= display %></td>
-        <% end  %>
-        <td class="column-actions">
-          <%= link_to edit_project_issue_path(current_project, issue), class: '' do %>
-            <i class="fa fa-pencil"></i> Edit
-          <% end %>
-          <%= link_to [current_project, issue], method: :delete, data: { confirm: "Are you sure?\n\nProceeding will delete this issue and any associated evidence." }, class: 'text-error-hover' do %>
-            <i class="fa fa-trash"></i> Delete
-          <% end %>
-        </td>
-      </tr>
-      <% end %>
       <% end %>
     </tbody>
   </table>
