--- conflicted
+++ resolved
@@ -2,15 +2,6 @@
     <table class="table table-striped mb-0" data-behavior="dradis-datatable">
       <thead>
         <tr>
-<<<<<<< HEAD
-          <th class="hide-sort" data-colvis="false"><span class="sr-only">Select</span></th>
-          <% @columns.each do |column| %>
-            <th data-visible="<%= ['Title', 'Created', 'Updated'].include?(column) %>">
-              <%= column %>
-            </th>
-          <% end %>
-          <th class="hide-sort" data-colvis="false"><span class="sr-only">Actions</span></th>
-=======
           <th class="hide-sort" data-column-visible="false"><span class="sr-only">Select</span></th>
           <% @columns.each do |column| %>
             <th data-hide-on-load="<%= ['Title', 'Created', 'Updated'].exclude?(column) %>">
@@ -18,7 +9,6 @@
             </th>
           <% end %>
           <th class="hide-sort" data-column-visible="false"><span class="sr-only">Actions</span></th>
->>>>>>> 81c77962
         </tr>
       </thead>
       <tbody>
@@ -50,11 +40,7 @@
                [issue.fields.fetch(column, ''), markup(issue.fields.fetch(column, ''))]
              end
             %>
-<<<<<<< HEAD
-            <td><%= display %></td>
-=======
             <td data-sort="<%= sort %>"><%= display %></td>
->>>>>>> 81c77962
           <% end  %>
           <td class="column-actions">
             <%= link_to edit_project_issue_path(current_project, issue), class: '' do %>
