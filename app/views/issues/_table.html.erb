<% cache ['issues-table', @columns, issues.map(&:id), @issues.map(&:updated_at).map(&:to_i).sort.last] do %>
  <div class="table-wrapper">
<<<<<<< HEAD
    <table class="table table-striped mb-0"
      data-behavior="datatable"
      data-default-columns='["Select", "Title", "Tags", "Affected", "Created", "Created by", "Updated", "Actions"]'
      data-exclude-colvis-columns='["Select", "Actions"]'>
=======
    <table class="table table-striped mb-0" data-behavior="issues-table">
>>>>>>> e525bd8f
      <thead>
        <tr>
          <th><span class="sr-only">Select</span></th>
          <% @columns.each do |column| %>
          <th><%= column %></th>
          <% end %>
          <th><span class="sr-only">Actions</span></th>
        </tr>
      </thead>
      <tbody>
        <% issues.each do |issue| %>
        <% cache [issue, @columns, issue.affected_count, 'issues-table'] do%>
        <tr>
          <td class="column-checkbox"><%= check_box_tag dom_id(issue, :checkbox), issue.id, false, class: 'js-multicheck', data: { url: project_issue_path(current_project, issue, format: :json) } %><%= label_tag dom_id(issue, :checkbox), "Select #{issue.title}", class: 'sr-only' %></td>
          <% @columns.each do |column| %>
            <%
             sort, display =
             case column
             when 'Title'
               [issue.title, link_to(issue.title, [current_project, issue])]
             when 'Tags'
               [
                 issue.tags.any? ? issue.tags.first.display_name : '',
                 tag_and_name_for(issue)
               ]
             when 'Affected'
               # this count is coming from the SQL finder in the controller
               [issue.affected_count, issue.affected_count]
             when 'Created'
               [issue.created_at.to_i, local_time_ago(issue.created_at)]
             when 'Created by'
               [issue.author, issue.author]
             when 'Updated'
               [issue.updated_at.to_i, local_time_ago(issue.updated_at)]
             else
               [issue.fields.fetch(column, ''), markup(issue.fields.fetch(column, ''))]
             end
            %>
            <td><%= display %></td>
          <% end  %>
          <td class="column-actions">
            <%= link_to edit_project_issue_path(current_project, issue), class: '' do %>
              <i class="fa fa-pencil"></i> Edit
            <% end %>
            <%= link_to [current_project, issue], method: :delete, data: { confirm: "Are you sure?\n\nProceeding will delete this issue and any associated evidence." }, class: 'text-error-hover' do %>
              <i class="fa fa-trash"></i> Delete
            <% end %>
          </td>
        </tr>
        <% end %>
        <% end %>
      </tbody>
    </table>
  </div>
<% end %><|MERGE_RESOLUTION|>--- conflicted
+++ resolved
@@ -1,20 +1,15 @@
 <% cache ['issues-table', @columns, issues.map(&:id), @issues.map(&:updated_at).map(&:to_i).sort.last] do %>
   <div class="table-wrapper">
-<<<<<<< HEAD
-    <table class="table table-striped mb-0"
-      data-behavior="datatable"
-      data-default-columns='["Select", "Title", "Tags", "Affected", "Created", "Created by", "Updated", "Actions"]'
-      data-exclude-colvis-columns='["Select", "Actions"]'>
-=======
     <table class="table table-striped mb-0" data-behavior="issues-table">
->>>>>>> e525bd8f
       <thead>
         <tr>
-          <th><span class="sr-only">Select</span></th>
+          <th data-colvis="false"><span class="sr-only">Select</span></th>
           <% @columns.each do |column| %>
-          <th><%= column %></th>
+            <th data-visible="<%= ['Title', 'Created', 'Updated'].include?(column) %>" data-colvis="true">
+              <%= column %>
+            </th>
           <% end %>
-          <th><span class="sr-only">Actions</span></th>
+          <th data-colvis="false"><span class="sr-only">Actions</span></th>
         </tr>
       </thead>
       <tbody>
