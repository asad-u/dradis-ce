<% cache ['issues-table', @columns, issues.map(&:id), @issues.map(&:updated_at).map(&:to_i).sort.last] do %>
<<<<<<< HEAD
    <table class="table table-striped mb-0" data-behavior="dradis-datatable" data-tags=<%= @tags.map { |t| [t.display_name, t.color, t.name] }.to_json %>>
=======
    <table class="table table-striped mb-0" data-behavior="dradis-datatable" data-item-name="issue">
>>>>>>> 36854627
      <thead>
        <tr>
          <th class="hide-sort" data-column-visible="false"><span class="sr-only">Select</span></th>
          <% @columns.each do |column| %>
            <th data-hide-on-load="<%= ['Title', 'Created', 'Updated'].exclude?(column) %>">
              <%= column %>
            </th>
          <% end %>
          <th class="hide-sort" data-column-visible="false"><span class="sr-only">Actions</span></th>
        </tr>
      </thead>
      <tbody>
        <% issues.each do |issue| %>
        <% cache [issue, @columns, issue.affected_count, 'issues-table'] do %>
        <tr id="issue-<%= issue.id %>" data-tag-url="<%= project_issue_path(current_project, issue) %>">
          <td class="select-checkbox" data-behavior="select-checkbox"></td>
          <% @columns.each do |column| %>
            <%
             sort, display =
             case column
             when 'Title'
               [issue.title, link_to(issue.title, [current_project, issue])]
             when 'Tags'
               [
                 issue.tags.any? ? issue.tags.first.display_name : '',
                 tag_and_name_for(issue)
               ]
             when 'Affected'
               # this count is coming from the SQL finder in the controller
               [issue.affected_count, issue.affected_count]
             when 'Created'
               [issue.created_at.to_i, local_time_ago(issue.created_at)]
             when 'Created by'
               [issue.author, issue.author]
             when 'Updated'
               [issue.updated_at.to_i, local_time_ago(issue.updated_at)]
             else
               [issue.fields.fetch(column, ''), markup(issue.fields.fetch(column, ''))]
             end
            %>
            <td data-sort="<%= sort %>"><%= display %></td>
          <% end  %>
          <td class="column-actions">
            <%= link_to edit_project_issue_path(current_project, issue), class: '' do %>
              <i class="fa fa-pencil"></i> Edit
            <% end %>
            <%= link_to [current_project, issue], method: :delete, data: { confirm: "Are you sure?\n\nProceeding will delete this issue and any associated evidence." }, class: 'text-error-hover' do %>
              <i class="fa fa-trash"></i> Delete
            <% end %>
          </td>
        </tr>
        <% end %>
      <% end %>
    </tbody>
  </table>
<% end %><|MERGE_RESOLUTION|>--- conflicted
+++ resolved
@@ -1,9 +1,5 @@
 <% cache ['issues-table', @columns, issues.map(&:id), @issues.map(&:updated_at).map(&:to_i).sort.last] do %>
-<<<<<<< HEAD
-    <table class="table table-striped mb-0" data-behavior="dradis-datatable" data-tags=<%= @tags.map { |t| [t.display_name, t.color, t.name] }.to_json %>>
-=======
-    <table class="table table-striped mb-0" data-behavior="dradis-datatable" data-item-name="issue">
->>>>>>> 36854627
+    <table class="table table-striped mb-0" data-behavior="dradis-datatable" data-item-name="issue" data-tags=<%= @tags.map { |t| [t.display_name, t.color, t.name] }.to_json %>>
       <thead>
         <tr>
           <th class="hide-sort" data-column-visible="false"><span class="sr-only">Select</span></th>
