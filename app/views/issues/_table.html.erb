<% cache ['issues-table', @columns, issues.map(&:id), @issues.map(&:updated_at).map(&:to_i).sort.last] do %>
<<<<<<< HEAD
    <table class="table table-striped mb-0"
      data-behavior="dradis-datatable" data-item-name="issue"
      data-default-columns='["Title", "Created", "Updated"]'>
=======
    <table class="table table-striped mb-0" data-behavior="dradis-datatable" data-item-name="issue" data-tags=<%= @tags.map { |t| [t.display_name, t.color, t.name] }.to_json %>>
>>>>>>> 5bc84963
      <thead>
        <tr>
          <th class="hide-sort" data-column-visible="false"><span class="sr-only">Select</span></th>
          <% @columns.each do |column| %>
            <th><%= column %></th>
          <% end %>
          <th class="hide-sort" data-column-visible="false"><span class="sr-only">Actions</span></th>
        </tr>
      </thead>
      <tbody>
        <% issues.each do |issue| %>
        <% cache [issue, @columns, issue.affected_count, 'issues-table'] do %>
        <tr id="issue-<%= issue.id %>" data-tag-url="<%= project_issue_path(current_project, issue) %>">
          <td class="select-checkbox" data-behavior="select-checkbox"></td>
          <% @columns.each do |column| %>
            <%
             sort, display =
             case column
             when 'Title'
               [issue.title, link_to(issue.title, [current_project, issue])]
             when 'Tags'
               [
                 issue.tags.any? ? issue.tags.first.display_name : '',
                 tag_and_name_for(issue)
               ]
             when 'Affected'
               # this count is coming from the SQL finder in the controller
               [issue.affected_count, issue.affected_count]
             when 'Created'
               [issue.created_at.to_i, local_time_ago(issue.created_at)]
             when 'Created by'
               [issue.author, issue.author]
             when 'Updated'
               [issue.updated_at.to_i, local_time_ago(issue.updated_at)]
             else
               [issue.fields.fetch(column, ''), markup(issue.fields.fetch(column, ''))]
             end
            %>
            <td data-sort="<%= sort %>" <%= 'data-behavior=tag' if column == 'Tags' %> ><%= display %></td>
          <% end  %>
          <td class="column-actions">
            <%= link_to edit_project_issue_path(current_project, issue), class: '' do %>
              <i class="fa fa-pencil"></i> Edit
            <% end %>
            <%= link_to [current_project, issue], method: :delete, data: { confirm: "Are you sure?\n\nProceeding will delete this issue and any associated evidence." }, class: 'text-error-hover' do %>
              <i class="fa fa-trash"></i> Delete
            <% end %>
          </td>
        </tr>
        <% end %>
      <% end %>
    </tbody>
  </table>
<% end %><|MERGE_RESOLUTION|>--- conflicted
+++ resolved
@@ -1,11 +1,8 @@
 <% cache ['issues-table', @columns, issues.map(&:id), @issues.map(&:updated_at).map(&:to_i).sort.last] do %>
-<<<<<<< HEAD
     <table class="table table-striped mb-0"
       data-behavior="dradis-datatable" data-item-name="issue"
-      data-default-columns='["Title", "Created", "Updated"]'>
-=======
-    <table class="table table-striped mb-0" data-behavior="dradis-datatable" data-item-name="issue" data-tags=<%= @tags.map { |t| [t.display_name, t.color, t.name] }.to_json %>>
->>>>>>> 5bc84963
+      data-default-columns='["Title", "Created", "Updated"]'
+      data-tags=<%= @tags.map { |t| [t.display_name, t.color, t.name] }.to_json %>>
       <thead>
         <tr>
           <th class="hide-sort" data-column-visible="false"><span class="sr-only">Select</span></th>
