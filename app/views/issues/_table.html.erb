--- conflicted
+++ resolved
@@ -2,21 +2,13 @@
     <table class="table table-striped mb-0" data-behavior="dradis-datatable">
       <thead>
         <tr>
-<<<<<<< HEAD
-          <th data-colvis="false"><span class="sr-only">Select</span></th>
-=======
-          <th class="hide-sort"><span class="sr-only">Select</span></th>
->>>>>>> 54dd1b5b
+          <th class="hide-sort" data-colvis="false"><span class="sr-only">Select</span></th>
           <% @columns.each do |column| %>
             <th data-visible="<%= ['Title', 'Created', 'Updated'].include?(column) %>">
               <%= column %>
             </th>
           <% end %>
-<<<<<<< HEAD
-          <th data-colvis="false"><span class="sr-only">Actions</span></th>
-=======
-          <th class="hide-sort"><span class="sr-only">Actions</span></th>
->>>>>>> 54dd1b5b
+          <th class="hide-sort" data-colvis="false"><span class="sr-only">Actions</span></th>
         </tr>
       </thead>
       <tbody>
