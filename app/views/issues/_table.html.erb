--- conflicted
+++ resolved
@@ -1,10 +1,5 @@
 <% cache ['issues-table', @columns, issues.map(&:id), @issues.map(&:updated_at).map(&:to_i).sort.last] do %>
-<<<<<<< HEAD
-    <table class="table table-striped mb-0" data-behavior="issues-table">
-=======
-  <div class="table-wrapper">
     <table class="table table-striped mb-0" data-behavior="dradis-datatable">
->>>>>>> 795d720d
       <thead>
         <tr>
           <th class="hide-sort"><span class="sr-only">Select</span></th>
