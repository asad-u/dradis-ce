--- conflicted
+++ resolved
@@ -10,18 +10,11 @@
   <div class="note-text-inner">
 
     <% if @issues.any? %>
-<<<<<<< HEAD
-      <div data-behavior="paths"
-          data-destroy-url="<%= multiple_destroy_project_issues_path(current_project) %>"
-          data-destroy-confirmation="Are you sure?&#10;&#10;Proceeding will delete the selected issue(s) and any associated evidence."
-          data-close-console-url="<%= project_issues_path(current_project) %>"
-          data-merge-url="<%= new_project_merge_path(current_project) %>" >
-=======
       <div data-behavior="datatable-paths"
            data-table-destroy-url="<%= multiple_destroy_project_issues_path(current_project) %>"
            data-table-destroy-confirmation="Are you sure?&#10;&#10;Proceeding will delete the selected issue(s) and any associated evidence."
-           data-table-close-console-url="<%= project_issues_path(current_project) %>">
->>>>>>> 87b075db
+           data-table-close-console-url="<%= project_issues_path(current_project) %>"
+           data-table-merge-url="<%= new_project_merge_path(current_project) %>" >
         <%= render 'table', issues: @issues %>
       </div>
     <% else %>
