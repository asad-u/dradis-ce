<%= simple_form_for [current_project, @node, @note],
  html: {
    data: {
      behavior: 'local-auto-save',
      auto_save_key: @note.new_record? ? "project-#{current_project.id}-node-#{@node.id}-note#{"-#{params[:template]}" if params[:template]}" : "note-#{@note.id}"
    }
  } do |f| %>

  <%= f.association :category, collection: Category.all, label_method: :name, prompt: 'Assign note category' %>
  <%=
    f.input :text,
      label: false,
      input_html: {
        class: 'textile h-100',
        data: {
          allow_dropdown: @note.new_record?,
          autosave_key: "#{current_project.id}-note-#{ @note.persisted? ? "edit-#{@note.id}" : "new-for-#{@node.id}" }",
<<<<<<< HEAD
          behavior: 'auto-save rich-toolbar',
          paths: editor_paths,
=======
          behavior: 'rich-toolbar',
>>>>>>> 4d4cef58
          'rich-toolbar': 'block-code bold field italic link list-ol list-ul table'
        },
        rows: 20
      }
  %>

  <% if @note.persisted? %>
    <%= hidden_field :note, :original_updated_at, value: @note.updated_at.to_i %>
  <% end %>

  <div class="form-actions">
    <%= f.button :submit, class: 'btn btn-primary' %> or
    <%=
      link_to 'Cancel',
      @note.new_record? ? project_node_path(@node.project, @node) : project_node_note_path(@node.project, @node, @note),
      class: 'cancel-link',
      data: {
        behavior: 'clear-local-auto-save'
      }
    %>
  </div>
<% end %><|MERGE_RESOLUTION|>--- conflicted
+++ resolved
@@ -15,12 +15,8 @@
         data: {
           allow_dropdown: @note.new_record?,
           autosave_key: "#{current_project.id}-note-#{ @note.persisted? ? "edit-#{@note.id}" : "new-for-#{@node.id}" }",
-<<<<<<< HEAD
-          behavior: 'auto-save rich-toolbar',
+          behavior: 'rich-toolbar',
           paths: editor_paths,
-=======
-          behavior: 'rich-toolbar',
->>>>>>> 4d4cef58
           'rich-toolbar': 'block-code bold field italic link list-ol list-ul table'
         },
         rows: 20
