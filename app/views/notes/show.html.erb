--- conflicted
+++ resolved
@@ -28,11 +28,7 @@
             <a href="#modal_move_note" class="action-link" tabindex="-1" data-toggle="modal">
               <i class="fa fa-mail-forward"></i> Move
             </a> -
-<<<<<<< HEAD
-            <%= render 'subscriptions/button', subscribable: @note %>
-=======
             <%= render 'subscriptions/actions', subscribable: @note %>
->>>>>>> b338e1b8
           </span>
         </h3>
         <div class="content-textile">
