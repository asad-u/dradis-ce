--- conflicted
+++ resolved
@@ -194,8 +194,7 @@
     </div>
 
     <div class="content-container">
-<<<<<<< HEAD
-      <div class="scroll-offset" data-id="toolbar"></div>
+      <div class="scroll-offset" id="toolbar"></div>
       <div class="style-header">
         <h4 class="header-underline">Rich Toolbar</h4>
         <button class="reveal-code" data-toggle="collapse" data-target="#toolbar-code"><i class="fa fa-code"></i></button>
@@ -222,9 +221,6 @@
 
     <div class="content-container">
       <div class="scroll-offset" data-id="round"></div>
-=======
-      <div class="scroll-offset" id="round"></div>
->>>>>>> 10eb1896
       <div class="style-header">
         <h4 class="header-underline">Round Navbar Buttons</h4>
         <button class="reveal-code" data-toggle="collapse" data-target="#round-code"><i class="fa fa-code"></i></button>
@@ -482,8 +478,7 @@
     </div>
 
     <div class="content-container">
-<<<<<<< HEAD
-      <div class="scroll-offset" data-id="tooltips"></div>
+      <div class="scroll-offset" id="tooltips"></div>
       <div class="style-header">
         <h4 class="header-underline">Tooltips using aria-labels</h4>
         <button class="reveal-code" data-toggle="collapse" data-target="#tooltips-code"><i class="fa fa-code"></i></button>
@@ -504,9 +499,6 @@
 
     <div class="content-container">
       <div class="scroll-offset" data-id="typography"></div>
-=======
-      <div class="scroll-offset" id="typography"></div>
->>>>>>> 10eb1896
       <div class="style-header">
         <h4 class="header-underline">Typography</h4>
         <button class="reveal-code" data-toggle="collapse" data-target="#typography-code"><i class="fa fa-code"></i></button>
@@ -559,31 +551,18 @@
   <div class="col-lg-4 col-xl-3 p-0 d-none d-lg-block">
     <div class="content-container sticky-top ml-0">
       <h4 class="header-underline">Quick Nav</h4>
-<<<<<<< HEAD
-      <nav class="d-flex flex-column">
-        <a href="javascript:void(0)" class="nav-link" data-behavior="smooth-scroll" data-target="container">Content Container</a>
-        <a href="javascript:void(0)" class="nav-link" data-behavior="smooth-scroll" data-target="tabs">Content Container with Tabs</a>
-        <a href="javascript:void(0)" class="nav-link" data-behavior="smooth-scroll" data-target="dots">Dots Menu</a>
-        <a href="javascript:void(0)" class="nav-link" data-behavior="smooth-scroll" data-target="modals">Modals</a>
-        <a href="javascript:void(0)" class="nav-link" data-behavior="smooth-scroll" data-target="toolbar">Rich Toolbar</a>
-        <a href="javascript:void(0)" class="nav-link" data-behavior="smooth-scroll" data-target="round">Round Navbar Buttons</a>
-        <a href="javascript:void(0)" class="nav-link" data-behavior="smooth-scroll" data-target="scroll">Scroll-For-More Indicator</a>
-        <a href="javascript:void(0)" class="nav-link" data-behavior="smooth-scroll" data-target="tables">Tables</a>
-        <a href="javascript:void(0)" class="nav-link" data-behavior="smooth-scroll" data-target="input">Text Input with Inset Button</a>
-        <a href="javascript:void(0)" class="nav-link" data-behavior="smooth-scroll" data-target="tooltips">Tooltips Using Aria-Labels</a>
-        <a href="javascript:void(0)" class="nav-link" data-behavior="smooth-scroll" data-target="typography">Typography</a>
-=======
       <nav class="d-flex flex-column" data-behavior="smooth-scroll-nav">
         <a href="#container" class="nav-link">Content Container</a>
         <a href="#tabs" class="nav-link">Content Container with Tabs</a>
         <a href="#dots" class="nav-link">Dots Menu</a>
         <a href="#modals" class="nav-link">Modals</a>
+        <a href="#toolbar" class="nav-link">Rich Toolbar</a>
         <a href="#round" class="nav-link">Round Navbar Buttons</a>
         <a href="#scroll" class="nav-link">Scroll-For-More Indicator</a>
         <a href="#tables" class="nav-link">Tables</a>
         <a href="#input" class="nav-link">Text Input with Inset Button</a>
+        <a href="#tooltips" class="nav-link">Tooltips Using Aria-Labels</a>
         <a href="#typography" class="nav-link">Typography</a>
->>>>>>> 10eb1896
       </nav>
 
       <div class="style-header mt-5">
