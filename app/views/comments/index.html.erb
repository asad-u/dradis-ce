<<<<<<< HEAD
<% if @commentable.respond_to?(:project) %>

  <h4 class="d-flex header-underline">Comments <span class="badge bg-primary text-white ml-2" id="comment-count"><%= @comments.count %></span></h4>
  <%= render 'comments/feed' %>
<% else %>

  <div class="card">
    <div class="card-header bg-secondary">
      <div class="card-title">Comments <span id="comment-count">(<%= @comments.count %>)</span></div>
    </div>
    <div class="card-body">
      <%= render 'comments/feed' %>
    </div>
  </div>

<% end %>
<%= render 'comments/mentionable_users' %>
=======
<div class="comment-feed" data-behavior="comment-feed">
<% cache ['comment-feed', @commentable, @comments] do %>
  <h4 class="d-flex header-underline mb-0">Comments <span class="badge bg-primary text-white ml-2" id="comment-count"><%= @comments.count %></span></h4>
  <div class="comment-list">
    <%= render(@comments, cached: true) if @comments.any? %>

    <div data-notice="no-comments" class="comment mt-3 <% if @comments.any? %>d-none<% end %>">
      There have been no comments yet.
    </div>
  </div>
<% end %>
<%= render 'comments/new' %>
</div>
>>>>>>> b237e055
<|MERGE_RESOLUTION|>--- conflicted
+++ resolved
@@ -1,4 +1,3 @@
-<<<<<<< HEAD
 <% if @commentable.respond_to?(:project) %>
 
   <h4 class="d-flex header-underline">Comments <span class="badge bg-primary text-white ml-2" id="comment-count"><%= @comments.count %></span></h4>
@@ -14,20 +13,4 @@
     </div>
   </div>
 
-<% end %>
-<%= render 'comments/mentionable_users' %>
-=======
-<div class="comment-feed" data-behavior="comment-feed">
-<% cache ['comment-feed', @commentable, @comments] do %>
-  <h4 class="d-flex header-underline mb-0">Comments <span class="badge bg-primary text-white ml-2" id="comment-count"><%= @comments.count %></span></h4>
-  <div class="comment-list">
-    <%= render(@comments, cached: true) if @comments.any? %>
-
-    <div data-notice="no-comments" class="comment mt-3 <% if @comments.any? %>d-none<% end %>">
-      There have been no comments yet.
-    </div>
-  </div>
-<% end %>
-<%= render 'comments/new' %>
-</div>
->>>>>>> b237e055
+<% end %>