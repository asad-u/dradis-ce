--- conflicted
+++ resolved
@@ -111,13 +111,8 @@
         <%= content_tag :div,
           spinner_tag,
           data: {
-<<<<<<< HEAD
-            behavior: 'fetch',
+            behavior: 'fetch fetch-comments',
             path: comments_path(
-=======
-            behavior: 'fetch fetch-comments',
-            path: project_comments_path(
->>>>>>> d169b4b8
               comment: {
                 commentable_type: @evidence.class,
                 commentable_id: @evidence.id
