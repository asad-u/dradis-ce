--- conflicted
+++ resolved
@@ -10,15 +10,9 @@
         data: textile_default_data.merge(
           allow_dropdown: @evidence.new_record?,
           autosave_key: "#{current_project.id}-evidence-#{ @evidence.persisted? ? "edit-#{@evidence.id}" : "new-for-#{@node.id}" }",
-<<<<<<< HEAD
-          behavior: 'auto-save'
-        }),
-=======
           behavior: 'auto-save rich-toolbar',
           'rich-toolbar': 'block-code bold field italic link list-ol list-ul table'
         ),
-        disabled: true,
->>>>>>> 4b48ff96
         rows: 20
       }
     %>
