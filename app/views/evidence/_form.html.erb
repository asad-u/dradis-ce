--- conflicted
+++ resolved
@@ -17,12 +17,8 @@
         data: {
           allow_dropdown: @evidence.new_record?,
           autosave_key: "#{current_project.id}-evidence-#{ @evidence.persisted? ? "edit-#{@evidence.id}" : "new-for-#{@node.id}" }",
-<<<<<<< HEAD
-          behavior: 'auto-save rich-toolbar',
+          behavior: 'rich-toolbar',
           paths: editor_paths,
-=======
-          behavior: 'rich-toolbar',
->>>>>>> 4d4cef58
           'rich-toolbar': 'block-code bold field italic link list-ol list-ul table'
         },
         rows: 20
