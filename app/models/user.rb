class User < ApplicationRecord
  # -- Relationships --------------------------------------------------------
  has_many :activities
  has_many :comments
<<<<<<< HEAD
  has_many :notifications, foreign_key: 'recipient_id'
  has_many :subscriptions
=======
  has_many :notifications
  has_many :subscriptions, dependent: :destroy
>>>>>>> ef5bd1b8

  # -- Callbacks ------------------------------------------------------------
  # -- Validations ----------------------------------------------------------
  # -- Scopes ---------------------------------------------------------------
  # -- Class Methods --------------------------------------------------------
  # -- Instance Methods -----------------------------------------------------
end<|MERGE_RESOLUTION|>--- conflicted
+++ resolved
@@ -2,13 +2,8 @@
   # -- Relationships --------------------------------------------------------
   has_many :activities
   has_many :comments
-<<<<<<< HEAD
   has_many :notifications, foreign_key: 'recipient_id'
-  has_many :subscriptions
-=======
-  has_many :notifications
   has_many :subscriptions, dependent: :destroy
->>>>>>> ef5bd1b8
 
   # -- Callbacks ------------------------------------------------------------
   # -- Validations ----------------------------------------------------------
