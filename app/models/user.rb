class User < ApplicationRecord
  # -- Relationships --------------------------------------------------------
  has_many :activities
  has_many :comments
<<<<<<< HEAD
  has_many :notifications
  has_many :subscriptions
=======
  has_many :subscriptions, dependent: :destroy
>>>>>>> e1a13655

  # -- Callbacks ------------------------------------------------------------
  # -- Validations ----------------------------------------------------------
  # -- Scopes ---------------------------------------------------------------
  # -- Class Methods --------------------------------------------------------
  # -- Instance Methods -----------------------------------------------------
end<|MERGE_RESOLUTION|>--- conflicted
+++ resolved
@@ -2,12 +2,8 @@
   # -- Relationships --------------------------------------------------------
   has_many :activities
   has_many :comments
-<<<<<<< HEAD
   has_many :notifications
-  has_many :subscriptions
-=======
   has_many :subscriptions, dependent: :destroy
->>>>>>> e1a13655
 
   # -- Callbacks ------------------------------------------------------------
   # -- Validations ----------------------------------------------------------
