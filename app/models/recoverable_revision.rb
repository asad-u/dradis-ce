# Wraps around an instance of `PaperTrail::Version` (where event==destroy) and
# lets us a) recover the deleted item and b) load all soft-deleted items so we
# can show them on the trash page.
class RecoverableRevision
  attr_reader :object, :version

  delegate :cache_key, to: :version
  delegate :errors, to: :object


  # -- Class Methods --------------------------------------------------------
  # Load all 'destroy' revisions which represent an object which is in the
  # trash and can be recovered (or perma-deleted).
  #
  # Note that an object can be deleted and recovered multiple times, in which
  # case it will have multiple 'destroy' revisions. This method will only
  # return the most recent 'destroy' revision.
  def self.all(project_id: nil)
    # Based on https://leonid.shevtsov.me/post/how-to-use-papertrail-for-soft-deletetion/
    #
    # This isn't ideal because it makes multiple SQL calls, but it will do.
    # See discussion at https://github.com/dradis/dradis-ce/pull/45#discussion_r77555665
    #
    # No need to include Issue in this array because Issue revisions have
    # their item_type saved as `Note`, not `Issue`. FIXME - ISSUE/NOTE INHERITANCE
    ids = [Evidence, Note].flat_map do |model|
      table_name = model.table_name
      versions = PaperTrail::Version.where(
        event: 'destroy', item_type: model.to_s, project_id: project_id
      ).
        joins("LEFT JOIN #{table_name} ON item_id=#{table_name}.id").
        where("#{table_name}.id IS NULL"). # avoid showing deleted objects
        # There is a chance the same model has been deleted and restored a
        # number of times, we need a way to guarantee that we're going to
        # restore the most recent version of the model in the versions table.
        # Since the ID value of the table auto-increments, that's a good way to
        # sort the records. An alternative we considered was to use :created_at
        # but this could end up in a tie if two records had the same timestamp
        # value (only precise to the second).
        order(id: :desc)

      versions.group_by(&:item_id).map { |_,v| v.first.id }
    end
    PaperTrail::Version.where(id: ids.uniq).select("versions.*").order('created_at DESC').map do |version|
      new(version)
    end
  end

  def self.find(id:, project_id: nil)
    new(PaperTrail::Version.where(event: :destroy).find_by!(id: id, project_id: project_id))
  end


  # -- Instance Methods -----------------------------------------------------
  def initialize(version)
    @version = version
    @object  = version.reify
  end

  def recover
    # If we're recovering an issue, revision.reify will return an instance
    # of `Note`, because `revision.reify.item_type == "Note"`. This won't prevent
    # the issue from being recovered correctly (because `revision.reify.node_id
    # == issue_library.id`), it will break the activity feed, because
    # track_activity will create an Activity with `trackable_type == "Note"`,
    # not `trackable_type == "Issue"`.  So if revision.reify returns a Note
    # which should be an issue, convert it to an instance of Issue:
    #
    # FIXME - ISSUE/NOTE INHERITANCE
    if @object.instance_of?(Note) && @object.node_id == issue_library.id
      @object = Issue.new(@object.attributes)
    end

    # If @object's node was destroyed, assign it to a new node.
    @object.node = project.recovered if !Node.exists?(@object.node_id)

    # If object is evidence and its issue doesn't exist any more, recover the issue.
    if @version.item_type == 'Evidence' && !Note.exists?(@object.issue_id)
      issue_revision = PaperTrail::Version.find_by(
        event: 'destroy', item_type: 'Note', item_id: @object.issue_id
      )
      # A destroy revision should always be present, but just in case.
      if issue_revision
        issue_object         = issue_revision.reify
        issue_object.node_id = issue_library.id
        issue_object.save!
        issue_object.touch
        @object.issue_id = issue_object.id
      end
    end

    @object.save
    @object.touch
  end

  def type
    if object.is_a?(Note)
      return 'Issue'       if object.node_id == issue_library.id
      return 'Methodology' if object.node_id == Node.methodology_library.id
      return 'Note'
    else
      object.class.name.humanize
    end
  end

<<<<<<< HEAD
  private

  def issue_library
    @issue_library ||= Project.new.issue_library
=======

  private
  def project
    @project ||= Project.find(@version.project_id)
>>>>>>> 48f9f968
  end
end<|MERGE_RESOLUTION|>--- conflicted
+++ resolved
@@ -103,16 +103,13 @@
     end
   end
 
-<<<<<<< HEAD
   private
 
   def issue_library
-    @issue_library ||= Project.new.issue_library
-=======
+    @issue_library ||= project.issue_library
+  end
 
-  private
   def project
     @project ||= Project.find(@version.project_id)
->>>>>>> 48f9f968
   end
 end