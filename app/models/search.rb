--- conflicted
+++ resolved
@@ -2,23 +2,13 @@
 # so we don't expose more than one instance level variable
 # in controller
 class Search
-<<<<<<< HEAD
   attr_reader :page, :project, :query, :scope
-
-  def initialize(query:, scope: :all, page: 1)
-    @query   = query
-    @scope   = scope
-    @page    = page
-    @project = Project.new
-=======
-  attr_reader :page, :query, :scope, :project
 
   def initialize(query:, scope: :all, page: 1, project:)
     @query = query
     @scope = scope
     @page  = page
     @project = project
->>>>>>> 2fe5f6f3
   end
 
   # Return results based on params.
@@ -77,11 +67,7 @@
 
   def notes
     @notes ||= begin
-<<<<<<< HEAD
-      system_nodes = [project.issue_library.id, Node.methodology_library.id]
-=======
-      system_nodes = [Node.issue_library.id, project.methodology_library.id]
->>>>>>> 2fe5f6f3
+      system_nodes = [project.issue_library.id, project.methodology_library.id]
 
       Note.where(
         "node_id NOT IN (:nodes) AND LOWER(text) LIKE LOWER(:q)",
