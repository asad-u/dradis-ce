--- conflicted
+++ resolved
@@ -1,11 +1,8 @@
 class Evidence < ApplicationRecord
-<<<<<<< HEAD
-  include Commentable, HasFields, RevisionTracking, Subscribable
-=======
   include Commentable
   include HasFields
   include RevisionTracking
->>>>>>> c549db0f
+  include Subscribable
 
   dradis_has_fields_for :content
 
