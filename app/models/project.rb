# frozen_string_literal: true

class Project
  include ActiveModel::Conversion
  extend ActiveModel::Naming

  attr_reader :id, :name

  # -- Class Methods --------------------------------------------------------
  def self.find(id)
    new(id: id)
  end

  # -- Instance Methods -----------------------------------------------------
  def initialize(id: 1, name: 'Dradis CE', **_attrs)
    @id   = id
    @name = name
  end

  def persisted?; true; end

  def issues
    Issue.where(node_id: issue_library.id)
  end

  def nodes
    Node.all
  end

  def notes
    Note.all
  end

<<<<<<< HEAD
  # Returns or creates the Node that acts as container for the project's Issues
  def issue_library
    @issue_library ||= nodes.find_or_create_by(
      label: 'All issues',
      type_id: Node::Types::ISSUELIB
=======
  # Returns or creates the Node that acts as container for all Methodologies in
  # a given project
  def methodology_library
    @methodology_library ||= nodes.find_or_create_by(
      label: 'Methodologies',
      type_id: Node::Types::METHODOLOGY
>>>>>>> 2fe5f6f3
    )
  end

  # When Upload plugins create new nodes, they'll do so under this parent node
  def plugin_parent_node
    @plugin_parent_node ||= nodes.find_or_create_by(label: ::Configuration.plugin_parent_node)
  end

  # Security scanner output files uploaded via the Upload Manager use this node
  # as container
  def plugin_uploads_node
    @plugin_uploads_node ||= nodes.find_or_create_by(label: ::Configuration.plugin_uploads_node)
  end

  # If an item is recovered from the trash, but we can't reassign it to its
  # Node because its Node has also been deleted, it will be assigned to this
  # node:
  def recovered
    @recovered ||= nodes.find_or_create_by(label: 'Recovered')
  end
end<|MERGE_RESOLUTION|>--- conflicted
+++ resolved
@@ -23,6 +23,13 @@
     Issue.where(node_id: issue_library.id)
   end
 
+  # Returns or creates the Node that acts as container for the project's Issues
+  def issue_library
+    @issue_library ||= nodes.find_or_create_by(
+      label: 'All issues',
+      type_id: Node::Types::ISSUELIB
+  end
+
   def nodes
     Node.all
   end
@@ -31,20 +38,12 @@
     Note.all
   end
 
-<<<<<<< HEAD
-  # Returns or creates the Node that acts as container for the project's Issues
-  def issue_library
-    @issue_library ||= nodes.find_or_create_by(
-      label: 'All issues',
-      type_id: Node::Types::ISSUELIB
-=======
   # Returns or creates the Node that acts as container for all Methodologies in
   # a given project
   def methodology_library
     @methodology_library ||= nodes.find_or_create_by(
       label: 'Methodologies',
       type_id: Node::Types::METHODOLOGY
->>>>>>> 2fe5f6f3
     )
   end
 
