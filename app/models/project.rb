--- conflicted
+++ resolved
@@ -23,13 +23,12 @@
 
   def persisted?; true; end
 
-<<<<<<< HEAD
+  def activities
+    Activity.all
+  end
+
   def boards
     Board.all
-=======
-  def activities
-    Activity.all
->>>>>>> 764d7bc9
   end
 
   def evidence
