--- conflicted
+++ resolved
@@ -3,8 +3,6 @@
   belongs_to :actor, class_name: 'User'
   belongs_to :recipient, class_name: 'User'
   belongs_to :notifiable, polymorphic: true
-
-  alias_method :user, :recipient
 
   # -- Callbacks ------------------------------------------------------------
 
@@ -17,11 +15,7 @@
   # -- Scopes ---------------------------------------------------------------
   scope :newest,  -> { order(created_at: :desc) }
   scope :read,    -> { where.not(read_at: nil) }
-<<<<<<< HEAD
-  scope :newest,  -> { order(created_at: :desc) }
-=======
   scope :unread,  -> { where(read_at: nil) }
->>>>>>> b5d6dc72
 
   # -- Class Methods --------------------------------------------------------
 
@@ -30,10 +24,6 @@
     self.read_at
   end
 
-  def unread?
-    !self.read?
-  end
-
   def mark_as_read(time = Time.now)
     return if self.read_at
     self.update_attribute :read_at, time
