--- conflicted
+++ resolved
@@ -17,17 +17,11 @@
   # -- Scopes ---------------------------------------------------------------
   scope :unread,  -> { where(read_at: nil) }
   scope :read,    -> { where.not(read_at: nil) }
-<<<<<<< HEAD
-  scope :newest,  -> { limit(7).order(created_at: :desc) }
-=======
   scope :newest,  -> { order(created_at: :desc) }
->>>>>>> 8eb579a1
 
   # -- Class Methods --------------------------------------------------------
 
   # -- Instance Methods -----------------------------------------------------
-  alias_method :user, :recipient
-
   def read?
     self.read_at
   end
@@ -36,14 +30,4 @@
     !self.read?
   end
 
-<<<<<<< HEAD
-  # See activity.rb
-  def notifiable=(new_notifiable)
-    super
-    self.notifiable_type = "Issue" if new_notifiable.is_a?(Issue)
-    new_notifiable
-  end
-
-=======
->>>>>>> 8eb579a1
 end